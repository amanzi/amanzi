--- conflicted
+++ resolved
@@ -5,14 +5,9 @@
 #       Root CMakeLists.txt file
 #
 
-<<<<<<< HEAD
-# Require cmake 3.1.3 or higher for c++11 support
-cmake_minimum_required(VERSION 3.1.3)
-=======
 # Require cmake version same as the version used to buildg TPLs 
 #(see SuperBuild/CMakeLists.txt)
 cmake_minimum_required(VERSION 3.6.1)
->>>>>>> 61f65f00
 
 set(CMAKE_CXX_STANDARD 11)
 set(CMAKE_CXX_STANDARD_REQUIRED ON)
