#  -*- mode: cmake -*-

#
# Amanzi SuperBuild
#       Amanzi TPL Build Targets

#
# Set minimum required version of CMake
# NB: Must go before project() call.
#
cmake_minimum_required(VERSION 3.6.1)

#
# Language standard
# NB: Seems like a good idea to have this before project() call.
#
set(CMAKE_CXX_STANDARD 11)
set(CMAKE_CXX_STANDARD_REQUIRED ON)

# ############################################################################ #
# Define project name (SuperBuild_SOURCE_DIR and SuperBuild_BINARY_DIR)
# ############################################################################ #
message(STATUS "\n------------------------------------------------")
message(STATUS "\n-- CMake: Configuring Amanzi TPLs build/install.\n--")
message(STATUS "---------------------------------------------")
project(SuperBuild C CXX Fortran)

# ############################################################################ #
# Shared Libraries Definitions
# ############################################################################ #
set(CMAKE_SKIP_BUILD_RPATH FALSE)
set(CMAKE_SKIP_INSTALL_RPATH FALSE)
set(CMAKE_BUILD_WITH_INSTALL_RPATH FALSE)
set(CMAKE_INSTALL_RPATH "${TPL_INSTALL_PREFIX}/lib")
set(CMAKE_INSTALL_RPATH_USE_LINK_PATH TRUE) 

set(AMANZI_CMAKE_CACHE_ARGS  "-DCMAKE_INSTALL_RPATH:PATH=${CMAKE_INSTALL_RPATH}")
list(APPEND AMANZI_CMAKE_CACHE_ARGS  "-DCMAKE_INSTALL_NAME_DIR:PATH=${CMAKE_INSTALL_RPATH}")

if (BUILD_SHARED_LIBS)
  set(_shared_flags "-fPIC")
  set(CMAKE_C_FLAGS "${CMAKE_C_FLAGS} ${_shared_flags}")
  set(CMAKE_CXX_FLAGS "${CMAKE_CXX_FLAGS} ${_shared_flags}")
  set(CMAKE_Fortran_FLAGS "${CMAKE_Fortran_FLAGS} ${_shared_flags}")

  set(CMAKE_C_FLAGS_RELEASE "${CMAKE_C_FLAGS_RELEASE} ${_shared_flags}")
  set(CMAKE_CXX_FLAGS_RELEASE "${CMAKE_CXX_FLAGS_RELEASE} ${_shared_flags}")
  set(CMAKE_Fortran_FLAGS_RELEASE "${CMAKE_Fortran_FLAGS_RELEASE} ${_shared_flags}")

  set(CMAKE_C_FLAGS_DEBUG "${CMAKE_C_FLAGS_DEBUG} ${_shared_flags}")
  set(CMAKE_CXX_FLAGS_DEBUG "${CMAKE_CXX_FLAGS_DEBUG} ${_shared_flags}")
  set(CMAKE_Fortran_FLAGS_DEBUG "${CMAKE_Fortran_FLAGS_DEBUG} ${_shared_flags}")
endif()

# ############################################################################ #
# Static Libraries Definitions
# ############################################################################ #
set(BUILD_STATIC_LIBS TRUE)
if (BUILD_SHARED_LIBS)
  set(BUILD_STATIC_LIBS FALSE)
endif()


# ############################################################################ #
# Compiler Definition Warnings
# ############################################################################ #
if (NOT CMAKE_C_COMPILER)
  message(WARNING "C compiler not specified. CMake will guess!")
endif()

if (NOT CMAKE_CXX_COMPILER)
  message(WARNING "C++ compiler not specified. CMake will guess!")
endif()

if (NOT CMAKE_Fortran_COMPILER)
  message(WARNING "Fortran compiler not specified. CMake will guess!")
endif()

#if (NOT SPACK_BINARY)
#  message(WARNING "Spack binary not defined. Disabling spack builds.")
#endif()

# ############################################################################ #
# Define Amanzi directories 
# ############################################################################ #
file(TO_CMAKE_PATH ${SuperBuild_SOURCE_DIR}/../.. Amanzi_SOURCE_DIR)

# ############################################################################ #
# Update the CMake module path
# ############################################################################ #
set(Amanzi_MODULE_PATH ${Amanzi_SOURCE_DIR}/tools/cmake
                       ${Amanzi_SOURCE_DIR}/tools/cmake/Utils
                       ${Amanzi_SOURCE_DIR}/tools/cmake/Modules)

set(CMAKE_MODULE_PATH ${CMAKE_MODULE_PATH} 
	              ${SuperBuild_SOURCE_DIR}/cmake
	              ${Amanzi_MODULE_PATH})

# ############################################################################ #
# Location of the Build_* files and template files
# ############################################################################ #
set(SuperBuild_BUILD_FILES_DIR    "${SuperBuild_SOURCE_DIR}/include")
set(SuperBuild_TEMPLATE_FILES_DIR "${SuperBuild_SOURCE_DIR}/templates")

# ############################################################################ #
# Compiler checks
# ############################################################################ #
include(FortranCInterface)
FortranCInterface_VERIFY()

include(DefineCompilerVersion)
define_compiler_version()

include(CheckMPISourceCompiles)
check_mpi_source_compiles(MPI_WRAPPERS_IN_USE)
if (NOT MPI_WRAPPERS_IN_USE)
  # MPI_WRAPPERS_IN_USE is FALSE if any of the compilers fail to compile an MPI app
<<<<<<< HEAD
  #message(FATAL_ERROR "Missing a compiler type for MPI applications -- exiting.
  message(WARNING "Missing a compiler type for MPI applications.
  See previous error messages to determine missing compiler.")
=======
  message(FATAL_ERROR "Missing a compiler type for MPI applications -- exiting.")
>>>>>>> f10c7e8c
endif()

# Include the TPL version information
include(${SuperBuild_SOURCE_DIR}/TPLVersions.cmake)

# prepare the version numbers file
set(TPL_VERSIONS_INCLUDE_FILE ${CMAKE_BINARY_DIR}/tpl_versions.h)
file(WRITE ${TPL_VERSIONS_INCLUDE_FILE} "")
install(FILES ${CMAKE_BINARY_DIR}/tpl_versions.h DESTINATION include)
amanzi_tpl_version_write(FILENAME ${TPL_VERSIONS_INCLUDE_FILE}
  PREFIX AMANZI
  VERSION ${AMANZI_TPLS_VERSION_MAJOR} ${AMANZI_TPLS_VERSION_MINOR} ${AMANZI_TPLS_VERSION_PATCH})


# ############################################################################ #
# Build options
# ############################################################################ #
set(SuperBuild_BUILD_TYPE_DFLT "Release")
if (NOT CMAKE_BUILD_TYPE) 
  set(CMAKE_BUILD_TYPE ${SuperBuild_BUILD_TYPE_DFLT})
endif()
message(STATUS "Setting build type -- ${CMAKE_BUILD_TYPE}")

# Download directory TPL_DOWNLOAD_DIR
set(TPL_DOWNLOAD_DIR_DFLT ${SuperBuild_BINARY_DIR}/Downloads)
if (NOT TPL_DOWNLOAD_DIR)
  set(TPL_DOWNLOAD_DIR ${TPL_DOWNLOAD_DIR_DFLT})
endif()
message(STATUS "Download TPL files in ${TPL_DOWNLOAD_DIR}") 

# Disable external web downloads
option(DISABLE_EXTERNAL_DOWNLOAD "Flag to disable external web downloads" FALSE)
if (DISABLE_EXTERNAL_DOWNLOAD)
  message(STATUS "Will not download files from the web, instead will search "
                 "for archive files in ${TPL_DOWNLOAD_DIR}")
else()
  include(CheckDownload)
  check_download(TEST_FILE MD5SUMS TEST_URL ${AMANZI_TPLS_DOWNLOAD_URL})
endif()

# TPL install location
set(TPL_INSTALL_PREFIX_DFLT "${SuperBuild_BINARY_DIR}/external-projects")
if (NOT TPL_INSTALL_PREFIX)
  set(TPL_INSTALL_PREFIX ${TPL_INSTALL_PREFIX_DFLT})
endif()
message(STATUS "Install TPLs in ${TPL_INSTALL_PREFIX}")

# also set the CMAKE_INSTALL_PREFIX accordingly
set(CMAKE_INSTALL_PREFIX ${TPL_INSTALL_PREFIX})

# Amanzi structured AMR mesh API and tools
option(ENABLE_Structured "Enable Amanzi structured mesh capability" TRUE)
option(ENABLE_CCSE_TOOLS "Enable building CCSE post processing tools" FALSE)

# Amanzi unstructured mesh API and frameworks
option(ENABLE_Unstructured "Enable Amanzi unstructured mesh capability" TRUE)
option(ENABLE_STK_Mesh "Enable the Unstructured STK Mesh Toolkit" FALSE)
option(ENABLE_MSTK_Mesh "Enable the Unstructured MSTK Mesh Toolkit" TRUE)
option(ENABLE_MOAB_Mesh "Enable the Unstructured MOAB Mesh Toolkit" FALSE)

# Amanzi output formats
option(ENABLE_Silo "Enable the Silo output specification for visualization" FALSE)

# OpenMP Search - ENABLED ONLY WHEN STRUCTURED IS ON BECAUSE
# WE SUSPECT THAT IT MAY NOT BE WORKING WELL WITH HYPRE ON
# THE UNSTRUCTURED SIDE
if (ENABLE_Structured)
  # option(ENABLE_OpenMP "Add OpenMP directives to the build" TRUE)
  set(ENABLE_OpenMP FALSE)
  if (ENABLE_OpenMP)
    find_package(OpenMP)
    find_package(OpenMP_Fortran)
    if (OPENMP_FOUND)
      set(CMAKE_C_FLAGS "${CMAKE_C_FLAGS} ${OpenMP_C_FLAGS}")
      set(CMAKE_CXX_FLAGS "${CMAKE_CXX_FLAGS} ${OpenMP_CXX_FLAGS}")
      set(CMAKE_Fortran_FLAGS "${CMAKE_Fortran_FLAGS} ${OpenMP_Fortran_FLAGS}")
      set(CMAKE_LINK_FLAGS "${CMAKE_LINK_FLAGS} ${OpenMP_LINK_FLAGS}")
    else()  
      message(SEND_ERROR "Failed to determine the OpenMP compiler flags. Will deactivate.")
      set(ENABLE_OpenMP FALSE CACHE BOOL "Enable OpenMP compile directives" FORCE)
    endif()
  endif()
endif()

# If unstructured is not enabled, there is no reason to have these mesh frameworks
if (NOT ENABLE_Unstructured)
  set(ENABLE_STK_Mesh FALSE)
  set(ENABLE_MSTK_Mesh FALSE)
  set(ENABLE_MOAB_Mesh FALSE)
endif()

# Amanzi Test Suite
option(ENABLE_TESTS "Build the Amanzi Test Suite" TRUE)

# xSDK Libraries
option(ENABLE_XSDK "Use xSDK Libraries" FALSE)

# Use Spack package manager
option(ENABLE_SPACK "Build with the Spack package manager where appropriate" FALSE)
option(BUILD_SPACK "Clone spack from git and treat as a TPL that needs to be built" FALSE)


# ############################################################################ #
# MPI Configuration 
# ############################################################################ #

# --- The FindMPI package for CMake for versions 2.8.6> use compiler wrappers
#     to determine include paths, link flags and libraries for each language.
if (MPI_WRAPPERS_IN_USE)
  set(MPI_C_COMPILER ${CMAKE_C_COMPILER})
  set(MPI_CXX_COMPILER ${CMAKE_CXX_COMPILER})
  set(MPI_Fortran_COMPILER ${CMAKE_Fortran_COMPILER})

else()
  message(STATUS "Searching for MPI compiler wrappers to define"
                 " compile and link flags")

  find_program(MPI_C_COMPILER
               NAME mpicc
               HINTS ${MPI_INSTALL_PREFIX} ENV MPIROOT ENV MPI_ROOT ENV MPI_HOME ENV MPIHOME ENV MPICH_ROOT 
               PATH_SUFFIXES bin Bin
               )

  find_program(MPI_CXX_COMPILER
               NAMES mpicxx mpic++ mpiCC
               HINTS ${MPI_INSTALL_PREFIX} ENV MPIROOT ENV MPI_ROOT ENV MPI_HOME ENV MPIHOME ENV MPICH_ROOT 
               PATH_SUFFIXES bin Bin
               )

  find_program(MPI_Fortran_COMPILER
               NAMES mpif90
               HINTS ${MPI_INSTALL_PREFIX} ENV MPIROOT ENV MPI_ROOT ENV MPI_HOME ENV MPIHOME ENV MPICH_ROOT 
               PATH_SUFFIXES bin Bin
               )
endif()

# --- This package find call will set
#     MPI_<lang>_FOUND
#     MPI_<lang>_COMPILE_FLAGS
#     MPI_<lang>_INCLUDE_PATH
#     MPI_<lang>_LINK_FLAGS
#     MPI_<lang>_LIBRARIES
#
#     MPIEXEC
#     MPIEXEC_NUMPROC_FLAG
#     MPIEXEC_PREFLAGS
#     MPIEXEC_POSTFLAGS
find_package(MPI)


# The FindMPI package uses FindPackageHandleStandardArgs
# to MPI_<lang>_FOUND. For consistency, I set MPI_FORTRAN_FOUND
# to MPI_Fortran_FOUND
set(MPI_Fortran_FOUND ${MPI_FORTRAN_FOUND})

# Warn the user if MPI information is not found
if (NOT MPI_C_FOUND)
  message(WARNING "Failed to locate MPI C include and library files")
endif()

if (NOT MPI_CXX_FOUND)
  message(WARNING "Failed to locate MPI C++ include and library files")
endif()

if (NOT MPI_Fortran_FOUND)
  message(WARNING "Failed to locate MPI Fortran include and library files")
endif()

# Fail configuration if any MPI_*_FOUND == FALSE
if (MPI_C_FOUND AND MPI_CXX_FOUND AND MPI_Fortran_FOUND)
  message(STATUS "Found MPI: MPIEXEC=${MPIEXEC}")
  set(mpi_var_list COMPILER COMPILE_FLAGS INCLUDE_PATH LINK_FLAGS LIBRARIES)
  foreach(lang C CXX Fortran)
    foreach(var ${mpi_var_list})
      set(var MPI_${lang}_${var})
      if ("${var}")
	message(STATUS "      ${var}: ${${var}}")
      endif()
    endforeach()
  endforeach()  
else()
  message(FATAL_ERROR "MPI was not found.")
endif()

# Add the include paths, link flags and libraries if using a 
# user requested MPI but not the wrappers from this MPI installation.
if (NOT MPI_WRAPPERS_IN_USE)
  foreach (lang C CXX Fortran)
    # Build MPI compile flags
    set(add_mpi_flags_list)
    if (MPI_${lang}_COMPILE_FLAGS)
      foreach (flag ${MPI_${lang}_COMPILE_FLAGS} )
	list(APPEND add_mpi_flags_list ${flag})
      endforeach()
    endif()

    if (MPI_${lang}_INCLUDE_PATH)
      foreach (dir ${MPI_${lang}_INCLUDE_PATH} )
	list(APPEND add_mpi_flags_list "-I${dir}")
      endforeach()
    endif() 

    if (MPI_${lang}_LINK_FLAGS)
      foreach (flag ${MPI_${lang}_LINK_FLAGS} )
	list(APPEND add_mpi_flags_list ${flag})
      endforeach()
    endif()

    list(REMOVE_DUPLICATES add_mpi_flags_list)
    list(LENGTH add_mpi_flags_list num_flags)

    if ("${num_flags}" GREATER "0")
      include(BuildWhitespaceString)
      if (CMAKE_${lang}_FLAGS)
	build_whitespace_string(new_compile_flags ${CMAKE_${lang}_FLAGS} ${add_mpi_flags_list})
      else()	
	build_whitespace_string(new_compile_flags ${add_mpi_flags_list})
      endif()
      set(CMAKE_${lang}_FLAGS "${new_compile_flags}")
      message(STATUS "Update CMAKE_${lang}_FLAGS: ${CMAKE_${lang}_FLAGS}")
    endif()  
  endforeach()
endif()

# --- Amanzi uses MPI_EXEC* not MPIEXEC* variables. This allows the user to 
#     override the find package results.

# - MPI execute binary
if (NOT MPI_EXEC)
  if (MPIEXEC)
    set(MPI_EXEC "${MPIEXEC}" CACHE STRING "Select MPI executable from FindMPI results")
  else()
    find_program(MPI_EXEC
                 NAMES mpirun mpiexec aprun openmpirun
                 HINTS ENV MPI_ROOT ENV MPIROOT ENV MPI_PREFIX ENV MPI_HOME ENV MPIHOME
                )
  endif()
endif()

# - Number of MPI ranks flag
set(MPI_EXEC_NUMPROCS_FLAG_DFLT -n)
if (NOT MPI_EXEC_NUMPROCS_FLAG)
  if (MPIEXEC_NUMPROC_FLAG)
    set(MPI_EXEC_NUMPROCS_FLAG "${MPIEXEC_NUMPROC_FLAG}" CACHE STRING "Set MPI number of procs flag from FindMPI")
  else()
    set(MPI_EXEC_NUMPROCS_FLAG ${MPI_EXEC_NUMPROCS_FLAG_DFLT})
  endif()
endif()

# - Maximum number of processors. This is a limit for the test suite
#   Some tests require too many processors and it increases the execution time
#   considerably. 
set(MPI_EXEC_MAX_NUMPROCS_DFLT 8)
if (NOT MPI_EXEC_MAX_NUMPROCS)
  include(ProcessorCount)
  ProcessorCount(proc_count)
  if (NOT proc_count EQUAL 0)
    math(EXPR MPI_EXEC_MAX_NUMPROCS "${proc_count} * 2") 
    message(STATUS "Detected ${proc_count} processors and will set maximum to ${MPI_EXEC_MAX_NUMPROCS}")
  else()
    set(MPI_EXEC_MAX_NUMPROCS ${MPI_EXEC_MAX_NUMPROCS_DFLT})
  endif()
endif()  

# - Set the pre and post flags
#   Usage:
#   ${MPI_EXEC} ${MPI_EXEC_NUMPROCS_FLAG} PROCS ${MPI_EXEC_PREFLAGS} EXECUTABLE ${MPI_EXEC_POSTFLAGS}
if (NOT MPI_EXEC_PREFLAGS)
  if (MPIEXEC_PREFLAGS)
    set(MPI_EXEC_PREFLAGS "${MPIEXEC_PRFLAGS}" CACHE STRING "Set MPI execute pre flags")
  endif()
endif()

if (NOT MPI_EXEC_POSTFLAGS)
  if (MPIEXEC_POSTFLAGS)
    set(MPI_EXEC_POSTFLAGS "${MPIEXEC_PRFLAGS}" CACHE STRING "Set MPI execute post flags")
  endif()
endif()


# ############################################################################ #
# LAPACK/BLAS Configuration 
# ############################################################################ #

# Search for BLAS (Basic Linear Algebra Subprograms) http://www.netlib.org/blas
find_package(BLAS REQUIRED)

# Search for LAPACK (Linear Algebra PACKage) http://www/netlib.org/lapack
find_package(LAPACK REQUIRED)

# ############################################################################ #
# Set common build compiler flags, build types and directories
# ############################################################################ #

# CMake compiler settings for any package built with CMake

# C language flags
set(Amanzi_CMAKE_C_COMPILER_ARGS
     -DCMAKE_C_FLAGS:STRING=${CMAKE_C_FLAGS}
     -DCMAKE_C_FLAGS_DEBUG:STRING=${CMAKE_C_FLAGS_DEBUG}
     -DCMAKE_C_FLAGS_MINSIZEREL:STRING=${CMAKE_C_FLAGS_MINSIZEREL}
     -DCMAKE_C_FLAGS_RELEASE:STRING=${CMAKE_C_FLAGS_RELEASE}
     -DCMAKE_C_FLAGS_RELWITHDEBINFO:STRING=${CMAKE_C_FLAGS_RELWITHDEBINFO})

# C++ language flags 
set(Amanzi_CMAKE_CXX_COMPILER_ARGS
     -DCMAKE_CXX_FLAGS:STRING=${CMAKE_CXX_FLAGS}
     -DCMAKE_CXX_FLAGS_DEBUG:STRING=${CMAKE_CXX_FLAGS_DEBUG}
     -DCMAKE_CXX_FLAGS_MINSIZEREL:STRING=${CMAKE_CXX_FLAGS_MINSIZEREL}
     -DCMAKE_CXX_FLAGS_RELEASE:STRING=${CMAKE_CXX_FLAGS_RELEASE}
     -DCMAKE_CXX_FLAGS_RELWITHDEBINFO:STRING=${CMAKE_CXX_FLAGS_RELWITHDEBINFO})

# Fortran language flags    
set(Amanzi_CMAKE_Fortran_COMPILER_ARGS
     -DCMAKE_Fortran_FLAGS:STRING=${CMAKE_Fortran_FLAGS}
     -DCMAKE_Fortran_FLAGS_DEBUG:STRING=${CMAKE_Fortran_FLAGS_DEBUG}
     -DCMAKE_Fortran_FLAGS_MINSIZEREL:STRING=${CMAKE_Fortran_FLAGS_MINSIZEREL}
     -DCMAKE_Fortran_FLAGS_RELEASE:STRING=${CMAKE_Fortran_FLAGS_RELEASE}
     -DCMAKE_Fortran_FLAGS_RELWITHDEBINFO:STRING=${CMAKE_Fortran_FLAGS_RELWITHDEBINFO})

# Link flags
set(Amanzi_CMAKE_LINKER_ARGS
     -DCMAKE_EXE_LINKER_FLAGS:STRING=${CMAKE_EXE_LINKER_FLAGS}
     -DCMAKE_SHARED_LINKER_FLAGS:STRING=${CMAKE_SHARED_LINKER_FLAGS})

message("AMANZI: SHARED LINKER FLAGS = ${Amanzi_CMAKE_LINKER_ARGS}")

# Common compiler flags to ensure a uniform build in projects that do not use CMake
include(BuildWhitespaceString)
string(TOUPPER "${CMAKE_BUILD_TYPE}" build_type_uc)
set(build_c_flags ${CMAKE_C_FLAGS_${build_type_uc}})
set(build_cxx_flags ${CMAKE_CXX_FLAGS_${build_type_uc}})
set(build_fortran_flags ${CMAKE_Fortran_FLAGS_${build_type_uc}})
message(STATUS "Common compile flags for build type ${CMAKE_BUILD_TYPE}")
build_whitespace_string(Amanzi_COMMON_CFLAGS ${CMAKE_C_FLAGS} ${build_c_flags}) 
build_whitespace_string(Amanzi_COMMON_CXXFLAGS ${CMAKE_CXX_FLAGS} ${build_cxx_flags}) 
build_whitespace_string(Amanzi_COMMON_FCFLAGS ${CMAKE_Fortran_FLAGS} ${build_fortran_flags}) 

# Common link flags for projects that do not use CMake
set(Amanzi_COMMON_LDFLAGS)
if (CMAKE_EXE_LINK_FLAGS)
  build_whitespace_string(Amanzi_COMMON_LDFLAGS ${CMAKE_EXE_LINK_FLAGS})
endif()

message(STATUS "\tcommon C flags\t\t${Amanzi_COMMON_CFLAGS}")
message(STATUS "\tcommon C++ flags\t${Amanzi_COMMON_CXXFLAGS}")
message(STATUS "\tcommon Fortran flags\t${Amanzi_COMMON_FCFLAGS}")
message(STATUS "\tcommon Linker flags\t${Amanzi_COMMON_LDFLAGS}")


# ############################################################################ #
# Begin TPL builds 
# ############################################################################ #

# --- Add .NOTPARALLEL target in order to force the top level make to 
#     execute serially

add_custom_target(.NOTPARALLEL)

# --- Initalize and set the TPL build files

# Create configure, build, install and test targets for each TPL
set_property(DIRECTORY PROPERTY
             EP_STEP_TARGETS download patch configure build install test)

# Include the CMake module ExternalProject
include(ExternalProject)

# Include the macro that defines uniform build, install and Add_ExternalProject args
include(DefineExternalProjectArgs)

# Set of CMake configure arguments to pass to Amanzi once the TPLs are built
set(Amanzi_TPL_CMAKE_ARGS)

# --- Begin the build definitions
if (BUILD_SPACK)
  include(${SuperBuild_BUILD_FILES_DIR}/Build_Spack.cmake)
endif()

<<<<<<< HEAD
if ( ENABLE_XSDK )    
    include(${SuperBuild_BUILD_FILES_DIR}/Build_xSDK.cmake)
    include(BuildLibraryName)
    include(FindSpackInstallLocation)
endif()

# MPI
if ( BUILD_MPI AND NOT ENABLE_XSDK)
    include(${SuperBuild_BUILD_FILES_DIR}/Build_OpenMPI.cmake)
    set(MPI_PROJECT OpenMPI)
endif()

# ZLIB
if( NOT ENABLE_XSDK)
    include(${SuperBuild_BUILD_FILES_DIR}/Build_zlib.cmake) 
    build_library_name(z ZLIB_LIBRARIES APPEND_PATH ${TPL_INSTALL_PREFIX}/lib)
    set(ZLIB_INCLUDE_DIRS ${TPL_INSTALL_PREFIX}/include)
    set(ZLIB_DIR ${TPL_INSTALL_PREFIX})
else()
    find_spack_install_location(zlib ZLIB_INSTALL_PREFIX)
    message(STATUS "ZLIB_INSTALL_PREFIX = ${ZLIB_INSTALL_PREFIX}")
    build_library_name(z ZLIB_LIBRARIES APPEND_PATH ${ZLIB_INSTALL_PREFIX}/lib)
    set(ZLIB_INCLUDE_DIRS ${ZLIB_INSTALL_PREFIX}/include)
    set(ZLIB_DIR ${ZLIB_INSTALL_PREFIX})
=======
if (ENABLE_XSDK)    
  include(${SuperBuild_BUILD_FILES_DIR}/Build_xSDK.cmake)
  include(BuildLibraryName)
endif()

# ZLIB
if (NOT ENABLE_XSDK)
  include(${SuperBuild_BUILD_FILES_DIR}/Build_zlib.cmake) 
else()
  build_library_name(z ZLIB_LIBRARIES APPEND_PATH ${TPL_INSTALL_PREFIX}/lib)
  set(ZLIB_INCLUDE_DIRS ${TPL_INSTALL_PREFIX}/include)
>>>>>>> f10c7e8c
endif()

# CURL
include(${SuperBuild_BUILD_FILES_DIR}/Build_CURL.cmake)

# UnitTest
append_set(Amanzi_TPL_CMAKE_ARGS -DENABLE_TEST:BOOL=${ENABLE_TESTS})
if (ENABLE_TESTS)
  include(${SuperBuild_BUILD_FILES_DIR}/Build_UnitTest.cmake)
  append_set(Amanzi_TPL_CMAKE_ARGS 
             -DUnitTest_DIR:FILEPATH=${TPL_INSTALL_PREFIX})
endif()

# CCSE
set(CCSE_BL_SPACEDIM_DFLT 2)
if (NOT CCSE_BL_SPACEDIM )
  set(CCSE_BL_SPACEDIM ${CCSE_BL_SPACEDIM_DFLT})
endif()
if (ENABLE_Structured)
  include(${SuperBuild_BUILD_FILES_DIR}/Build_CCSE.cmake) 
  append_set(Amanzi_TPL_CMAKE_ARGS
             -DCCSE_DIR:FILEPATH=${TPL_INSTALL_PREFIX}
             -DENABLE_MPI:BOOL=TRUE
             -DENABLE_OpenMP:BOOL=${ENABLE_OpenMP}
             -DAMANZI_PRECISION:STRING=DOUBLE
             -DAMANZI_SPACEDIM:INT=${CCSE_BL_SPACEDIM})
endif()

# Boost
<<<<<<< HEAD
amanzi_tpl_version_write(FILENAME ${TPL_VERSIONS_INCLUDE_FILE}
    PREFIX Boost
    VERSION 1 63 0)
if ( NOT ENABLE_XSDK )
    include(${SuperBuild_BUILD_FILES_DIR}/Build_Boost.cmake) 
    #TESTINGinclude(${SuperBuild_BUILD_FILES_DIR}/Build_BoostCmake.cmake) 
    set(BOOST_ROOT ${TPL_INSTALL_PREFIX})
    set(BOOST_INCLUDEDIR ${TPL_INSTALL_PREFIX}/include/boost)
    append_set(Amanzi_TPL_CMAKE_ARGS
        -DBOOST_ROOT:FILEPATH=${TPL_INSTALL_PREFIX}
	-DBOOST_INCLUDEDIR=${TPL_INSTALL_PREFIX}/include/boost
        -DBoost_USE_STATIC_LIBS:BOOL=TRUE
        -DBoost_NO_SYSTEM_PATHS:BOOL=TRUE)
else()
    find_spack_install_location(boost BOOST_INSTALL_PREFIX)
    message(STATUS "BOOST_INSTALL_PREFIX = ${BOOST_INSTALL_PREFIX}")
    set(BOOST_ROOT ${BOOST_INSTALL_PREFIX})
    set(BOOST_INCLUDEDIR ${BOOST_INSTALL_PREFIX}/include/boost)
    append_set(Amanzi_TPL_CMAKE_ARGS
        -DBOOST_ROOT:FILEPATH=${BOOST_INSTALL_PREFIX}
	-DBOOST_INCLUDEDIR=${BOOST_INSTALL_PREFIX}/include/boost
        -DBoost_USE_STATIC_LIBS:BOOL=TRUE
        -DBoost_NO_SYSTEM_PATHS:BOOL=TRUE)
endif()

# HDF5  
if ( NOT ENABLE_XSDK )
    include(${SuperBuild_BUILD_FILES_DIR}/Build_HDF5.cmake) 
    #BROKENinclude(${SuperBuild_BUILD_FILES_DIR}/Build_HDF5Cmake.cmake) 
    build_library_name(hdf5 HDF5_C_LIBRARY APPEND_PATH ${TPL_INSTALL_PREFIX}/lib)
    build_library_name(hdf5_hl HDF5_HL_LIBRARY APPEND_PATH ${TPL_INSTALL_PREFIX}/lib)
    set(HDF5_LIBRARIES ${HDF5_HL_LIBRARY} ${HDF5_C_LIBRARY} ${ZLIB_LIBRARIES} m)
    set(HDF5_INCLUDE_DIRS ${TPL_INSTALL_PREFIX}/include ${ZLIB_INCLUDE_DIRS})
    set(HDF5_DIR ${TPL_INSTALL_PREFIX})
else()
    amanzi_tpl_version_write(FILENAME ${TPL_VERSIONS_INCLUDE_FILE}
	PREFIX HDF5
	VERSION 1 10 0)

    find_spack_install_location(hdf5 HDF5_INSTALL_PREFIX)
    message(STATUS "HDF5_INSTALL_PREFIX = ${HDF5_INSTALL_PREFIX}")
    build_library_name(hdf5 HDF5_C_LIBRARY APPEND_PATH ${HDF5_INSTALL_PREFIX}/lib)
    build_library_name(hdf5_hl HDF5_HL_LIBRARY APPEND_PATH ${HDF5_INSTALL_PREFIX}/lib)
    set(HDF5_LIBRARIES ${HDF5_HL_LIBRARY} ${HDF5_C_LIBRARY} ${ZLIB_LIBRARIES} m)
    set(HDF5_INCLUDE_DIRS ${HDF5_INSTALL_PREFIX}/include ${ZLIB_INCLUDE_DIRS})
    set(HDF5_DIR ${HDF5_INSTALL_PREFIX})
=======
if (NOT ENABLE_XSDK)
  include(${SuperBuild_BUILD_FILES_DIR}/Build_Boost.cmake) 
  append_set(Amanzi_TPL_CMAKE_ARGS
             -DBOOST_ROOT:FILEPATH=${TPL_INSTALL_PREFIX}
             -DBoost_NO_SYSTEM_PATHS:BOOL=TRUE)
else()
  amanzi_tpl_version_write(FILENAME ${TPL_VERSIONS_INCLUDE_FILE}
                           PREFIX Boost
                           VERSION 1 63 0)
  append_set(Amanzi_TPL_CMAKE_ARGS
             -DBOOST_ROOT:FILEPATH=${TPL_INSTALL_PREFIX}
             -DBOOST_INCLUDEDIR=${TPL_INSTALL_PREFIX}/include/boost
             -DBoost_NO_SYSTEM_PATHS:BOOL=TRUE)
endif()

# HDF5  
if (NOT ENABLE_XSDK)
  include(${SuperBuild_BUILD_FILES_DIR}/Build_HDF5.cmake) 
  # BROKENinclude(${SuperBuild_BUILD_FILES_DIR}/Build_HDF5Cmake.cmake) 
else()
  amanzi_tpl_version_write(FILENAME ${TPL_VERSIONS_INCLUDE_FILE}
                           PREFIX HDF5
                           VERSION 1 10 0)
  build_library_name(hdf5 HDF5_C_LIBRARY APPEND_PATH ${TPL_INSTALL_PREFIX}/lib)
  build_library_name(hdf5_hl HDF5_HL_LIBRARY APPEND_PATH ${TPL_INSTALL_PREFIX}/lib)
  set(HDF5_LIBRARIES ${HDF5_HL_LIBRARY} ${HDF5_C_LIBRARY} ${ZLIB_LIBRARIES} m)
  set(HDF5_INCLUDE_DIRS ${TPL_INSTALL_PREFIX}/include ${ZLIB_INCLUDE_DIRS})
>>>>>>> f10c7e8c
endif()

append_set(Amanzi_TPL_CMAKE_ARGS
           -DHDF5_ROOT:FILEPATH=${TPL_INSTALL_PREFIX})

# ASCEM-IO  
include(${SuperBuild_BUILD_FILES_DIR}/Build_ASCEMIO.cmake) 
append_set(Amanzi_TPL_CMAKE_ARGS
           -DASCEMIO_DIR:FILEPATH=${TPL_INSTALL_PREFIX})

# XERCES
<<<<<<< HEAD
if ( ENABLE_SPACK)
    #include(${SuperBuild_BUILD_FILES_DIR}/Build_XERCES_Spack.cmake) 
    execute_process( COMMAND ${SPACK_BINARY} install xerces-c )
    find_spack_install_location (xerces-c XERCES_INSTALL_PREFIX)
    build_library_name(xerces-c XERCES_LIBRARY APPEND_PATH ${XERCES_INSTALL_PREFIX}/lib)
    set(XERCES_LIBRARIES ${XERCES_LIBRARY})
    set(XERCES_INCLUDE_DIRS ${XERCES_INSTALL_PREFIX}/include)    
    set(XERCES_DIR ${XERCES_INSTALL_PREFIX})
    message(STATUS "XERCES_DIR = ${XERCES_DIR}")
    append_set(Amanzi_TPL_CMAKE_ARGS
	-DXERCES_DIR:FILEPATH=${XERCES_INSTALL_PREFIX})
#        -DXERCES_INCLUDE_DIR:FILEPATH=${XERCES_INSTALL_PREFIX}/include
#        -DXERCES_LIBRARY:FILEPATH=${XERCES_INSTALL_PREFIX}/lib)
else()
    include(${SuperBuild_BUILD_FILES_DIR}/Build_XERCES.cmake) 
    set(XERCES_DIR ${TPL_INSTALL_PREFIX})
    message(STATUS "XERCES_DIR = ${XERCES_DIR}")
    append_set(Amanzi_TPL_CMAKE_ARGS
	-DXERCES_DIR:FILEPATH=${TPL_INSTALL_PREFIX})
endif()

# NetCDF
if ( NOT ENABLE_XSDK )
    include(${SuperBuild_BUILD_FILES_DIR}/Build_NetCDF.cmake) 
    build_library_name(netcdf NetCDF_C_LIBRARY APPEND_PATH ${TPL_INSTALL_PREFIX}/lib)
    build_library_name(netcdf_c++ NetCDF_CXX_LIBRARY APPEND_PATH ${TPL_INSTALL_PREFIX}/lib)
    set(NetCDF_INCLUDE_DIRS ${TPL_INSTALL_PREFIX}/include)
    set(NetCDF_DIR ${TPL_INSTALL_PREFIX})
    append_set(Amanzi_TPL_CMAKE_ARGS
	-DNetCDF_DIR:FILEPATH=${TPL_INSTALL_PREFIX})
else()

    find_spack_install_location(netcdf NETCDF_INSTALL_PREFIX)
    message(STATUS "NETCDF_INSTALL_PREFIX = ${NETCDF_INSTALL_PREFIX}")
    build_library_name(netcdf NetCDF_C_LIBRARY APPEND_PATH ${NETCDF_INSTALL_PREFIX}/lib)
    build_library_name(netcdf_c++ NetCDF_CXX_LIBRARY APPEND_PATH ${NETCDF_INSTALL_PREFIX}/lib)
    set(NetCDF_INCLUDE_DIRS ${NETCDF_INSTALL_PREFIX}/include)
    set(NetCDF_DIR ${NETCDF_INSTALL_PREFIX})
    append_set(Amanzi_TPL_CMAKE_ARGS
	-DNetCDF_DIR:FILEPATH=${NETCDF_INSTALL_PREFIX})
endif()

set(NetCDF_C_LIBRARIES ${NetCDF_C_LIBRARY})
if ( ENABLE_NetCDF4 )
    list(APPEND NetCDF_C_LIBRARIES ${HDF5_LIBRARIES})
    list(APPEND NetCDF_INCLUDE_DIRS ${HDF5_INCLUDE_DIRS})
    list(REMOVE_DUPLICATES NetCDF_INCLUDE_DIRS)
endif()


# NetCDF Fortran
# As of 10/13/2017, NetCDF Fortran is not part of the xSDK suite
if ( NOT ENABLE_XSDK )
    include(${SuperBuild_BUILD_FILES_DIR}/Build_NetCDF_Fortran.cmake)
    append_set(Amanzi_TPL_CMAKE_ARGS
		-DNetCDF_FORTRAN_DIR:FILEPATH=${TPL_INSTALL_PREFIX})
else ()

     execute_process( COMMAND ${SPACK_BINARY} install netcdf-fortran )
     
     find_spack_install_location(netcdf-fortran NETCDFF_INSTALL_PREFIX)
     message(STATUS "NETCDFF_INSTALL_PREFIX = ${NETCDFF_INSTALL_PREFIX}")
     append_set(Amanzi_TPL_CMAKE_ARGS
		-DNetCDF_FORTRAN_DIR:FILEPATH=${NETCDFF_INSTALL_PREFIX})
endif()

=======
if (ENABLE_SPACK)
  include(${SuperBuild_BUILD_FILES_DIR}/Build_XERCES_Spack.cmake) 
else()
  include(${SuperBuild_BUILD_FILES_DIR}/Build_XERCES.cmake) 
endif()
append_set(Amanzi_TPL_CMAKE_ARGS
           -DXERCES_DIR:FILEPATH=${TPL_INSTALL_PREFIX})

# NetCDF
if (NOT ENABLE_XSDK)
  include(${SuperBuild_BUILD_FILES_DIR}/Build_NetCDF.cmake) 
else()
  build_library_name(netcdf NetCDF_C_LIBRARY APPEND_PATH ${TPL_INSTALL_PREFIX}/lib)
  build_library_name(netcdf_c++ NetCDF_CXX_LIBRARY APPEND_PATH ${TPL_INSTALL_PREFIX}/lib)
  set(NetCDF_INCLUDE_DIRS ${TPL_INSTALL_PREFIX}/include)
  set(NetCDF_C_LIBRARIES ${NetCDF_C_LIBRARY})
  if (ENABLE_NetCDF4)
    list(APPEND NetCDF_C_LIBRARIES ${HDF5_LIBRARIES})
    list(APPEND NetCDF_INCLUDE_DIRS ${HDF5_INCLUDE_DIRS})
    list(REMOVE_DUPLICATES NetCDF_INCLUDE_DIRS)
  endif()
endif()
append_set(Amanzi_TPL_CMAKE_ARGS
           -DNetCDF_DIR:FILEPATH=${TPL_INSTALL_PREFIX})

# NetCDF Fortran
if (NOT ENABLE_XSDK)
  include(${SuperBuild_BUILD_FILES_DIR}/Build_NetCDF_Fortran.cmake)
endif()
append_set(Amanzi_TPL_CMAKE_ARGS
           -DNetCDF_FORTRAN_DIR:FILEPATH=${TPL_INSTALL_PREFIX})
>>>>>>> f10c7e8c

# MOAB
if (ENABLE_MOAB_Mesh)
  include(${SuperBuild_BUILD_FILES_DIR}/Build_MOAB.cmake)
  append_set(Amanzi_TPL_CMAKE_ARGS
             -DENABLE_MOAB_Mesh:BOOL=${ENABLE_MOAB_Mesh}
             -DMOAB_DIR:PATH=${TPL_INSTALL_PREFIX})
endif()
 
# SuperLU -- needs to go before HYPRE and PETSc because they needs it
include(${SuperBuild_BUILD_FILES_DIR}/Build_SuperLU.cmake)
append_set(Amanzi_TPL_CMAKE_ARGS
           -DSuperLU_DIR:FILEPATH=${TPL_INSTALL_PREFIX})

# HYPRE
<<<<<<< HEAD
if ( NOT ENABLE_XSDK )
    option(ENABLE_HYPRE "Build the HYPRE solver package" TRUE)
    if ( ENABLE_HYPRE )
	include(${SuperBuild_BUILD_FILES_DIR}/Build_HYPRE.cmake)
    endif()
    set(HYPRE_DIR ${TPL_INSTALL_PREFIX})
    set(HYPRE_INCLUDE_DIRS "${TPL_INSTALL_PREFIX}/include")
    build_library_name(HYPRE HYPRE_LIBRARY APPEND_PATH ${TPL_INSTALL_PREFIX}/lib)
else()

    find_spack_install_location(hypre HYPRE_INSTALL_PREFIX)
    message(STATUS "HYPRE_INSTALL_PREFIX = ${HYPRE_INSTALL_PREFIX}")
    set(HYPRE_DIR ${HYPRE_INSTALL_PREFIX})
    set(HYPRE_INCLUDE_DIRS "${HYPRE_INSTALL_PREFIX}/include")
    build_library_name(HYPRE HYPRE_LIBRARY APPEND_PATH ${HYPRE_INSTALL_PREFIX}/lib)
=======
if (NOT ENABLE_XSDK)
  option(ENABLE_HYPRE "Build the HYPRE solver package" TRUE)
  if (ENABLE_HYPRE)
    include(${SuperBuild_BUILD_FILES_DIR}/Build_HYPRE.cmake)
  endif()
else()
  set(HYPRE_INCLUDE_DIRS "${TPL_INSTALL_PREFIX}/include")
  build_library_name(HYPRE HYPRE_LIBRARY APPEND_PATH ${TPL_INSTALL_PREFIX}/lib)
  set(HYPRE_LIBRARIES "${HYPRE_LIBRARY}")
>>>>>>> f10c7e8c
endif()
set(HYPRE_LIBRARIES    "${HYPRE_LIBRARY}")


# METIS -- needs to go before PETSc because PETSc needs it.
<<<<<<< HEAD
if ( NOT ENABLE_XSDK )
    include(${SuperBuild_BUILD_FILES_DIR}/Build_METIS.cmake) 
    build_library_name(metis METIS_LIBRARIES SHARED APPEND_PATH ${TPL_INSTALL_PREFIX}/lib)
    set(METIS_INCLUDE_DIR ${TPL_INSTALL_PREFIX}/include)
    set(METIS_DIR ${TPL_INSTALL_PREFIX})

else()
    find_spack_install_location(metis METIS_INSTALL_PREFIX)
    message(STATUS "METIS_INSTALL_PREFIX = ${METIS_INSTALL_PREFIX}")
    build_library_name(metis METIS_LIBRARIES SHARED APPEND_PATH ${METIS_INSTALL_PREFIX}/lib)
    set(METIS_INCLUDE_DIR ${METIS_INSTALL_PREFIX}/include)
    set(METIS_DIR ${METIS_INSTALL_PREFIX})
=======
if (NOT ENABLE_XSDK)
  include(${SuperBuild_BUILD_FILES_DIR}/Build_METIS.cmake) 
else()
  build_library_name(metis METIS_LIBRARIES SHARED APPEND_PATH ${TPL_INSTALL_PREFIX}/lib)
  set(METIS_INCLUDE_DIR ${TPL_INSTALL_PREFIX}/include)
  set(METIS_DIR ${TPL_INSTALL_PREFIX})
>>>>>>> f10c7e8c
endif()
append_set(Amanzi_TPL_CMAKE_ARGS 
           -DMETIS_DIR:FILEPATH=${METIS_DIR})

# ParMetis -- needs to go before PETSc because PETSc needs it.
<<<<<<< HEAD
if ( NOT ENABLE_XSDK )
    include(${SuperBuild_BUILD_FILES_DIR}/Build_ParMetis.cmake)
    build_library_name(z ParMetis_LIBRARIES APPEND_PATH ${TPL_INSTALL_PREFIX}/lib)
    set(ParMetis_INCLUDE_DIRS ${TPL_INSTALL_PREFIX}/include)
    set(ParMetis_DIR ${TPL_INSTALL_PREFIX})

else()
    find_spack_install_location(parmetis PARMETIS_INSTALL_PREFIX)
    message(STATUS "PARMETIS_INSTALL_PREFIX = ${PARMETIS_INSTALL_PREFIX}")
    build_library_name(z ParMetis_LIBRARIES APPEND_PATH ${PARMETIS_INSTALL_PREFIX}/lib)
    set(ParMetis_INCLUDE_DIRS ${PARMETIS_INSTALL_PREFIX}/include)
    set(ParMetis_DIR ${PARMETIS_INSTALL_PREFIX})
=======
if (NOT ENABLE_XSDK)
  include(${SuperBuild_BUILD_FILES_DIR}/Build_ParMetis.cmake)
else()
  build_library_name(z ParMetis_LIBRARIES APPEND_PATH ${TPL_INSTALL_PREFIX}/lib)
  set(ParMetis_INCLUDE_DIRS ${TPL_INSTALL_PREFIX}/include)
  set(ParMetis_DIR ${TPL_INSTALL_PREFIX})
>>>>>>> f10c7e8c
endif()

if (ENABLE_PETSC OR ENABLE_Structured)
  append_set(Amanzi_TPL_CMAKE_ARGS
             -DParMetis_DIR:FILEPATH=${ParMetis_DIR})
endif()

# PETSc
<<<<<<< HEAD
option(ENABLE_PETSC "Build the PETSc package" FALSE)
if (ENABLE_PETSC OR ENABLE_Structured)
    set(ENABLE_PETSC TRUE)
    if ( NOT ENABLE_XSDK )
	include(${SuperBuild_BUILD_FILES_DIR}/Build_PETSc.cmake)
	set(PETSC_DIR ${TPL_INSTALL_PREFIX})
    else()
	find_spack_install_location(petsc PETSC_INSTALL_PREFIX)
	message(STATUS "PETSC_INSTALL_PREFIX = ${PETSC_INSTALL_PREFIX}")
	set(PETSC_DIR ${PETSC_INSTALL_PREFIX})
    endif()
=======
if (NOT ENABLE_XSDK)
  option(ENABLE_PETSC "Build the PETSc package" FALSE)
  if (ENABLE_PETSC OR ENABLE_Structured)
    set(ENABLE_PETSC TRUE)
    include(${SuperBuild_BUILD_FILES_DIR}/Build_PETSc.cmake)
  endif()
else()
  set(PETSC_DIR ${TPL_INSTALL_PREFIX})
>>>>>>> f10c7e8c
endif()

# SEACAS
include(${SuperBuild_BUILD_FILES_DIR}/Build_SEACAS.cmake)

# Trilinos  
<<<<<<< HEAD
if ( NOT ENABLE_XSDK )
include(${SuperBuild_BUILD_FILES_DIR}/Build_Trilinos.cmake)
else()

    find_spack_install_location(trilinos Trilinos_INSTALL_PREFIX)
    message(STATUS "Trilinos_INSTALL_PREFIX = ${Trilinos_INSTALL_PREFIX}")

    find_spack_install_location(trilinos Zoltan_INSTALL_PREFIX)
    message(STATUS "Zoltan_INSTALL_PREFIX = ${Zoltan_INSTALL_PREFIX}")

=======
if (NOT ENABLE_XSDK)
  include(${SuperBuild_BUILD_FILES_DIR}/Build_Trilinos.cmake)
else()
  set(Trilinos_INSTALL_PREFIX  ${TPL_INSTALL_PREFIX})
  set(Zoltan_INSTALL_PREFIX  "${TPL_INSTALL_PREFIX}")
>>>>>>> f10c7e8c
endif()
append_set(Amanzi_TPL_CMAKE_ARGS
           -DENABLE_STK_Mesh:BOOL=${ENABLE_STK_Mesh}
           -DTrilinos_INSTALL_PREFIX:PATH=${Trilinos_INSTALL_PREFIX})

# MSTK
if (ENABLE_MSTK_Mesh)
  include(${SuperBuild_BUILD_FILES_DIR}/Build_MSTK.cmake) 
  append_set(Amanzi_TPL_CMAKE_ARGS
             -DENABLE_MSTK_Mesh:BOOL=${ENABLE_MSTK_Mesh}
             -DMSTK_INCLUDE_DIR:PATH=${MSTK_INCLUDE_DIR}
             -DMSTK_LIBRARY_DIR:PATH=${MSTK_LIBRARY_DIR})
endif()

# Silo
if (ENABLE_Silo)
  include(${SuperBuild_BUILD_FILES_DIR}/Build_Silo.cmake)
  append_set(Amanzi_TPL_CMAKE_ARGS
             -DENABLE_Silo:BOOL=${ENABLE_Silo}
             -DSilo_INCLUDE_DIR:PATH=${Silo_INCLUDE_DIR}
             -DSilo_LIBRARY_DIR:PATH=${Silo_LIBRARY_DIR})
endif()

# Alquimia and chemical engines (PFloTran and CrunchTope)
if (NOT ENABLE_XSDK)
  option(ENABLE_ALQUIMIA "Build the Alquimia chemistry interface" FALSE)
  option(ENABLE_PFLOTRAN "Build the PFlotran chemistry package" FALSE)
  option(ENABLE_CRUNCHTOPE "Build the CrunchTope chemistry package" FALSE)
  # Alqumia cannot be build now without PFloTran
  if (ENABLE_ALQUIMIA)
    if (NOT ENABLE_PFLOTRAN)
      set(ENABLE_PFLOTRAN TRUE)
    endif()
  endif()
  if (ENABLE_PFLOTRAN)
    if (NOT ENABLE_PETSC)
      set(ENABLE_PETSC TRUE)
      include(${SuperBuild_BUILD_FILES_DIR}/Build_PETSc.cmake)
    endif()
    include(${SuperBuild_BUILD_FILES_DIR}/Build_PFloTran.cmake)
  endif()

  if (ENABLE_CRUNCHTOPE)
    if (NOT ENABLE_PETSC)
      set(ENABLE_PETSC TRUE)
      include(${SuperBuild_BUILD_FILES_DIR}/Build_PETSc.cmake)
    endif()
    include(${SuperBuild_BUILD_FILES_DIR}/Build_CrunchTope.cmake)
  endif()
  if (ENABLE_ALQUIMIA)
    include(${SuperBuild_BUILD_FILES_DIR}/Build_Alquimia.cmake)
  endif()
else()
<<<<<<< HEAD
    # pflotran
    if( NOT ENABLE_XSDK)
	build_library_name(pflotranchem PFLOTRAN_LIBRARIES APPEND_PATH ${TPL_INSTALL_PREFIX}/lib)
	set(PFLOTRAN_INCLUDE_DIRS ${TPL_INSTALL_PREFIX}/include)
	set(PFLOTRAN_DIR ${TPL_INSTALL_PREFIX})
    else()
	find_spack_install_location(pflotran PFLOTRAN_INSTALL_PREFIX)
	message(STATUS "PFLOTRAN_INSTALL_PREFIX = ${PFLOTRAN_INSTALL_PREFIX}")
	build_library_name(pflotranchem PFLOTRAN_LIBRARIES APPEND_PATH ${PFLOTRAN_INSTALL_PREFIX}/lib)
	set(PFLOTRAN_INCLUDE_DIRS ${PFLOTRAN_INSTALL_PREFIX}/include)
	set(PFLOTRAN_DIR ${PFLOTRAN_INSTALL_PREFIX})
    endif()
    # crunchtope
    include(${SuperBuild_BUILD_FILES_DIR}/Build_CrunchTope.cmake)
    build_library_name(crunchchem CRUNCHTOPE_LIBRARIES APPEND_PATH ${TPL_INSTALL_PREFIX}/lib)
    set(CRUNCHTOPE_INCLUDE_DIRS ${TPL_INSTALL_PREFIX}/include)
    set(CRUNCHTOPE_DIR ${TPL_INSTALL_PREFIX})
    
    # alquimia
    if( NOT ENABLE_XSDK)
	build_library_name(alquimia_c ALQUIMIA_C_LIB APPEND_PATH ${TPL_INSTALL_PREFIX}/lib)
	build_library_name(alquimia_cutils ALQUIMIA_CUTILS_LIB APPEND_PATH ${TPL_INSTALL_PREFIX}/lib)
	build_library_name(alquimia_fortran ALQUIMIA_F_LIB APPEND_PATH ${TPL_INSTALL_PREFIX}/lib)
	set(ALQUIMIA_INSTALL_PREFIX ${TPL_INSTALL_PREFIX})
    else()
	find_spack_install_location(alquimia ALQUIMIA_INSTALL_PREFIX)
	message(STATUS "ALQUIMIA_INSTALL_PREFIX = ${ALQUIMIA_INSTALL_PREFIX}")
	build_library_name(alquimia_c ALQUIMIA_C_LIB APPEND_PATH ${ALQUIMIA_INSTALL_PREFIX}/lib)
	build_library_name(alquimia_cutils ALQUIMIA_CUTILS_LIB APPEND_PATH ${ALQUIMIA_INSTALL_PREFIX}/lib)
	build_library_name(alquimia_fortran ALQUIMIA_F_LIB APPEND_PATH ${ALQUIMIA_INSTALL_PREFIX}/lib)
	set(ALQUIMIA_INSTALL_PREFIX ${ALQUIMIA_INSTALL_PREFIX})
    endif()
=======
  # pflotran
  build_library_name(pflotranchem PFLOTRAN_LIBRARIES APPEND_PATH ${TPL_INSTALL_PREFIX}/lib)
  set(PFLOTRAN_INCLUDE_DIRS ${TPL_INSTALL_PREFIX}/include)
  set(PFLOTRAN_DIR ${TPL_INSTALL_PREFIX})
    
  # crunchtope
  build_library_name(crunchchem CRUNCHTOPE_LIBRARIES APPEND_PATH ${TPL_INSTALL_PREFIX}/lib)
  set(CRUNCHTOPE_INCLUDE_DIRS ${TPL_INSTALL_PREFIX}/include)
  set(CRUNCHTOPE_DIR ${TPL_INSTALL_PREFIX})
    
  # alquimia
  build_library_name(alquimia_c ALQUIMIA_C_LIB APPEND_PATH ${TPL_INSTALL_PREFIX}/lib)
  build_library_name(alquimia_cutils ALQUIMIA_CUTILS_LIB APPEND_PATH ${TPL_INSTALL_PREFIX}/lib)
  build_library_name(alquimia_fortran ALQUIMIA_F_LIB APPEND_PATH ${TPL_INSTALL_PREFIX}/lib)
>>>>>>> f10c7e8c
endif()


# ############################################################################ #
#  Final steps
# ############################################################################ #

#  --- Create a CMake cache script
set(SuperBuild_Amanzi_CACHE_SCRIPT amanzi-tpl-config.cmake)
configure_file(${SuperBuild_TEMPLATE_FILES_DIR}/${SuperBuild_Amanzi_CACHE_SCRIPT}.in
               ${SuperBuild_BINARY_DIR}/${SuperBuild_Amanzi_CACHE_SCRIPT}
               @ONLY)
install(FILES "${SuperBuild_BINARY_DIR}/${SuperBuild_Amanzi_CACHE_SCRIPT}"             
        DESTINATION ${TPL_INSTALL_PREFIX}/share/cmake)

# --- Create a Exodus split mesh script and add to the install target     
set(SuperBuild_EXOSPLIT_SCRIPT splitexo)
configure_file(${SuperBuild_TEMPLATE_FILES_DIR}/${SuperBuild_EXOSPLIT_SCRIPT}.sh.in
               ${SuperBuild_BINARY_DIR}/${SuperBuild_EXOSPLIT_SCRIPT}
               @ONLY)
install(PROGRAMS "${SuperBuild_BINARY_DIR}/${SuperBuild_EXOSPLIT_SCRIPT}"             
         DESTINATION ${TPL_INSTALL_PREFIX}/bin)

#  --- Build the docs
option(BUILD_DOCS "Build the SuperBuild documentation" FALSE)
if (BUILD_DOCS)
  add_subdirectory(doc)
endif()

# Build the Amanzi build script
option(BUILD_Amanzi "Add Amanzi to the build stack" FALSE)
if (Amanzi_INSTALL_PREFIX)
  set(BUILD_Amanzi TRUE)
endif()

if (BUILD_Amanzi)
  set(Amanzi_CMAKE_ARGS ${Amanzi_CMAKE_COMPILER_ARGS})

  # Enable the config report
  append_set(Amanzi_CMAKE_ARGS -DENABLE_Config_Report:BOOL=TRUE)

  # Install path
  if (Amanzi_INSTALL_PREFIX)
    append_set(Amanzi_CMAKE_ARGS -DCMAKE_INSTALL_PREFIX:FILEPATH=${Amanzi_INSTALL_PREFIX})
  endif()

  # Build type
  if(CMAKE_BUILD_TYPE)
    append_set(Amanzi_CMAKE_ARGS -DCMAKE_BUILD_TYPE=${CMAKE_BUILD_TYPE})
  endif() 

  # Disable shared libraries and executable unless user has requested shared libs
  set(Amanzi_SHARED_CMAKE_ARGS)
  if(BUILD_SHARED_LIBS)
    append_set(Amanzi_SHARED_CMAKE_ARGS -DBUILD_SHARED_LIBS:BOOL=TRUE)
  else()  
    append_set(Amanzi_SHARED_CMAKE_ARGS 
               -DBUILD_SHARED_LIBS:BOOL=FALSE
            -DPREFER_STATIC_LIBRARIES:BOOL=TRUE)
    #        -DBUILD_STATIC_EXECUTABLES:BOOL=TRUE)
  endif()      

  append_set(Amanzi_CMAKE_ARGS ${Amanzi_SHARED_CMAKE_ARGS})

  # MPI
  set(Amanzi_MPI_CMAKE_ARGS)
  if (MPI_EXEC)
    append_set(Amanzi_MPI_CMAKE_ARGS -DMPI_EXEC:FILEPATH=${MPI_EXEC})
  else()  
    message(FATAL_ERROR "Enable Amanzi build requires MPI parallel run launch command\n"
                        "Please define the this binary with:\n"
                        "-DMPI_EXEC:FILEPATH=<binary>\n"
                        "and re-run cmake")
  endif()        

  if (MPI_EXEC_MAX_NUMPROCS)
    append_set(Amanzi_MPI_CMAKE_ARGS -DMPI_EXEC_MAX_NUMPROCS:STRING=${MPI_EXEC_NUMPROCS})
  else()  
    append_set(Amanzi_MPI_CMAKE_ARGS -DMPI_EXEC_MAX_NUMPROCS:STRING=4)
  endif()        

  if (MPI_EXEC_NUMPROCS_FLAG)
    append_set(Amanzi_MPI_CMAKE_ARGS -DMPI_EXEC_NUMPROCS_FLAG:STRING=${MPI_EXEC_NUMPROCS_FLAG})
  else()  
    append_set(Amanzi_MPI_CMAKE_ARGS -DMPI_EXEC_NUMPROCS_FLAG:STRING=-n)
  endif()        

  append_set(Amanzi_CMAKE_ARGS ${Amanzi_MPI_CMAKE_ARGS})
  
  append_set(Amanzi_CMAKE_ARGS ${Amanzi_TPL_CMAKE_ARGS})


  append_set(Amanzi_CMAKE_ARGS
             -DENABLE_Unstructured:BOOL=${ENABLE_Unstructured}
             -DENABLE_Structured:BOOL=${ENABLE_Structured})

  #print_variable(Amanzi_CMAKE_ARGS) 

  if(NOT Amanzi_SOURCE_DIR)
    message(FATAL_ERROR "Enable Amanzi build requires an Amanzi source directory."
                        "Define this dorectory with:"
                        "-DAmanzi_SOURCE_DIR:FILEPATH=<Amanzi source location>"
                        "and re-run cmake")
  endif()
  message(STATUS "Will build Amanzi source located in ${Amanzi_SOURCE_DIR}")

  # Now add amanzi to the build stack
  include(ExternalProject)

  set(Amanzi_DEPENDS 
	${HDF5_BUILD_TARGET}
	${ASCEMIO_BUILD_TARGET}
	${XERCES_BUILD_TARGET}
	${UnitTest_BUILD_TARGET}
	${Boost_BUILD_TARGET}
	${Trilinos_BUILD_TARGET})

  if (ENABLE_Unstructured)
    list(APPEND Amanzi_DEPENDS ${MSTK_BUILD_TARGET} ${MOAB_BUILD_TARGET})
  endif()
  
  if (ENABLE_Structured)
    list(APPEND Amanzi_DEPENDS ${CCSE_BUILD_TARGET})
  endif()  

  if (ENABLE_Silo)
    list(APPEND Amanzi_DEPENDS ${Silo_BUILD_TARGET})
  endif()

  ExternalProject_Add(amanzi
    DEPENDS ${Amanzi_DEPENDS}
    PREFIX ${CMAKE_BINARY_DIR}/Amanzi
    SOURCE_DIR ${Amanzi_SOURCE_DIR}
    DOWNLOAD_COMMAND ""
    UPDATE_COMMAND ""
    CMAKE_ARGS	${Amanzi_CMAKE_ARGS}
                ${Amanzi_CMAKE_C_COMPILER_ARGS}
                -DCMAKE_C_COMPILER:FILEPATH=${CMAKE_C_COMPILER}
			    ${Amanzi_CMAKE_CXX_COMPILER_ARGS}
                -DCMAKE_CXX_COMPILER:FILEPATH=${CMAKE_CXX_COMPILER}
			    ${Amanzi_CMAKE_Fortran_COMPILER_ARGS}
                -DCMAKE_Fortran_COMPILER:FILEPATH=${CMAKE_Fortran_COMPILER}
    INSTALL_DIR ${Amanzi_INSTALL_PREFIX} )
endif()        
               <|MERGE_RESOLUTION|>--- conflicted
+++ resolved
@@ -115,13 +115,7 @@
 check_mpi_source_compiles(MPI_WRAPPERS_IN_USE)
 if (NOT MPI_WRAPPERS_IN_USE)
   # MPI_WRAPPERS_IN_USE is FALSE if any of the compilers fail to compile an MPI app
-<<<<<<< HEAD
-  #message(FATAL_ERROR "Missing a compiler type for MPI applications -- exiting.
-  message(WARNING "Missing a compiler type for MPI applications.
-  See previous error messages to determine missing compiler.")
-=======
   message(FATAL_ERROR "Missing a compiler type for MPI applications -- exiting.")
->>>>>>> f10c7e8c
 endif()
 
 # Include the TPL version information
@@ -501,44 +495,25 @@
   include(${SuperBuild_BUILD_FILES_DIR}/Build_Spack.cmake)
 endif()
 
-<<<<<<< HEAD
-if ( ENABLE_XSDK )    
-    include(${SuperBuild_BUILD_FILES_DIR}/Build_xSDK.cmake)
-    include(BuildLibraryName)
-    include(FindSpackInstallLocation)
-endif()
-
-# MPI
-if ( BUILD_MPI AND NOT ENABLE_XSDK)
-    include(${SuperBuild_BUILD_FILES_DIR}/Build_OpenMPI.cmake)
-    set(MPI_PROJECT OpenMPI)
-endif()
-
-# ZLIB
-if( NOT ENABLE_XSDK)
-    include(${SuperBuild_BUILD_FILES_DIR}/Build_zlib.cmake) 
-    build_library_name(z ZLIB_LIBRARIES APPEND_PATH ${TPL_INSTALL_PREFIX}/lib)
-    set(ZLIB_INCLUDE_DIRS ${TPL_INSTALL_PREFIX}/include)
-    set(ZLIB_DIR ${TPL_INSTALL_PREFIX})
-else()
-    find_spack_install_location(zlib ZLIB_INSTALL_PREFIX)
-    message(STATUS "ZLIB_INSTALL_PREFIX = ${ZLIB_INSTALL_PREFIX}")
-    build_library_name(z ZLIB_LIBRARIES APPEND_PATH ${ZLIB_INSTALL_PREFIX}/lib)
-    set(ZLIB_INCLUDE_DIRS ${ZLIB_INSTALL_PREFIX}/include)
-    set(ZLIB_DIR ${ZLIB_INSTALL_PREFIX})
-=======
+
 if (ENABLE_XSDK)    
   include(${SuperBuild_BUILD_FILES_DIR}/Build_xSDK.cmake)
   include(BuildLibraryName)
+  include(FindSpackInstallLocation)
 endif()
 
 # ZLIB
 if (NOT ENABLE_XSDK)
-  include(${SuperBuild_BUILD_FILES_DIR}/Build_zlib.cmake) 
-else()
+  include(${SuperBuild_BUILD_FILES_DIR}/Build_zlib.cmake)
   build_library_name(z ZLIB_LIBRARIES APPEND_PATH ${TPL_INSTALL_PREFIX}/lib)
   set(ZLIB_INCLUDE_DIRS ${TPL_INSTALL_PREFIX}/include)
->>>>>>> f10c7e8c
+  set(ZLIB_DIR ${TPL_INSTALL_PREFIX})
+else()
+  find_spack_install_location(zlib ZLIB_INSTALL_PREFIX)
+  message(STATUS "ZLIB_INSTALL_PREFIX = ${ZLIB_INSTALL_PREFIX}")
+  build_library_name(z ZLIB_LIBRARIES APPEND_PATH ${ZLIB_INSTALL_PREFIX}/lib)
+  set(ZLIB_INCLUDE_DIRS ${ZLIB_INSTALL_PREFIX}/include)
+  set(ZLIB_DIR ${ZLIB_INSTALL_PREFIX})
 endif()
 
 # CURL
@@ -568,18 +543,13 @@
 endif()
 
 # Boost
-<<<<<<< HEAD
-amanzi_tpl_version_write(FILENAME ${TPL_VERSIONS_INCLUDE_FILE}
-    PREFIX Boost
-    VERSION 1 63 0)
 if ( NOT ENABLE_XSDK )
     include(${SuperBuild_BUILD_FILES_DIR}/Build_Boost.cmake) 
-    #TESTINGinclude(${SuperBuild_BUILD_FILES_DIR}/Build_BoostCmake.cmake) 
     set(BOOST_ROOT ${TPL_INSTALL_PREFIX})
     set(BOOST_INCLUDEDIR ${TPL_INSTALL_PREFIX}/include/boost)
     append_set(Amanzi_TPL_CMAKE_ARGS
         -DBOOST_ROOT:FILEPATH=${TPL_INSTALL_PREFIX}
-	-DBOOST_INCLUDEDIR=${TPL_INSTALL_PREFIX}/include/boost
+	      -DBOOST_INCLUDEDIR=${TPL_INSTALL_PREFIX}/include/boost
         -DBoost_USE_STATIC_LIBS:BOOL=TRUE
         -DBoost_NO_SYSTEM_PATHS:BOOL=TRUE)
 else()
@@ -589,7 +559,7 @@
     set(BOOST_INCLUDEDIR ${BOOST_INSTALL_PREFIX}/include/boost)
     append_set(Amanzi_TPL_CMAKE_ARGS
         -DBOOST_ROOT:FILEPATH=${BOOST_INSTALL_PREFIX}
-	-DBOOST_INCLUDEDIR=${BOOST_INSTALL_PREFIX}/include/boost
+	      -DBOOST_INCLUDEDIR=${BOOST_INSTALL_PREFIX}/include/boost
         -DBoost_USE_STATIC_LIBS:BOOL=TRUE
         -DBoost_NO_SYSTEM_PATHS:BOOL=TRUE)
 endif()
@@ -605,8 +575,8 @@
     set(HDF5_DIR ${TPL_INSTALL_PREFIX})
 else()
     amanzi_tpl_version_write(FILENAME ${TPL_VERSIONS_INCLUDE_FILE}
-	PREFIX HDF5
-	VERSION 1 10 0)
+	                           PREFIX HDF5
+	                           VERSION 1 10 0)
 
     find_spack_install_location(hdf5 HDF5_INSTALL_PREFIX)
     message(STATUS "HDF5_INSTALL_PREFIX = ${HDF5_INSTALL_PREFIX}")
@@ -615,35 +585,6 @@
     set(HDF5_LIBRARIES ${HDF5_HL_LIBRARY} ${HDF5_C_LIBRARY} ${ZLIB_LIBRARIES} m)
     set(HDF5_INCLUDE_DIRS ${HDF5_INSTALL_PREFIX}/include ${ZLIB_INCLUDE_DIRS})
     set(HDF5_DIR ${HDF5_INSTALL_PREFIX})
-=======
-if (NOT ENABLE_XSDK)
-  include(${SuperBuild_BUILD_FILES_DIR}/Build_Boost.cmake) 
-  append_set(Amanzi_TPL_CMAKE_ARGS
-             -DBOOST_ROOT:FILEPATH=${TPL_INSTALL_PREFIX}
-             -DBoost_NO_SYSTEM_PATHS:BOOL=TRUE)
-else()
-  amanzi_tpl_version_write(FILENAME ${TPL_VERSIONS_INCLUDE_FILE}
-                           PREFIX Boost
-                           VERSION 1 63 0)
-  append_set(Amanzi_TPL_CMAKE_ARGS
-             -DBOOST_ROOT:FILEPATH=${TPL_INSTALL_PREFIX}
-             -DBOOST_INCLUDEDIR=${TPL_INSTALL_PREFIX}/include/boost
-             -DBoost_NO_SYSTEM_PATHS:BOOL=TRUE)
-endif()
-
-# HDF5  
-if (NOT ENABLE_XSDK)
-  include(${SuperBuild_BUILD_FILES_DIR}/Build_HDF5.cmake) 
-  # BROKENinclude(${SuperBuild_BUILD_FILES_DIR}/Build_HDF5Cmake.cmake) 
-else()
-  amanzi_tpl_version_write(FILENAME ${TPL_VERSIONS_INCLUDE_FILE}
-                           PREFIX HDF5
-                           VERSION 1 10 0)
-  build_library_name(hdf5 HDF5_C_LIBRARY APPEND_PATH ${TPL_INSTALL_PREFIX}/lib)
-  build_library_name(hdf5_hl HDF5_HL_LIBRARY APPEND_PATH ${TPL_INSTALL_PREFIX}/lib)
-  set(HDF5_LIBRARIES ${HDF5_HL_LIBRARY} ${HDF5_C_LIBRARY} ${ZLIB_LIBRARIES} m)
-  set(HDF5_INCLUDE_DIRS ${TPL_INSTALL_PREFIX}/include ${ZLIB_INCLUDE_DIRS})
->>>>>>> f10c7e8c
 endif()
 
 append_set(Amanzi_TPL_CMAKE_ARGS
@@ -655,7 +596,6 @@
            -DASCEMIO_DIR:FILEPATH=${TPL_INSTALL_PREFIX})
 
 # XERCES
-<<<<<<< HEAD
 if ( ENABLE_SPACK)
     #include(${SuperBuild_BUILD_FILES_DIR}/Build_XERCES_Spack.cmake) 
     execute_process( COMMAND ${SPACK_BINARY} install xerces-c )
@@ -666,7 +606,7 @@
     set(XERCES_DIR ${XERCES_INSTALL_PREFIX})
     message(STATUS "XERCES_DIR = ${XERCES_DIR}")
     append_set(Amanzi_TPL_CMAKE_ARGS
-	-DXERCES_DIR:FILEPATH=${XERCES_INSTALL_PREFIX})
+	       -DXERCES_DIR:FILEPATH=${XERCES_INSTALL_PREFIX})
 #        -DXERCES_INCLUDE_DIR:FILEPATH=${XERCES_INSTALL_PREFIX}/include
 #        -DXERCES_LIBRARY:FILEPATH=${XERCES_INSTALL_PREFIX}/lib)
 else()
@@ -674,7 +614,7 @@
     set(XERCES_DIR ${TPL_INSTALL_PREFIX})
     message(STATUS "XERCES_DIR = ${XERCES_DIR}")
     append_set(Amanzi_TPL_CMAKE_ARGS
-	-DXERCES_DIR:FILEPATH=${TPL_INSTALL_PREFIX})
+	       -DXERCES_DIR:FILEPATH=${TPL_INSTALL_PREFIX})
 endif()
 
 # NetCDF
@@ -685,9 +625,8 @@
     set(NetCDF_INCLUDE_DIRS ${TPL_INSTALL_PREFIX}/include)
     set(NetCDF_DIR ${TPL_INSTALL_PREFIX})
     append_set(Amanzi_TPL_CMAKE_ARGS
-	-DNetCDF_DIR:FILEPATH=${TPL_INSTALL_PREFIX})
-else()
-
+	             -DNetCDF_DIR:FILEPATH=${TPL_INSTALL_PREFIX})
+else()
     find_spack_install_location(netcdf NETCDF_INSTALL_PREFIX)
     message(STATUS "NETCDF_INSTALL_PREFIX = ${NETCDF_INSTALL_PREFIX}")
     build_library_name(netcdf NetCDF_C_LIBRARY APPEND_PATH ${NETCDF_INSTALL_PREFIX}/lib)
@@ -695,7 +634,7 @@
     set(NetCDF_INCLUDE_DIRS ${NETCDF_INSTALL_PREFIX}/include)
     set(NetCDF_DIR ${NETCDF_INSTALL_PREFIX})
     append_set(Amanzi_TPL_CMAKE_ARGS
-	-DNetCDF_DIR:FILEPATH=${NETCDF_INSTALL_PREFIX})
+	             -DNetCDF_DIR:FILEPATH=${NETCDF_INSTALL_PREFIX})
 endif()
 
 set(NetCDF_C_LIBRARIES ${NetCDF_C_LIBRARY})
@@ -711,50 +650,14 @@
 if ( NOT ENABLE_XSDK )
     include(${SuperBuild_BUILD_FILES_DIR}/Build_NetCDF_Fortran.cmake)
     append_set(Amanzi_TPL_CMAKE_ARGS
-		-DNetCDF_FORTRAN_DIR:FILEPATH=${TPL_INSTALL_PREFIX})
+		           -DNetCDF_FORTRAN_DIR:FILEPATH=${TPL_INSTALL_PREFIX})
 else ()
-
-     execute_process( COMMAND ${SPACK_BINARY} install netcdf-fortran )
-     
+     execute_process( COMMAND ${SPACK_BINARY} install netcdf-fortran )    
      find_spack_install_location(netcdf-fortran NETCDFF_INSTALL_PREFIX)
      message(STATUS "NETCDFF_INSTALL_PREFIX = ${NETCDFF_INSTALL_PREFIX}")
      append_set(Amanzi_TPL_CMAKE_ARGS
-		-DNetCDF_FORTRAN_DIR:FILEPATH=${NETCDFF_INSTALL_PREFIX})
-endif()
-
-=======
-if (ENABLE_SPACK)
-  include(${SuperBuild_BUILD_FILES_DIR}/Build_XERCES_Spack.cmake) 
-else()
-  include(${SuperBuild_BUILD_FILES_DIR}/Build_XERCES.cmake) 
-endif()
-append_set(Amanzi_TPL_CMAKE_ARGS
-           -DXERCES_DIR:FILEPATH=${TPL_INSTALL_PREFIX})
-
-# NetCDF
-if (NOT ENABLE_XSDK)
-  include(${SuperBuild_BUILD_FILES_DIR}/Build_NetCDF.cmake) 
-else()
-  build_library_name(netcdf NetCDF_C_LIBRARY APPEND_PATH ${TPL_INSTALL_PREFIX}/lib)
-  build_library_name(netcdf_c++ NetCDF_CXX_LIBRARY APPEND_PATH ${TPL_INSTALL_PREFIX}/lib)
-  set(NetCDF_INCLUDE_DIRS ${TPL_INSTALL_PREFIX}/include)
-  set(NetCDF_C_LIBRARIES ${NetCDF_C_LIBRARY})
-  if (ENABLE_NetCDF4)
-    list(APPEND NetCDF_C_LIBRARIES ${HDF5_LIBRARIES})
-    list(APPEND NetCDF_INCLUDE_DIRS ${HDF5_INCLUDE_DIRS})
-    list(REMOVE_DUPLICATES NetCDF_INCLUDE_DIRS)
-  endif()
-endif()
-append_set(Amanzi_TPL_CMAKE_ARGS
-           -DNetCDF_DIR:FILEPATH=${TPL_INSTALL_PREFIX})
-
-# NetCDF Fortran
-if (NOT ENABLE_XSDK)
-  include(${SuperBuild_BUILD_FILES_DIR}/Build_NetCDF_Fortran.cmake)
-endif()
-append_set(Amanzi_TPL_CMAKE_ARGS
-           -DNetCDF_FORTRAN_DIR:FILEPATH=${TPL_INSTALL_PREFIX})
->>>>>>> f10c7e8c
+		            -DNetCDF_FORTRAN_DIR:FILEPATH=${NETCDFF_INSTALL_PREFIX})
+endif()
 
 # MOAB
 if (ENABLE_MOAB_Mesh)
@@ -770,39 +673,27 @@
            -DSuperLU_DIR:FILEPATH=${TPL_INSTALL_PREFIX})
 
 # HYPRE
-<<<<<<< HEAD
 if ( NOT ENABLE_XSDK )
     option(ENABLE_HYPRE "Build the HYPRE solver package" TRUE)
     if ( ENABLE_HYPRE )
-	include(${SuperBuild_BUILD_FILES_DIR}/Build_HYPRE.cmake)
+	    include(${SuperBuild_BUILD_FILES_DIR}/Build_HYPRE.cmake)
     endif()
     set(HYPRE_DIR ${TPL_INSTALL_PREFIX})
     set(HYPRE_INCLUDE_DIRS "${TPL_INSTALL_PREFIX}/include")
     build_library_name(HYPRE HYPRE_LIBRARY APPEND_PATH ${TPL_INSTALL_PREFIX}/lib)
-else()
-
+    set(HYPRE_LIBRARIES "${HYPRE_LIBRARY}")
+else()
     find_spack_install_location(hypre HYPRE_INSTALL_PREFIX)
     message(STATUS "HYPRE_INSTALL_PREFIX = ${HYPRE_INSTALL_PREFIX}")
     set(HYPRE_DIR ${HYPRE_INSTALL_PREFIX})
     set(HYPRE_INCLUDE_DIRS "${HYPRE_INSTALL_PREFIX}/include")
     build_library_name(HYPRE HYPRE_LIBRARY APPEND_PATH ${HYPRE_INSTALL_PREFIX}/lib)
-=======
-if (NOT ENABLE_XSDK)
-  option(ENABLE_HYPRE "Build the HYPRE solver package" TRUE)
-  if (ENABLE_HYPRE)
-    include(${SuperBuild_BUILD_FILES_DIR}/Build_HYPRE.cmake)
-  endif()
-else()
-  set(HYPRE_INCLUDE_DIRS "${TPL_INSTALL_PREFIX}/include")
-  build_library_name(HYPRE HYPRE_LIBRARY APPEND_PATH ${TPL_INSTALL_PREFIX}/lib)
-  set(HYPRE_LIBRARIES "${HYPRE_LIBRARY}")
->>>>>>> f10c7e8c
+    set(HYPRE_LIBRARIES "${HYPRE_LIBRARY}")
 endif()
 set(HYPRE_LIBRARIES    "${HYPRE_LIBRARY}")
 
 
 # METIS -- needs to go before PETSc because PETSc needs it.
-<<<<<<< HEAD
 if ( NOT ENABLE_XSDK )
     include(${SuperBuild_BUILD_FILES_DIR}/Build_METIS.cmake) 
     build_library_name(metis METIS_LIBRARIES SHARED APPEND_PATH ${TPL_INSTALL_PREFIX}/lib)
@@ -815,20 +706,11 @@
     build_library_name(metis METIS_LIBRARIES SHARED APPEND_PATH ${METIS_INSTALL_PREFIX}/lib)
     set(METIS_INCLUDE_DIR ${METIS_INSTALL_PREFIX}/include)
     set(METIS_DIR ${METIS_INSTALL_PREFIX})
-=======
-if (NOT ENABLE_XSDK)
-  include(${SuperBuild_BUILD_FILES_DIR}/Build_METIS.cmake) 
-else()
-  build_library_name(metis METIS_LIBRARIES SHARED APPEND_PATH ${TPL_INSTALL_PREFIX}/lib)
-  set(METIS_INCLUDE_DIR ${TPL_INSTALL_PREFIX}/include)
-  set(METIS_DIR ${TPL_INSTALL_PREFIX})
->>>>>>> f10c7e8c
 endif()
 append_set(Amanzi_TPL_CMAKE_ARGS 
            -DMETIS_DIR:FILEPATH=${METIS_DIR})
 
 # ParMetis -- needs to go before PETSc because PETSc needs it.
-<<<<<<< HEAD
 if ( NOT ENABLE_XSDK )
     include(${SuperBuild_BUILD_FILES_DIR}/Build_ParMetis.cmake)
     build_library_name(z ParMetis_LIBRARIES APPEND_PATH ${TPL_INSTALL_PREFIX}/lib)
@@ -841,14 +723,6 @@
     build_library_name(z ParMetis_LIBRARIES APPEND_PATH ${PARMETIS_INSTALL_PREFIX}/lib)
     set(ParMetis_INCLUDE_DIRS ${PARMETIS_INSTALL_PREFIX}/include)
     set(ParMetis_DIR ${PARMETIS_INSTALL_PREFIX})
-=======
-if (NOT ENABLE_XSDK)
-  include(${SuperBuild_BUILD_FILES_DIR}/Build_ParMetis.cmake)
-else()
-  build_library_name(z ParMetis_LIBRARIES APPEND_PATH ${TPL_INSTALL_PREFIX}/lib)
-  set(ParMetis_INCLUDE_DIRS ${TPL_INSTALL_PREFIX}/include)
-  set(ParMetis_DIR ${TPL_INSTALL_PREFIX})
->>>>>>> f10c7e8c
 endif()
 
 if (ENABLE_PETSC OR ENABLE_Structured)
@@ -857,37 +731,25 @@
 endif()
 
 # PETSc
-<<<<<<< HEAD
 option(ENABLE_PETSC "Build the PETSc package" FALSE)
 if (ENABLE_PETSC OR ENABLE_Structured)
     set(ENABLE_PETSC TRUE)
     if ( NOT ENABLE_XSDK )
-	include(${SuperBuild_BUILD_FILES_DIR}/Build_PETSc.cmake)
-	set(PETSC_DIR ${TPL_INSTALL_PREFIX})
+	    include(${SuperBuild_BUILD_FILES_DIR}/Build_PETSc.cmake)
+	    set(PETSC_DIR ${TPL_INSTALL_PREFIX})
     else()
-	find_spack_install_location(petsc PETSC_INSTALL_PREFIX)
-	message(STATUS "PETSC_INSTALL_PREFIX = ${PETSC_INSTALL_PREFIX}")
-	set(PETSC_DIR ${PETSC_INSTALL_PREFIX})
+	    find_spack_install_location(petsc PETSC_INSTALL_PREFIX)
+	    message(STATUS "PETSC_INSTALL_PREFIX = ${PETSC_INSTALL_PREFIX}")
+	    set(PETSC_DIR ${PETSC_INSTALL_PREFIX})
     endif()
-=======
-if (NOT ENABLE_XSDK)
-  option(ENABLE_PETSC "Build the PETSc package" FALSE)
-  if (ENABLE_PETSC OR ENABLE_Structured)
-    set(ENABLE_PETSC TRUE)
-    include(${SuperBuild_BUILD_FILES_DIR}/Build_PETSc.cmake)
-  endif()
-else()
-  set(PETSC_DIR ${TPL_INSTALL_PREFIX})
->>>>>>> f10c7e8c
 endif()
 
 # SEACAS
 include(${SuperBuild_BUILD_FILES_DIR}/Build_SEACAS.cmake)
 
 # Trilinos  
-<<<<<<< HEAD
 if ( NOT ENABLE_XSDK )
-include(${SuperBuild_BUILD_FILES_DIR}/Build_Trilinos.cmake)
+  include(${SuperBuild_BUILD_FILES_DIR}/Build_Trilinos.cmake)
 else()
 
     find_spack_install_location(trilinos Trilinos_INSTALL_PREFIX)
@@ -896,13 +758,6 @@
     find_spack_install_location(trilinos Zoltan_INSTALL_PREFIX)
     message(STATUS "Zoltan_INSTALL_PREFIX = ${Zoltan_INSTALL_PREFIX}")
 
-=======
-if (NOT ENABLE_XSDK)
-  include(${SuperBuild_BUILD_FILES_DIR}/Build_Trilinos.cmake)
-else()
-  set(Trilinos_INSTALL_PREFIX  ${TPL_INSTALL_PREFIX})
-  set(Zoltan_INSTALL_PREFIX  "${TPL_INSTALL_PREFIX}")
->>>>>>> f10c7e8c
 endif()
 append_set(Amanzi_TPL_CMAKE_ARGS
            -DENABLE_STK_Mesh:BOOL=${ENABLE_STK_Mesh}
@@ -943,6 +798,9 @@
       include(${SuperBuild_BUILD_FILES_DIR}/Build_PETSc.cmake)
     endif()
     include(${SuperBuild_BUILD_FILES_DIR}/Build_PFloTran.cmake)
+    build_library_name(pflotranchem PFLOTRAN_LIBRARIES APPEND_PATH ${TPL_INSTALL_PREFIX}/lib)
+	  set(PFLOTRAN_INCLUDE_DIRS ${TPL_INSTALL_PREFIX}/include)
+	  set(PFLOTRAN_DIR ${TPL_INSTALL_PREFIX})
   endif()
 
   if (ENABLE_CRUNCHTOPE)
@@ -951,60 +809,46 @@
       include(${SuperBuild_BUILD_FILES_DIR}/Build_PETSc.cmake)
     endif()
     include(${SuperBuild_BUILD_FILES_DIR}/Build_CrunchTope.cmake)
+    build_library_name(crunchchem CRUNCHTOPE_LIBRARIES APPEND_PATH ${TPL_INSTALL_PREFIX}/lib)
+    set(CRUNCHTOPE_INCLUDE_DIRS ${TPL_INSTALL_PREFIX}/include)
+    set(CRUNCHTOPE_DIR ${TPL_INSTALL_PREFIX})
   endif()
   if (ENABLE_ALQUIMIA)
     include(${SuperBuild_BUILD_FILES_DIR}/Build_Alquimia.cmake)
-  endif()
-else()
-<<<<<<< HEAD
-    # pflotran
-    if( NOT ENABLE_XSDK)
-	build_library_name(pflotranchem PFLOTRAN_LIBRARIES APPEND_PATH ${TPL_INSTALL_PREFIX}/lib)
-	set(PFLOTRAN_INCLUDE_DIRS ${TPL_INSTALL_PREFIX}/include)
-	set(PFLOTRAN_DIR ${TPL_INSTALL_PREFIX})
-    else()
-	find_spack_install_location(pflotran PFLOTRAN_INSTALL_PREFIX)
-	message(STATUS "PFLOTRAN_INSTALL_PREFIX = ${PFLOTRAN_INSTALL_PREFIX}")
-	build_library_name(pflotranchem PFLOTRAN_LIBRARIES APPEND_PATH ${PFLOTRAN_INSTALL_PREFIX}/lib)
-	set(PFLOTRAN_INCLUDE_DIRS ${PFLOTRAN_INSTALL_PREFIX}/include)
-	set(PFLOTRAN_DIR ${PFLOTRAN_INSTALL_PREFIX})
+    build_library_name(alquimia_c ALQUIMIA_C_LIB APPEND_PATH ${TPL_INSTALL_PREFIX}/lib)
+	  build_library_name(alquimia_cutils ALQUIMIA_CUTILS_LIB APPEND_PATH ${TPL_INSTALL_PREFIX}/lib)
+	  build_library_name(alquimia_fortran ALQUIMIA_F_LIB APPEND_PATH ${TPL_INSTALL_PREFIX}/lib)
+    set(ALQUIMIA_INSTALL_PREFIX ${TPL_INSTALL_PREFIX})
+  endif()
+
+else()
+  # pflotran
+  find_spack_install_location(pflotran PFLOTRAN_INSTALL_PREFIX)
+  message(STATUS "PFLOTRAN_INSTALL_PREFIX = ${PFLOTRAN_INSTALL_PREFIX}")
+  build_library_name(pflotranchem PFLOTRAN_LIBRARIES APPEND_PATH ${PFLOTRAN_INSTALL_PREFIX}/lib)
+  set(PFLOTRAN_INCLUDE_DIRS ${PFLOTRAN_INSTALL_PREFIX}/include)
+  set(PFLOTRAN_DIR ${PFLOTRAN_INSTALL_PREFIX})
+    
+  # crunchtope
+  if (ENABLE_CRUNCHTOPE)
+    if (NOT ENABLE_PETSC)
+      set(ENABLE_PETSC TRUE)
+      include(${SuperBuild_BUILD_FILES_DIR}/Build_PETSc.cmake)
     endif()
-    # crunchtope
     include(${SuperBuild_BUILD_FILES_DIR}/Build_CrunchTope.cmake)
     build_library_name(crunchchem CRUNCHTOPE_LIBRARIES APPEND_PATH ${TPL_INSTALL_PREFIX}/lib)
     set(CRUNCHTOPE_INCLUDE_DIRS ${TPL_INSTALL_PREFIX}/include)
     set(CRUNCHTOPE_DIR ${TPL_INSTALL_PREFIX})
-    
-    # alquimia
-    if( NOT ENABLE_XSDK)
-	build_library_name(alquimia_c ALQUIMIA_C_LIB APPEND_PATH ${TPL_INSTALL_PREFIX}/lib)
-	build_library_name(alquimia_cutils ALQUIMIA_CUTILS_LIB APPEND_PATH ${TPL_INSTALL_PREFIX}/lib)
-	build_library_name(alquimia_fortran ALQUIMIA_F_LIB APPEND_PATH ${TPL_INSTALL_PREFIX}/lib)
-	set(ALQUIMIA_INSTALL_PREFIX ${TPL_INSTALL_PREFIX})
-    else()
-	find_spack_install_location(alquimia ALQUIMIA_INSTALL_PREFIX)
-	message(STATUS "ALQUIMIA_INSTALL_PREFIX = ${ALQUIMIA_INSTALL_PREFIX}")
-	build_library_name(alquimia_c ALQUIMIA_C_LIB APPEND_PATH ${ALQUIMIA_INSTALL_PREFIX}/lib)
-	build_library_name(alquimia_cutils ALQUIMIA_CUTILS_LIB APPEND_PATH ${ALQUIMIA_INSTALL_PREFIX}/lib)
-	build_library_name(alquimia_fortran ALQUIMIA_F_LIB APPEND_PATH ${ALQUIMIA_INSTALL_PREFIX}/lib)
-	set(ALQUIMIA_INSTALL_PREFIX ${ALQUIMIA_INSTALL_PREFIX})
-    endif()
-=======
-  # pflotran
-  build_library_name(pflotranchem PFLOTRAN_LIBRARIES APPEND_PATH ${TPL_INSTALL_PREFIX}/lib)
-  set(PFLOTRAN_INCLUDE_DIRS ${TPL_INSTALL_PREFIX}/include)
-  set(PFLOTRAN_DIR ${TPL_INSTALL_PREFIX})
-    
-  # crunchtope
-  build_library_name(crunchchem CRUNCHTOPE_LIBRARIES APPEND_PATH ${TPL_INSTALL_PREFIX}/lib)
-  set(CRUNCHTOPE_INCLUDE_DIRS ${TPL_INSTALL_PREFIX}/include)
-  set(CRUNCHTOPE_DIR ${TPL_INSTALL_PREFIX})
-    
+  endif()
+
   # alquimia
-  build_library_name(alquimia_c ALQUIMIA_C_LIB APPEND_PATH ${TPL_INSTALL_PREFIX}/lib)
-  build_library_name(alquimia_cutils ALQUIMIA_CUTILS_LIB APPEND_PATH ${TPL_INSTALL_PREFIX}/lib)
-  build_library_name(alquimia_fortran ALQUIMIA_F_LIB APPEND_PATH ${TPL_INSTALL_PREFIX}/lib)
->>>>>>> f10c7e8c
+  find_spack_install_location(alquimia ALQUIMIA_INSTALL_PREFIX)
+  message(STATUS "ALQUIMIA_INSTALL_PREFIX = ${ALQUIMIA_INSTALL_PREFIX}")
+  build_library_name(alquimia_c ALQUIMIA_C_LIB APPEND_PATH ${ALQUIMIA_INSTALL_PREFIX}/lib)
+  build_library_name(alquimia_cutils ALQUIMIA_CUTILS_LIB APPEND_PATH ${ALQUIMIA_INSTALL_PREFIX}/lib)
+  build_library_name(alquimia_fortran ALQUIMIA_F_LIB APPEND_PATH ${ALQUIMIA_INSTALL_PREFIX}/lib)
+  set(ALQUIMIA_INSTALL_PREFIX ${ALQUIMIA_INSTALL_PREFIX})
+
 endif()
 
 
