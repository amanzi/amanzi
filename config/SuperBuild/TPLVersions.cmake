--- conflicted
+++ resolved
@@ -368,19 +368,13 @@
 # TPL: Alquimia
 #
 set(ALQUIMIA_VERSION_MAJOR 0)
-<<<<<<< HEAD
-set(ALQUIMIA_VERSION_MINOR 1)
-set(ALQUIMIA_VERSION_PATCH 1)
+set(ALQUIMIA_VERSION_MINOR 2)
+set(ALQUIMIA_VERSION_PATCH 0)
 set(ALQUIMIA_URL_STRING     "file:///home/scratch/smolins/amanzi-new/ctpl")
 set(ALQUIMIA_ARCHIVE_FILE   alquimia-new.tar.gz)
 set(ALQUIMIA_MD5_SUM        a627bb88dd5c9c19ec7f0063915a89be)
+set(ALQUIMIA_ARCHIVE_FILE   alquimia-0.2.tar.gz)
+set(ALQUIMIA_MD5_SUM        ee7dee337eb0c856723bd57bd0f4edc7)
 #set(ALQUIMIA_URL_STRING     "http://software.lanl.gov/ascem/tpls")
 #set(ALQUIMIA_ARCHIVE_FILE   alquimia-0.1.1a.tar.gz)
-#set(ALQUIMIA_MD5_SUM        0e0bb9fea4ba96e42b9f4cdcd530e6fc)
-=======
-set(ALQUIMIA_VERSION_MINOR 2)
-set(ALQUIMIA_VERSION_PATCH 0)
-set(ALQUIMIA_URL_STRING     "http://software.lanl.gov/ascem/tpls")
-set(ALQUIMIA_ARCHIVE_FILE   alquimia-0.2.tar.gz)
-set(ALQUIMIA_MD5_SUM        ee7dee337eb0c856723bd57bd0f4edc7)
->>>>>>> a21264fb
+#set(ALQUIMIA_MD5_SUM        0e0bb9fea4ba96e42b9f4cdcd530e6fc)