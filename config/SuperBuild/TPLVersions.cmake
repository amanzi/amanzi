#  -*- mode: cmake -*-

#
# TPLVersions
#
#    Define the versions, approved download locations for each TPL
#

#
# TPL: Amanzi Collection of TPLs
#
#   Define a "version number" for the collection of TPLs listed here.
#   It's not clear this is the best way to include this information, 
#   but it's a reasonable place to start.
#   
#   Upgrade History:
#
#   0.90.6       - first version reference used in installations
#   0.90.7       - updated MSTK to version 2.01
#                - added NETCDF - fortran version 4.2 (interface library)
#   0.90.8       - added Xerces-C++ version 3.1.1 (XML support)
#   0.90.9       - update MSTK to version 2.02
#
#   0.91.0       - added PFLOTRAN and Alquimia (updates from Jeff Johnson's work on state-branch)
#   0.91.1       - updated CCSE to version 1.1.7 (and added patch)
#   0.91.2       - turned on patch for IfPack support of noncontiguous global ids with HYPRE
#   0.91.3       - updated Xerces-C++ build/find to use OSX CoreServices framework
#   0.91.4       - updated CCSE to version 1.1.8
#   0.91.5       - updated CCSE to version 1.2.1
#   0.91.6       - updated CCSE to version 1.2.3
#   0.91.7       - updated MSTK to version 2.10rc3
#   0.91.8       - updated Alquimia to licensed version 0.1
#   0.91.9       - updated CCSE to version 1.2.4
#   0.91.10      - updated MSTK to version 2.10rc5
#   0.91.11      - updated PFlotran to commit 1afe88d.
#   0.91.12      - updated MSTK to version 2.10
#   0.91.12a     - updated METIS to 5.1.0, ParMetis to 4.0.3a, SuperLU to 4.3, SuperLUDist to 3.3 and PETSc to 3.4.3
#   0.91.12b     - updated Trilinos to 10.6.1 and MSTK to 2.11rc2
#   0.91.12c     - updated CCSE to version 1.2.5
#   0.91.13      - updated MSTK to version 2.11rc3
#   0.91.14      - updated MSTK to version 2.11rc4 (fixes memory leaks)
#   0.91.15      - updated MSTK to version 2.11rc5 (fixes memory leaks)
#
#   0.92.0       - Merge lib updates through 0.91.15
#   0.92.1       - update MSTK to version 2.12 (fixes debug version linking)
#   0.92.2       - update CCSE to version 1.2.7 (adds f90 utility for plotting)
#   0.92.3       - update CURL to version 7.37.0 (builds correctly on Mac OS X 10.9)
#   0.92.4       - update NetCDF to version 4.3.2 (builds correctly on Mac OS X 10.9)
#   0.92.5       - Patched Alquimia to build properly with GFortran 4.9.x
#   0.92.6       - update Boost to version 1.56.0 
#   0.92.7       - update CCSE to version 1.2.8 
#   0.92.8       - update ExodussII 5.22 -> 6.06
#   0.92.9       - update MSTK to v 2.21 (incompatible -DWITH_MSTK_2_21rc1_OR_NEWER=TRUE)
#   0.92.10      - update MSTK to v 2.22rc1
#   0.92.11      - update MSTK to v 2.22rc3 (fixed parallel mesh partitioning bug)
#   0.92.12      - update PETSc to 3.5.2, Alquimia to 0.2, and PFlotran to commit 611092f80ddb.
#   0.92.13      - update MSTK to v2.22, includes installation of mesh utilities
#   0.92.14      - update Hypre to v2.10.0b (and added patch for to ensure tol>0)
#   0.92.15      - updated Alquimia to v0.2 (backward compatible)
#   0.92.16      - update CCSE to version 1.3.0 
#   0.92.17      - update MSTK to version 2.23 (adds element set capabilities)
#   0.92.18      - update Boost to version 1.58.0 
#   0.92.19      - update CCSE to version 1.3.2
#   0.92.20      - update CCSE to version 1.3.4 (fix issue with fsnapshot)
#   0.92.21      - update Alquimia to version 0.3.1 (CrunchFlow integration)
#   0.92.22      - added optional Silo package
#   0.92.23      - Patched ASCEM-IO to allocate space for sprintf() correctly.
#   0.92.24      - update MSTK to version 2.25 (updates to meshconvert, exoatt)
#   0.92.25      - update MSTK to version 2.26rc2 (adds fixes for pinchouts)
#
#   0.93.0       - defaulted to C++11, update Trilinos to 12.6.1
#   0.93.1       - update Boost to version 1.61.0
#   0.93.2       - update Alquimia to version 1.0.3
#   0.93.3       - update Alquimia to version 1.0.4

#   0.94.1       - updates several TPLs, new versions are:
#                - Trilinos 12.10.1
#                - zlib 1.2.11
#                - hdf5 1.8.12
#                - netcdf 4.4.1.1
#                - netcdf-fortran 4.4.4
#                - boost 1.6.3
#   0.94.2       - update MTSK to version 2.28rc1
#   0.94.3       - update MSTK to version 3.00 (incompatible - need to update #defines)
#   0.94.4       - update MSTK to version 3.01
#   0.94.5       - restored Alquimia to version 1.0.4
#   0.94.6       - Added CrunchTope package, hash version c31ecb9
#   0.94.7       - update UnitTest++ to version 2.0.0
#                - update Hypre to version 2.11.2    
#   0.94.8       - removed ExodusII as independent TPL  
#   0.94.9       - update PFloTran to version dev-c8df814cb6fa
#                - update PETSc to xsdk-0.2.0 (native 3.7.5)
#                - update SuperLU to 5.2.1
#                - update SuperLU_dist to xsdk-0.2.0 (native 5.1.3)
#                - update Alquimia to xsdk-0.2.0 (native 1.0.4)
#                - update Hypre to xsdk-0.2.0 (native 2.11.2)
#   0.94.10      - update Alquimia to 1.0.5 (critical bug fixes)
#   0.94.11      - update MSTK to 3.0.3 (critical bug fixes)
#                - update NetCDF to 4.5.0
#	         - update NetCDF-Fortran to 4.4.4
#	         - update curl to 7.56.1
#   0.94.12      - update xerces-c to 3.2.0 (CMake build)

#   0.95.0       - update Trilinos 12.12.1
#                - update Hypre 2.12.1  
#                - note alquimia 1.0.5 == xsdk-0.3.0
#                - pflotran release/xsdk-0.3.0
#                - update PETSc 3.8.2
#   0.95.1       - update OpenMPI to 3.0.1
#   0.95.2       - added Amesos2 to list of built Trilinos packages
#                - update MSTK to 3.0.4
#   0.95.3       - removed CURL
#                - update HYPRE to 2.14.0
#                - update OpenMPI to 3.0.2
#   0.95.4       - update Boost to version 1.67.0
#   0.95.5       - update NetCDF to version 4.6.1
#                - update OpenMPI to 3.1.1
#   0.95.6       - added new package nanoflann 1.3.0
#   0.95.7       - update MSTK to 3.1.0
#   0.95.8       - update NetCDF-Fortran to 4.4.5
#   0.95.9       - update NetCDF-C to 4.7.0
#   0.95.10      - update OpenMPI to 3.1.4
#
#   0.96.0       - update Trilinos to 12.14.0bf557717e-Jun17
#   0.96.1       - update NetCDF-C to 4.7.1 
#                - update MOAB to 5.1.0
#   0.96.2       - update SuperLU_Dist to 3.4.0
#                - update PETSc to 3.11.3
#                - update PFloTran to b681066 (Sep 20, 2019)
#                - update Alquimia to 1.0.6-rc
#   0.96.3       - update HDF5 to 1.10.5
#   0.96.4       - update MSTK to 3.2.1
#   0.97.0       - update HDF5 to 1.10.6
#                - update Nanoflann to 1.3.1
#                - update Trilinos to 55a7599733 (Nov11, 2019, also 12.18.1)
#                - update NetCDF-C to 4.7.3
#                - update NetCDF-Fortran to 4.5.2
#   0.97.1       - update MSTK to 3.3.1
#   0.97.2       - update MSTK to 3.3.5
#   0.97.3       - update CrunchTope to hash version 906e164 (Apr 2, 2020)
#   0.97.4       - added CLM
#   0.97.5       - added exprtk
#   0.97.6       - update BoxLib (CCSE) to version 1.3.5
#   0.97.7       - update ASCEMIO
#   0.97.8       - update BoxLib (CCSE) to version 17.05.1
<<<<<<< HEAD
#   0.97.9       - update Alquimia to 1.0.7-rc
#                - update PFloTran to v3.0 (Jul 17, 2020)
#                - update PETSc to 3.13
#                - update SuperLU_DIST to 6.1.1
#                - update CLM to 0.1.1
=======
#   0.97.9       - update CLM to 0.1.1
>>>>>>> a5486d2e

include(CMakeParseArguments)

MACRO(LIST_LENGTH var)
  SET(entries)
  FOREACH(e ${ARGN})
    SET(entries "${entries}.")
  ENDFOREACH(e)
  STRING(LENGTH "${entries}" ${var})
ENDMACRO(LIST_LENGTH)

# this macro appends version number defines to the tpl_versions.h include file
macro(amanzi_tpl_version_write)
  set(singleValueArgs FILENAME PREFIX)
  set(multiValueArgs VERSION)
  set(options "")

  cmake_parse_arguments(LOCAL "${options}" "${singleValueArgs}" "${multiValueArgs}" ${ARGN})

  list_length(length ${LOCAL_VERSION})

  if (length GREATER 0) 
    list(GET LOCAL_VERSION 0 MAJOR)
    file(APPEND ${LOCAL_FILENAME} "#define ${LOCAL_PREFIX}_MAJOR ${MAJOR}\n")
  else()
    file(APPEND ${LOCAL_FILENAME} "#define ${LOCAL_PREFIX}_MAJOR\n")
  endif()

  if (length GREATER 1)
    list(GET LOCAL_VERSION 1 MINOR)
    file(APPEND ${LOCAL_FILENAME} "#define ${LOCAL_PREFIX}_MINOR ${MINOR}\n")
  else()
    file(APPEND ${LOCAL_FILENAME} "#define ${LOCAL_PREFIX}_MINOR\n")
  endif()

  if (length GREATER 2)
    list(GET LOCAL_VERSION 2 PATCH)
    file(APPEND ${LOCAL_FILENAME} "#define ${LOCAL_PREFIX}_PATCH ${PATCH}\n")
  else()
    file(APPEND ${LOCAL_FILENAME} "#define ${LOCAL_PREFIX}_PATCH\n")
  endif()

  file(APPEND ${LOCAL_FILENAME} "\n")

endmacro(amanzi_tpl_version_write)


#
# TPLs and XSDK versions 
#
set(AMANZI_TPLS_VERSION_MAJOR 0)
set(AMANZI_TPLS_VERSION_MINOR 97)
set(AMANZI_TPLS_VERSION_PATCH 9)
set(AMANZI_TPLS_VERSION ${AMANZI_TPLS_VERSION_MAJOR}.${AMANZI_TPLS_VERSION_MINOR}.${AMANZI_TPLS_VERSION_PATCH})
# Not sure how to create a meaningful hash key for the collection

set(XSDK_VERSION "0.3.0")

#
# Default location on GitHub
#
set (AMANZI_TPLS_DOWNLOAD_URL "https://raw.githubusercontent.com/amanzi/amanzi-tpls/master/src")

#
# TPL: Xerces
#
set(XERCES_VERSION_MAJOR 3)
set(XERCES_VERSION_MINOR 2)
set(XERCES_VERSION_PATCH 0)
set(XERCES_VERSION ${XERCES_VERSION_MAJOR}.${XERCES_VERSION_MINOR}.${XERCES_VERSION_PATCH})
set(XERCES_URL_STRING     ${AMANZI_TPLS_DOWNLOAD_URL})
set(XERCES_ARCHIVE_FILE   xerces-c-${XERCES_VERSION}.tar.bz2)
set(XERCES_SAVEAS_FILE    ${XERCES_ARCHIVE_FILE})
set(XERCES_MD5_SUM        7b1394c32abbdd87841d94a8404c2ac6) 

#
# TPL: OpenMPI
#
set(OpenMPI_VERSION_MAJOR 3)
set(OpenMPI_VERSION_MINOR 1)
set(OpenMPI_VERSION_PATCH 4)
set(OpenMPI_VERSION ${OpenMPI_VERSION_MAJOR}.${OpenMPI_VERSION_MINOR}.${OpenMPI_VERSION_PATCH})
set(OpenMPI_URL_STRING     "https://www.open-mpi.org/software/ompi/v3.1/downloads/")
set(OpenMPI_ARCHIVE_FILE   openmpi-${OpenMPI_VERSION}.tar.bz2)
set(OpenMPI_SAVEAS_FILE    ${OpenMPI_ARCHIVE_FILE})
set(OpenMPI_MD5_SUM        29770c6efcbb4c41d820cb6b8eae90b8)

#
# TPL: MPICH
#
set(MPICH_VERSION_MAJOR 3)
set(MPICH_VERSION_MINOR 2)
set(MPICH_VERSION_PATCH 1)
set(MPICH_VERSION ${MPICH_VERSION_MAJOR}.${MPICH_VERSION_MINOR}.${MPICH_VERSION_PATCH})
set(MPICH_URL_STRING     "https://www.mpich.org/static/downloads/${MPICH_VERSION}/")
set(MPICH_ARCHIVE_FILE   mpich-${MPICH_VERSION}.tar.gz)
set(MPICH_SAVEAS_FILE    ${MPICH_ARCHIVE_FILE})
set(MPICH_MD5_SUM        e175452f4d61646a52c73031683fc375)

#
# TPL: zlib
#
set(ZLIB_VERSION_MAJOR 1)
set(ZLIB_VERSION_MINOR 2)
set(ZLIB_VERSION_PATCH 11)
set(ZLIB_VERSION ${ZLIB_VERSION_MAJOR}.${ZLIB_VERSION_MINOR}.${ZLIB_VERSION_PATCH})
set(ZLIB_URL_STRING     ${AMANZI_TPLS_DOWNLOAD_URL})
set(ZLIB_ARCHIVE_FILE   zlib-${ZLIB_VERSION}.tar.gz)
set(ZLIB_SAVEAS_FILE    ${ZLIB_ARCHIVE_FILE})
set(ZLIB_MD5_SUM        1c9f62f0778697a09d36121ead88e08e) 

#
# TPL: METIS
#
set(METIS_VERSION_MAJOR 5)
set(METIS_VERSION_MINOR 1)
set(METIS_VERSION_PATCH 0)
set(METIS_VERSION ${METIS_VERSION_MAJOR}.${METIS_VERSION_MINOR}.${METIS_VERSION_PATCH})
set(METIS_URL_STRING     ${AMANZI_TPLS_DOWNLOAD_URL})
set(METIS_ARCHIVE_FILE   metis-${METIS_VERSION}.tar.gz)
set(METIS_SAVEAS_FILE    ${METIS_ARCHIVE_FILE})
set(METIS_MD5_SUM        5465e67079419a69e0116de24fce58fe)

#
# TPL: CCSE
#
set(CCSE_VERSION_MAJOR 17)
set(CCSE_VERSION_MINOR 05)
set(CCSE_VERSION_PATCH 1)
set(CCSE_VERSION ${CCSE_VERSION_MAJOR}.${CCSE_VERSION_MINOR}.${CCSE_VERSION_PATCH})
set(AMANZI_DIR $ENV{AMANZI_DIR})
set(CCSE_URL_STRING     "https://github.com/BoxLib-Codes/BoxLib/archive/")
set(CCSE_ARCHIVE_FILE   ${CCSE_VERSION}.tar.gz) 
set(CCSE_SAVEAS_FILE    ccse-${CCSE_VERSION}.tar.gz)
set(CCSE_MD5_SUM        97c3e1615cc649e2748fa9a7291724fa)
set(CCSE_GIT_REPOSITORY "https://github.com/BoxLib-Codes/BoxLib")
set(CCSE_GIT_TAG        "a15e0ee6b043cb87dc99c8fe902b10217eb4fe94")


#
# TPL: UnitTest
#
set(UnitTest_VERSION_MAJOR 2)
set(UnitTest_VERSION_MINOR 0)
set(UnitTest_VERSION_PATCH 0)
set(UnitTest_VERSION ${UnitTest_VERSION_MAJOR}.${UnitTest_VERSION_MINOR}.${UnitTest_VERSION_PATCH})
set(UnitTest_URL_STRING     ${AMANZI_TPLS_DOWNLOAD_URL})
set(UnitTest_ARCHIVE_FILE   unittest-cpp-${UnitTest_VERSION}.tgz)
set(UnitTest_SAVEAS_FILE    ${UnitTest_ARCHIVE_FILE})
set(UnitTest_MD5_SUM        29f958e355e516e7ab016b467974728d) 

#
# TPL: Boost
#
set(Boost_VERSION_MAJOR 1)
set(Boost_VERSION_MINOR 67)

set(Boost_VERSION_PATCH 0)
set(Boost_VERSION        ${Boost_VERSION_MAJOR}.${Boost_VERSION_MINOR}.${Boost_VERSION_PATCH})
set(Boost_VERSION_STRING ${Boost_VERSION_MAJOR}_${Boost_VERSION_MINOR}_${Boost_VERSION_PATCH})
set(Boost_URL_STRING     ${AMANZI_TPLS_DOWNLOAD_URL})
set(Boost_ARCHIVE_FILE   boost_${Boost_VERSION_STRING}.tar.bz2)
set(Boost_SAVEAS_FILE    ${Boost_ARCHIVE_FILE})
set(Boost_MD5_SUM        ced776cb19428ab8488774e1415535ab)

#
# TPL: HDF5
#
set(HDF5_VERSION_MAJOR 1)
set(HDF5_VERSION_MINOR 10)
set(HDF5_VERSION_PATCH 6)
set(HDF5_VERSION ${HDF5_VERSION_MAJOR}.${HDF5_VERSION_MINOR}.${HDF5_VERSION_PATCH})
set(HDF5_URL_STRING     ${AMANZI_TPLS_DOWNLOAD_URL})
set(HDF5_ARCHIVE_FILE   hdf5-${HDF5_VERSION}.tar.gz)
set(HDF5_SAVEAS_FILE    ${HDF5_ARCHIVE_FILE})
set(HDF5_MD5_SUM        37f3089e7487daf0890baf3d3328e54a)


#
# TPL: NetCDF
#
set(NetCDF_VERSION_MAJOR 4)
set(NetCDF_VERSION_MINOR 7)
set(NetCDF_VERSION_PATCH 3)
set(NetCDF_VERSION ${NetCDF_VERSION_MAJOR}.${NetCDF_VERSION_MINOR}.${NetCDF_VERSION_PATCH})
set(NetCDF_URL_STRING     "https://github.com/Unidata/netcdf-c/archive/")
set(NetCDF_ARCHIVE_FILE   v${NetCDF_VERSION}.tar.gz)
set(NetCDF_SAVEAS_FILE    netcdf-${NetCDF_VERSION}.tar.gz)
set(NetCDF_MD5_SUM        5ebcafd3fee1d48559687b5ace414fe8)


#
# TPL: NetCDF Fortran
#
set(NetCDF_Fortran_VERSION_MAJOR 4)
set(NetCDF_Fortran_VERSION_MINOR 5)
set(NetCDF_Fortran_VERSION_PATCH 2)
set(NetCDF_Fortran_VERSION ${NetCDF_Fortran_VERSION_MAJOR}.${NetCDF_Fortran_VERSION_MINOR}.${NetCDF_Fortran_VERSION_PATCH})
set(NetCDF_Fortran_URL_STRING     "https://github.com/Unidata/netcdf-fortran/archive/")
set(NetCDF_Fortran_ARCHIVE_FILE   v${NetCDF_Fortran_VERSION}.tar.gz)
set(NetCDF_Fortran_SAVEAS_FILE    netcdf-fortran-${NetCDF_Fortran_VERSION}.tar.gz)
set(NetCDF_Fortran_MD5_SUM        759402703585d12f84667716887c42df) 

#
# ASCEM-IO
#
set(ASCEMIO_VERSION_MAJOR 2)
set(ASCEMIO_VERSION_MINOR 4)
set(ASCEMIO_VERSION ${ASCEMIO_VERSION_MAJOR}.${ASCEMIO_VERSION_MINOR})
set(ASCEMIO_URL_STRING     ${AMANZI_TPLS_DOWNLOAD_URL})
set(ASCEMIO_ARCHIVE_FILE   ascem-io-${ASCEMIO_VERSION}.tar.gz)
set(ASCEMIO_SAVEAS_FILE    ${ASCEMIO_ARCHIVE_FILE})
set(ASCEMIO_MD5_SUM        e395b1d32bac6f04fa518911d57de725)

#
# TPL: MSTK
#
set(MSTK_VERSION_MAJOR 3)
set(MSTK_VERSION_MINOR 3)
set(MSTK_VERSION_PATCH 5)

set(MSTK_VERSION ${MSTK_VERSION_MAJOR}.${MSTK_VERSION_MINOR}.${MSTK_VERSION_PATCH})
set(MSTK_URL_STRING     "https://github.com/MeshToolkit/MSTK/archive")
set(MSTK_ARCHIVE_FILE   ${MSTK_VERSION_MAJOR}.${MSTK_VERSION_MINOR}.${MSTK_VERSION_PATCH}.tar.gz)
set(MSTK_SAVEAS_FILE    mstk-${MSTK_VERSION}.tar.gz)
set(MSTK_MD5_SUM        814e2d7202ac0dbc4d735d94e5548fc8)

#
# TPL: MOAB
#
set(MOAB_VERSION_MAJOR  5)
set(MOAB_VERSION_MINOR  1)
set(MOAB_VERSION_PATCH  0)
set(MOAB_VERSION ${MOAB_VERSION_MAJOR}.${MOAB_VERSION_MINOR}.${MOAB_VERSION_PATCH})
set(MOAB_URL_STRING     ftp://ftp.mcs.anl.gov/pub/fathom)
set(MOAB_ARCHIVE_FILE   moab-${MOAB_VERSION}.tar.gz)
set(MOAB_SAVEAS_FILE    ${MOAB_ARCHIVE_FILE})
set(MOAB_MD5_SUM        875435654b2bc81b97e85894c2a45aaa)

#
# TPL: HYPRE
#
set(HYPRE_VERSION_MAJOR  2)
set(HYPRE_VERSION_MINOR  14)
set(HYPRE_VERSION_PATCH  0)
set(HYPRE_VERSION  ${HYPRE_VERSION_MAJOR}.${HYPRE_VERSION_MINOR}.${HYPRE_VERSION_PATCH})
set(HYPRE_URL_STRING     "https://github.com/hypre-space/hypre/archive/")
set(HYPRE_ARCHIVE_FILE   v${HYPRE_VERSION}.tar.gz)
set(HYPRE_SAVEAS_FILE    hypre-${HYPRE_VERSION}.tar.gz)
set(HYPRE_MD5_SUM        270a6e4620622516655dd9903a36d314)

#
# TPL: ParMetis
#
set(ParMetis_VERSION_MAJOR  4)
set(ParMetis_VERSION_MINOR  0)
set(ParMetis_VERSION_PATCH  3a)
set(ParMetis_VERSION  ${ParMetis_VERSION_MAJOR}.${ParMetis_VERSION_MINOR}.${ParMetis_VERSION_PATCH})
set(ParMetis_URL_STRING     ${AMANZI_TPLS_DOWNLOAD_URL})
set(ParMetis_ARCHIVE_FILE   parmetis-${ParMetis_VERSION}.tar.gz)
set(ParMetis_SAVEAS_FILE    ${ParMetis_ARCHIVE_FILE})
set(ParMetis_MD5_SUM        56ac6ebf6e7e8a522fa053c799dc7a92)

#
# TPL: SuperLU
#
set(SuperLU_VERSION_MAJOR  5)
set(SuperLU_VERSION_MINOR  2)
set(SuperLU_VERSION_PATCH  1)
set(SuperLU_VERSION  ${SuperLU_VERSION_MAJOR}.${SuperLU_VERSION_MINOR}.${SuperLU_VERSION_PATCH})
set(SuperLU_URL_STRING     "https://github.com/xiaoyeli/superlu/archive")
set(SuperLU_ARCHIVE_FILE   v${SuperLU_VERSION}.tar.gz)
set(SuperLU_SAVEAS_FILE    superlu_${SuperLU_VERSION}.tar.gz)
set(SuperLU_MD5_SUM        4a1a602d9335f1da4ba786cccc7873cd)

#
# TPL: SuperLU_Dist
#
set(SuperLUDist_VERSION_MAJOR  6)
set(SuperLUDist_VERSION_MINOR  1)
set(SuperLUDist_VERSION_PATCH  1)
set(SuperLUDist_VERSION  ${SuperLUDist_VERSION_MAJOR}.${SuperLUDist_VERSION_MINOR}.${SuperLUDist_VERSION_PATCH})
set(SuperLUDist_URL_STRING     "https://github.com/xiaoyeli/superlu_dist/archive")
set(SuperLUDist_ARCHIVE_FILE   v${SuperLUDist_VERSION}.tar.gz)
set(SuperLUDist_SAVEAS_FILE    superlu_dist_${SuperLUDist_VERSION}.tar.gz)
set(SuperLUDist_MD5_SUM        767e221ba3752174b65d9257f9a97e06)

#
# TPL: Sowing (Built by PETSc!)
#
set(Sowing_VERSION_MAJOR  1)
set(Sowing_VERSION_MINOR  1)
set(Sowing_VERSION_PATCH  25-p1)
set(Sowing_VERSION  ${Sowing_VERSION_MAJOR}.${Sowing_VERSION_MINOR}.${Sowing_VERSION_PATCH})
set(Sowing_URL_STRING     "https://bitbucket.org/petsc/pkg-sowing/get")
set(Sowing_ARCHIVE_FILE   v${Sowing_VERSION}.tar.gz)
set(Sowing_SAVEAS_FILE    sowing-${Sowing_VERSION}.tar.gz)
set(Sowing_MD5_SUM        30ae83576038f00def33619a31f6a14c)

#
# TPL: PETSc
#
set(PETSc_VERSION_MAJOR  3)
set(PETSc_VERSION_MINOR  13)
set(PETSc_VERSION_PATCH  0)
set(PETSc_VERSION  ${PETSc_VERSION_MAJOR}.${PETSc_VERSION_MINOR})
set(PETSc_ARCHIVE_VERSION ${PETSc_VERSION_MAJOR}.${PETSc_VERSION_MINOR}.${PETSc_VERSION_PATCH})
set(PETSc_URL_STRING     "https://gitlab.com/petsc/petsc/-/archive/v${PETSc_VERSION}")
set(PETSc_ARCHIVE_FILE   petsc-v${PETSc_VERSION}.tar.gz)
set(PETSc_SAVEAS_FILE    petsc-${PETSc_VERSION}.tar.gz)
set(PETSc_MD5_SUM        c1bfeeb3613f59049d312713b461a1b1)


#
# TPL: Trilinos
#
set(Trilinos_VERSION_MAJOR 12)
set(Trilinos_VERSION_MINOR 18)
set(Trilinos_VERSION_PATCH 55a7599733-Nov11)
set(Trilinos_VERSION ${Trilinos_VERSION_MAJOR}-${Trilinos_VERSION_MINOR}-${Trilinos_VERSION_PATCH})
set(Trilinos_URL_STRING     "https://github.com/trilinos/Trilinos/archive")
set(Trilinos_ARCHIVE_FILE   trilinos-release-${Trilinos_VERSION}.tar.gz)
set(Trilinos_SAVEAS_FILE    ${Trilinos_ARCHIVE_FILE})
set(Trilinos_GIT_REPOSITORY "https://github.com/trilinos/Trilinos")
set(Trilinos_GIT_TAG        "55a75997332636a28afc9db1aee4ae46fe8d93e7")

#
# TPL: SEACAS
#
set(SEACAS_VERSION_MAJOR 173a1e6)
set(SEACAS_VERSION_MINOR 0)
set(SEACAS_VERSION_PATCH 0)
set(SEACAS_VERSION ${SEACAS_VERSION_MAJOR})
set(SEACAS_URL_STRING     ${AMANZI_TPLS_DOWNLOAD_URL})
set(SEACAS_ARCHIVE_FILE   seacas-${SEACAS_VERSION}.tgz)
set(SEACAS_SAVEAS_FILE    ${SEACAS_ARCHIVE_FILE})
set(SEACAS_MD5_SUM        3235d1b885ee8e1a04408382f50bd0f0)

#
# TPL: PFlotran
#
set(PFLOTRAN_VERSION_MAJOR 0)
set(PFLOTRAN_VERSION_MINOR 0)
set(PFLOTRAN_VERSION_PATCH 1ba735f)
set(PFLOTRAN_VERSION ${PFLOTRAN_VERSION_MAJOR}.${PFLOTRAN_VERSION_MINOR}.${PFLOTRAN_VERSION_PATCH})
set(PFLOTRAN_URL_STRING     "https://bitbucket.org/pflotran/pflotran/get/release")
set(PFLOTRAN_ARCHIVE_FILE   pflotran-1ba735f-17Jul2020.tar.gz)
set(PFLOTRAN_SAVEAS_FILE    pflotran-1ba735f-17Jul2020.tar.gz)
set(PFLOTRAN_MD5_SUM        486b0981a90aa662644b907f0a42e7fe)
set(PFLOTRAN_GIT_REPOSITORY "https://bitbucket.org/pflotran/pflotran/src/master")
set(PFLOTRAN_GIT_TAG        "1ba735f1a64a12315c52a64107a75571c53492b3")

#
# TPL: Alquimia
#
set(ALQUIMIA_VERSION_MAJOR 1)
set(ALQUIMIA_VERSION_MINOR 0)
set(ALQUIMIA_VERSION_PATCH 7-rc)
set(ALQUIMIA_VERSION ${ALQUIMIA_VERSION_MAJOR}.${ALQUIMIA_VERSION_MINOR}.${ALQUIMIA_VERSION_PATCH})
set(ALQUIMIA_URL_STRING     https://github.com/LBL-EESA/alquimia-dev/archive)
set(ALQUIMIA_ARCHIVE_FILE   v${ALQUIMIA_VERSION}.tar.gz)
set(ALQUIMIA_SAVEAS_FILE    alquimia-dev-${ALQUIMIA_VERSION}.tar.gz)
set(ALQUIMIA_MD5_SUM        863b62d0da516fc3de59b5b3587906d3)

#
# TPL: Silo
#
set(Silo_VERSION_MAJOR 4)
set(Silo_VERSION_MINOR 10)
set(Silo_VERSION_PATCH 2)
set(Silo_VERSION  ${Silo_VERSION_MAJOR}.${Silo_VERSION_MINOR}.${Silo_VERSION_PATCH})
set(Silo_URL_STRING    "https://wci.llnl.gov/content/assets/docs/simulation/computer-codes/silo/silo-4.10.2")
set(Silo_ARCHIVE_FILE  silo-4.10.2.tar.gz)
set(Silo_SAVEAS_FILE   ${Silo_ARCHIVE_FILE})
set(Silo_MD5_SUM 9ceac777a2f2469ac8cef40f4fab49c8)

#
# TPL: CrunchTope
#
set(CRUNCHTOPE_VERSION_MAJOR 020420)
set(CRUNCHTOPE_VERSION_MINOR 906e164)
set(CRUNCHTOPE_VERSION_PATCH 0)
set(CRUNCHTOPE_VERSION  ${CRUNCHTOPE_VERSION_MAJOR}.${CRUNCHTOPE_VERSION_MINOR}.${CRUNCHTOPE_VERSION_PATCH})
set(CRUNCHTOPE_URL_STRING    ${AMANZI_TPLS_DOWNLOAD_URL})
set(CRUNCHTOPE_ARCHIVE_FILE  CrunchTope_020420-906e164.0.tgz)
set(CRUNCHTOPE_SAVEAS_FILE   ${CRUNCHTOPE_ARCHIVE_FILE})
set(CRUNCHTOPE_MD5_SUM       059766e149e2a47c754ecf9815641d71)

#
# TPL: Nanoflann
#
set(Nanoflann_VERSION_MAJOR 1)
set(Nanoflann_VERSION_MINOR 3)
set(Nanoflann_VERSION_PATCH 1)
set(Nanoflann_VERSION  ${Nanoflann_VERSION_MAJOR}.${Nanoflann_VERSION_MINOR}.${Nanoflann_VERSION_PATCH})
set(Nanoflann_URL_STRING    "https://github.com/jlblancoc/nanoflann/archive")
set(Nanoflann_ARCHIVE_FILE  v${Nanoflann_VERSION}.tar.gz)
set(Nanoflann_SAVEAS_FILE   nanoflann-${Nanoflann_VERSION}.tar.gz)
set(Nanoflann_MD5_SUM       230edd6cb3843a5377743fe87959ffc5)

#
# TPL: CLM
#
set(CLM_VERSION_MAJOR 0)
set(CLM_VERSION_MINOR 1)
set(CLM_VERSION_PATCH 1)
set(CLM_VERSION  ${CLM_VERSION_MAJOR}.${CLM_VERSION_MINOR}.${CLM_VERSION_PATCH})
set(CLM_URL_STRING    "https://github.com/amanzi/pf-clm/archive")
set(CLM_ARCHIVE_FILE  v${CLM_VERSION}.tar.gz)
set(CLM_SAVEAS_FILE   clm-${CLM_ARCHIVE_FILE})
set(CLM_MD5_SUM       1412ff30fc5db0d3c1dc71ef30c86995)

#
# TPL: exprtk
#
set(EXPRTK_VERSION_MAJOR 0)
set(EXPRTK_VERSION_MINOR 0)
set(EXPRTK_VERSION_PATCH d81ac1a)
set(EXPRTK_VERSION  ${EXPRTK_VERSION_MAJOR}.${EXPRTK_VERSION_MINOR}.${EXPRTK_VERSION_PATCH})
set(EXPRTK_URL_STRING    ${AMANZI_TPLS_DOWNLOAD_URL})
set(EXPRTK_ARCHIVE_FILE  exprtk-${EXPRTK_VERSION}.zip)
set(EXPRTK_SAVEAS_FILE   ${EXPRTK_ARCHIVE_FILE})
set(EXPRTK_MD5_SUM       3cd40d9d5b2cb913f1eb4fe07c7d04eb)
<|MERGE_RESOLUTION|>--- conflicted
+++ resolved
@@ -143,15 +143,12 @@
 #   0.97.6       - update BoxLib (CCSE) to version 1.3.5
 #   0.97.7       - update ASCEMIO
 #   0.97.8       - update BoxLib (CCSE) to version 17.05.1
-<<<<<<< HEAD
 #   0.97.9       - update Alquimia to 1.0.7-rc
 #                - update PFloTran to v3.0 (Jul 17, 2020)
 #                - update PETSc to 3.13
 #                - update SuperLU_DIST to 6.1.1
 #                - update CLM to 0.1.1
-=======
-#   0.97.9       - update CLM to 0.1.1
->>>>>>> a5486d2e
+#                - update CLM to 0.1.1
 
 include(CMakeParseArguments)
 
