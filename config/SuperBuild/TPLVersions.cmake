--- conflicted
+++ resolved
@@ -34,16 +34,13 @@
 #   0.91.10      - updated MSTK to version 2.10rc5
 #   0.91.11      - updated PFlotran to commit 1afe88d.
 #   0.91.12      - updated MSTK to version 2.10
-<<<<<<< HEAD
 #   0.91.12a     - updated METIS to 5.1.0, ParMetis to 4.0.3a, SuperLU to 4.3, SuperLUDist to 3.3 and PETSc to 3.4.3
 #   0.91.12b     - updated Trilinos to 10.6.1 and MSTK to 2.11rc2
 #   0.91.12c     - updated CCSE to version 1.2.5
-#   0.92.0       - Merge lib updates through 0.91.12c
-=======
 #   0.91.13      - updated MSTK to version 2.11rc3
 #   0.91.14      - updated MSTK to version 2.11rc4 (fixes memory leaks)
 #   0.91.15      - updated MSTK to version 2.11rc5 (fixes memory leaks)
->>>>>>> be75456c
+#   0.92.0       - Merge lib updates through 0.91.15
 #
 
 include(CMakeParseArguments)
@@ -93,8 +90,8 @@
 
 
 set (AMANZI_TPLS_VERSION_MAJOR 0)
-set (AMANZI_TPLS_VERSION_MINOR 91)
-set (AMANZI_TPLS_VERSION_PATCH 15)
+set (AMANZI_TPLS_VERSION_MINOR 92)
+set (AMANZI_TPLS_VERSION_PATCH 0)
 set (AMANZI_TPLS_VERSION ${AMANZI_TPLS_VERSION}.${AMANZI_TPLS_VERSION_MINOR}.${AMANZI_TPLS_VERSION_PATCH})
 #   Not sure how to create a meaningful hash key for the collection
 
@@ -261,19 +258,11 @@
 #
 set(MSTK_VERSION_MAJOR 2)
 set(MSTK_VERSION_MINOR 11)
-<<<<<<< HEAD
-set(MSTK_VERSION_PATCH rc2)
-set(MSTK_VERSION ${MSTK_VERSION_MAJOR}.${MSTK_VERSION_MINOR}${MSTK_VERSION_PATCH})
-set(MSTK_URL_STRING     "http://software.lanl.gov/ascem/tpls")
-set(MSTK_ARCHIVE_FILE   mstk-${MSTK_VERSION}.tgz)
-set(MSTK_MD5_SUM        8b7fd0a181ebe8732e8e8d718eec69d0)
-=======
 set(MSTK_VERSION_PATCH rc5)
 set(MSTK_VERSION ${MSTK_VERSION_MAJOR}.${MSTK_VERSION_MINOR}${MSTK_VERSION_PATCH})
 set(MSTK_URL_STRING     "http://software.lanl.gov/ascem/tpls")
 set(MSTK_ARCHIVE_FILE   mstk-${MSTK_VERSION}.tgz)
 set(MSTK_MD5_SUM        69295e3ffea66e96409e0cbf21e84590)
->>>>>>> be75456c
 
 #
 # TPL: MOAB
@@ -348,11 +337,7 @@
 set(Trilinos_VERSION ${Trilinos_VERSION_MAJOR}.${Trilinos_VERSION_MINOR}.${Trilinos_VERSION_PATCH})
 set(Trilinos_URL_STRING     "http://software.lanl.gov/ascem/tpls")
 set(Trilinos_ARCHIVE_FILE   trilinos-${Trilinos_VERSION}-Source.tar.bz2)
-<<<<<<< HEAD
-set(Trilinos_MD5_SUM        b97d882535fd1856599b1c7338f5b45a)
-=======
 set(Trilinos_MD5_SUM        edd4cbb84ff5874dc96e846ceeab50b7)
->>>>>>> be75456c
 
 #
 # TPL: SEACAS
