--- conflicted
+++ resolved
@@ -49,10 +49,7 @@
                        -DCMAKE_Fortran_FLAGS_${BUILD_TYPE_UPPER}:STRING=${Amanzi_COMMON_FCFLAGS}
                        -DMPI_CXX_COMPILER:FILEPATH=${MPI_CXX_COMPILER}
                        -DMPI_C_COMPILER:FILEPATH=${MPI_C_COMPILER}
-<<<<<<< HEAD
-=======
                        -DMPI_Fortran_COMPILER:FILEPATH=${MPI_Fortran_COMPILER}
->>>>>>> 06cae71a
                        -DVERBOSE:BOOL=ON)
 
 
