#  -*- mode: cmake -*-

#
# Build TPL:  HDF5 
#    
# --- Define all the directories and common external project flags
define_external_project_args(HDF5
                             TARGET hdf5
                             DEPENDS ZLIB)

# add HDF5 version to the autogenerated tpl_versions.h file
amanzi_tpl_version_write(FILENAME ${TPL_VERSIONS_INCLUDE_FILE}
  PREFIX HDF5
  VERSION ${HDF5_VERSION_MAJOR} ${HDF5_VERSION_MINOR} ${HDF5_VERSION_PATCH})

# --- Patch the original code
set(HDF5_patch_file hdf5-1.8.8-comment.patch hdf5-1.8.8-disable-getpwuid.patch)
set(HDF5_sh_patch ${HDF5_prefix_dir}/hdf5-patch-step.sh)
configure_file(${SuperBuild_TEMPLATE_FILES_DIR}/hdf5-patch-step.sh.in
               ${HDF5_sh_patch}
               @ONLY)
# configure the CMake patch step
set(HDF5_cmake_patch ${HDF5_prefix_dir}/hdf5-patch-step.cmake)
configure_file(${SuperBuild_TEMPLATE_FILES_DIR}/hdf5-patch-step.cmake.in
               ${HDF5_cmake_patch}
               @ONLY)
# set the patch command
set(HDF5_PATCH_COMMAND ${CMAKE_COMMAND} -P ${HDF5_cmake_patch})     

# --- Define configure parameters
set(HDF5_CMAKE_CACHE_ARGS "-DBUILD_SHARED_LIBS:BOOL=${BUILD_SHARED_LIBS}")
list(APPEND HDF5_CMAKE_CACHE_ARGS "-DCMAKE_BUILD_TYPE:STRING=${CMAKE_BUILD_TYPE}")
list(APPEND HDF5_CMAKE_CACHE_ARGS "-DHDF5_ENABLE_PARALLEL:BOOL=TRUE")
list(APPEND HDF5_CMAKE_CACHE_ARGS "-DMPI_HOME:PATH=${MPI_PREFIX}")

list(APPEND HDF5_CMAKE_CACHE_ARGS "-DHDF5_BUILD_FORTRAN:BOOL=FALSE")
list(APPEND HDF5_CMAKE_CACHE_ARGS "-DHDF5_BUILD_CPP_LIB:BOOL=FALSE")
list(APPEND HDF5_CMAKE_CACHE_ARGS "-DHDF5_ENABLE_Z_LIB_SUPPORT:BOOL=TRUE")
list(APPEND HDF5_CMAKE_CACHE_ARGS "-DHDF5_BUILD_HL_LIB:BOOL=TRUE")
list(APPEND HDF5_CMAKE_CACHE_ARGS "-DCMAKE_INSTALL_PREFIX:PATH=${TPL_INSTALL_PREFIX}")
#-D ZLIB_INCLUDE_DIR=${ZLIB_install_dir}/include
#-D ZLIB_LIBRARY=${ZLIB_install_dir}/lib/libz.a
list(APPEND HDF5_CMAKE_CACHE_ARGS "-DCMAKE_PREFIX_PATH:PATH=${TPL_INSTALL_PREFIX}")

# --- Add external project build and tie to the HDF5 build target
ExternalProject_Add(${HDF5_BUILD_TARGET}
                    DEPENDS   ${HDF5_PACKAGE_DEPENDS}             # Package dependency target
                    TMP_DIR   ${HDF5_tmp_dir}                     # Temporary files directory
                    STAMP_DIR ${HDF5_stamp_dir}                   # Timestamp and log directory
                    # -- Download and URL definitions
                    DOWNLOAD_DIR ${TPL_DOWNLOAD_DIR}              # Download directory
                    URL          ${HDF5_URL}                      # URL may be a web site OR a local file
                    URL_MD5      ${HDF5_MD5_SUM}                  # md5sum of the archive file
                    # -- Patch 
                    # PATCH_COMMAND ${HDF5_PATCH_COMMAND}
		    PATCH_COMMAND
                    # -- Configure
                    SOURCE_DIR    ${HDF5_source_dir} 
		    CMAKE_ARGS    ${AMANZI_CMAKE_CACHE_ARGS}   # Global definitions from root CMakeList
                                  ${HDF5_CMAKE_CACHE_ARGS}
                                  -DCMAKE_C_FLAGS:STRING=${Amanzi_COMMON_CFLAGS}  # Ensure uniform build
                                  -DCMAKE_C_COMPILER:FILEPATH=${CMAKE_C_COMPILER}
                                  -DCMAKE_CXX_FLAGS:STRING=${Amanzi_COMMON_CXXFLAGS}
                                  -DCMAKE_CXX_COMPILER:FILEPATH=${CMAKE_CXX_COMPILER}
                    # -- Build
                    BINARY_DIR        ${HDF5_build_dir}           # Build directory 
                    BUILD_COMMAND     $(MAKE)                     # $(MAKE) enables parallel builds through make
                    BUILD_IN_SOURCE   ${HDF5_BUILD_IN_SOURCE}     # Flag for in source builds
                    # -- Install
                    INSTALL_DIR       ${TPL_INSTALL_PREFIX}       # Install directory
                    # -- Output control
                    ${HDF5_logging_args})

# --- Useful variables for packages that depend on HDF5 (NetCDF)
include(BuildLibraryName)

message(STATUS ">>> JDM: HDF5 build type CMAKE_BUILD_TYPE = ${CMAKE_BUILD_TYPE}")
if ( ${CMAKE_BUILD_TYPE} STREQUAL "Debug" )
  build_library_name(hdf5_debug HDF5_C_LIBRARY APPEND_PATH ${TPL_INSTALL_PREFIX}/lib)
  build_library_name(hdf5_hl_debug HDF5_HL_LIBRARY APPEND_PATH ${TPL_INSTALL_PREFIX}/lib)
else()
  build_library_name(hdf5 HDF5_C_LIBRARY APPEND_PATH ${TPL_INSTALL_PREFIX}/lib)
  build_library_name(hdf5_hl HDF5_HL_LIBRARY APPEND_PATH ${TPL_INSTALL_PREFIX}/lib)
endif()
  
set(HDF5_LIBRARIES ${HDF5_HL_LIBRARY} ${HDF5_C_LIBRARY} ${ZLIB_LIBRARIES} m dl)
set(HDF5_INCLUDE_DIRS ${TPL_INSTALL_PREFIX}/include ${ZLIB_INCLUDE_DIRS})
list(REMOVE_DUPLICATES HDF5_INCLUDE_DIRS)
<<<<<<< HEAD

message(STATUS ">>> JDM: HDF5 libraries - HDF5_HL_LIBRARY = ${HDF5_HL_LIBRARY}")
message(STATUS ">>> JDM:                - HDF5_C_LIBRARY  = ${HDF5_C_LIBRARY}")
message(STATUS ">>> JDM:                - ZLIB_LIBRARIES  = ${ZLIB_LIBRARIES}")
=======
set(HDF5_DIR ${TPL_INSTALL_PREFIX})
>>>>>>> a8b2c91f
<|MERGE_RESOLUTION|>--- conflicted
+++ resolved
@@ -86,11 +86,9 @@
 set(HDF5_LIBRARIES ${HDF5_HL_LIBRARY} ${HDF5_C_LIBRARY} ${ZLIB_LIBRARIES} m dl)
 set(HDF5_INCLUDE_DIRS ${TPL_INSTALL_PREFIX}/include ${ZLIB_INCLUDE_DIRS})
 list(REMOVE_DUPLICATES HDF5_INCLUDE_DIRS)
-<<<<<<< HEAD
 
 message(STATUS ">>> JDM: HDF5 libraries - HDF5_HL_LIBRARY = ${HDF5_HL_LIBRARY}")
 message(STATUS ">>> JDM:                - HDF5_C_LIBRARY  = ${HDF5_C_LIBRARY}")
 message(STATUS ">>> JDM:                - ZLIB_LIBRARIES  = ${ZLIB_LIBRARIES}")
-=======
+
 set(HDF5_DIR ${TPL_INSTALL_PREFIX})
->>>>>>> a8b2c91f
