# --------------------------------------------------------------------------- #
#                                                                             #
# Amanzi CMake Configuration File                                             #
#  This template is populated by CMake during the SuperBuild process          #
#                                                                             #
# --------------------------------------------------------------------------- #

# Compiler Definitions
set(CMAKE_C_COMPILER   @CMAKE_C_COMPILER@ CACHE FILEPATH "SuperBuild C Compiler" )
set(CMAKE_CXX_COMPILER @CMAKE_CXX_COMPILER@ CACHE FILEPATH "SuperBuild C++ Compiler" )
set(CMAKE_Fortran_COMPILER @CMAKE_Fortran_COMPILER@ CACHE FILEPATH "SuperBuild Fortran Compiler")

# Compiler Flags
set(CMAKE_C_FLAGS "@CMAKE_C_FLAGS@" CACHE STRING "SuperBuild C compiler flags")
set(CMAKE_C_FLAGS_DEBUG "@CMAKE_C_FLAGS_DEBUG@" CACHE STRING "SuperBuild C compiler flags")
set(CMAKE_C_FLAGS_RELEASE "@CMAKE_C_FLAGS_RELEASE@" CACHE STRING "SuperBuild C compiler flags")
set(CMAKE_C_FLAGS_MINSIZEREL "@CMAKE_C_FLAGS_MINSIZEREL@" CACHE STRING "SuperBuild C compiler flags")
set(CMAKE_C_FLAGS_RELWITHDEBINFO "@CMAKE_C_FLAGS_RELWITHDEBINFO@" CACHE STRING "SuperBuild C compiler flags")

set(CMAKE_CXX_FLAGS "@CMAKE_CXX_FLAGS@" CACHE STRING "SuperBuild C compiler flags")
set(CMAKE_CXX_FLAGS_DEBUG "@CMAKE_CXX_FLAGS_DEBUG@" CACHE STRING "SuperBuild C compiler flags")
set(CMAKE_CXX_FLAGS_RELEASE "@CMAKE_CXX_FLAGS_RELEASE@" CACHE STRING "SuperBuild C compiler flags")
set(CMAKE_CXX_FLAGS_MINSIZEREL "@CMAKE_CXX_FLAGS_MINSIZEREL@" CACHE STRING "SuperBuild C compiler flags")
set(CMAKE_CXX_FLAGS_RELWITHDEBINFO "@CMAKE_CXX_FLAGS_RELWITHDEBINFO@" CACHE STRING "SuperBuild C compiler flags")

set(CMAKE_Fortran_FLAGS "@CMAKE_Fortran_FLAGS@" CACHE STRING "SuperBuild Fortran compiler flags")
set(CMAKE_Fortran_FLAGS_DEBUG "@CMAKE_Fortran_FLAGS_DEBUG@" CACHE STRING "SuperBuild Fortran compiler flags")
set(CMAKE_Fortran_FLAGS_RELEASE "@CMAKE_Fortran_FLAGS_RELEASE@" CACHE STRING "SuperBuild Fortran compiler flags")
set(CMAKE_Fortran_FLAGS_MINSIZEREL "@CMAKE_Fortran_FLAGS_MINSIZEREL@" CACHE STRING "SuperBuild Fortran compiler flags")
set(CMAKE_Fortran_FLAGS_RELWITHDEBINFO "@CMAKE_Fortran_FLAGS_RELWITHDEBINFO@" CACHE STRING "SuperBuild Fortran compiler flags")


# Mesh type settings
set(ENABLE_Structured @ENABLE_Structured@ CACHE BOOL "Enable structured mesh capability")
set(ENABLE_Unstructured @ENABLE_Unstructured@ CACHE BOOL "Enable unstructured mesh capability")

set(ENABLE_STK_Mesh  @ENABLE_STK_Mesh@ CACHE BOOL "Enable STK Unstructured Mesh Toolkit")
set(ENABLE_MSTK_Mesh @ENABLE_MSTK_Mesh@ CACHE BOOL "Enable MSTK Unstructured Mesh Toolkit")
set(ENABLE_MOAB_Mesh @ENABLE_MOAB_Mesh@ CACHE BOOL "Enable MOAB Unstructured Mesh Toolkit")


# TPL version
set(AMANZI_TPLS_VERSION @AMANZI_TPLS_VERSION@ CACHE STRING "TPLs version")


# --------------------------------------------------------------------------- #
# Third Party Libraries (TPL)
# --------------------------------------------------------------------------- #

# MPI Definitions
set(MPI_EXEC @MPI_EXEC@ CACHE FILEPATH "MPI executable to launch parallel tests")
set(MPI_EXEC_NUMPROCS_FLAG @MPI_EXEC_NUMPROCS_FLAG@ CACHE STRING "MPI executable flag to set number of MPI ranks")
set(MPI_EXEC_MAX_NUMPROCS @MPI_EXEC_MAX_NUMPROCS@ CACHE STRING "Maximum number of MPI ranks to run parallel tests")

# LAPACK
set(LAPACK_LIBRARIES @LAPACK_LIBRARIES@ CACHE FILEPATH "LAPACK libraries")

# BLAS
set(BLAS_LIBRARIES @LAPACK_LIBRARIES@ CACHE FILEPATH "BLAS libraries")

# UnitTest
set(ENABLE_TESTS @ENABLE_TESTS@ CACHE BOOL "Build the tests")
set(UnitTest_DIR @TPL_INSTALL_PREFIX@ CACHE PATH "UnitTest installation prefix")

# METIS  
set(METIS_DIR  @METIS_DIR@ CACHE PATH "METIS installation prefix")

# CCSE
set(CCSE_DIR @TPL_INSTALL_PREFIX@ CACHE PATH "CCSE installation prefix")
set(ENABLE_MPI TRUE CACHE BOOL "CCSE required MPI flag")
set(ENABLE_OpenMP @ENABLE_OpenMP@ CACHE BOOL "CCSE required flag")
set(AMANZI_PRECISION DOUBLE CACHE STRING "CCSE precision")
set(AMANZI_SPACEDIM @CCSE_BL_SPACEDIM@ CACHE STRING "BoxLib Space dimension")

# Boost
<<<<<<< HEAD
set(BOOST_ROOT @BOOST_ROOT@ CACHE PATH "Boost installation prefix")
set(Boost_USE_STATIC_LIBS TRUE CACHE BOOL "Use only static Boost libraries")
=======
set(BOOST_ROOT @TPL_INSTALL_PREFIX@ CACHE PATH "Boost installation prefix")
>>>>>>> f10c7e8c
set(Boost_NO_SYSTEM_PATHS TRUE CACHE BOOL "Do not search for Boost libraries in system paths")
set(Boost_NO_BOOST_CMAKE  TRUE CACHE BOOL "Prevent FindBoost from looking for a Boost CMake config file")  

# HDF5  
set(HDF5_ROOT @HDF5_DIR@ CACHE PATH "HDF5 installation prefix")
set(HDF5_NO_SYSTEM_PATHS TRUE CACHE BOOL "Do not search for HDF5 libraries in system paths")

# ASCEM-IO  
set(ASCEMIO_DIR @TPL_INSTALL_PREFIX@ CACHE PATH "ASCEM-IO installation prefix")

# NetCDF
set(NetCDF_DIR @NetCDF_DIR@ CACHE PATH "NetCDF installation prefix")

# MSTK
set(MSTK_INCLUDE_DIR @MSTK_INCLUDE_DIR@ CACHE PATH "MSTK include installation path")
set(MSTK_LIBRARY_DIR @MSTK_LIBRARY_DIR@ CACHE PATH "MSTK include installation path")
set(MSTK_VERSION_MAJOR @MSTK_VERSION_MAJOR@ CACHE STRING "MSTK Major version")
set(MSTK_VERSION_MINOR @MSTK_VERSION_MINOR@ CACHE STRING "MSTK Minor version")
set(MSTK_VERSION_PATCH @MSTK_VERSION_PATCH@ CACHE STRING "MSTK Patch version")
set(MSTK_VERSION @MSTK_VERSION@ CACHE STRING "MSTK Version string")

# Silo
set(ENABLE_Silo @ENABLE_Silo@ CACHE BOOL "Build Silo output options")
set(Silo_DIR @Silo_DIR@ CACHE PATH "Silo installation prefix")

# MOAB
set(MOAB_DIR @TPL_INSTALL_PREFIX@ CACHE PATH "MOAB installation prefix")

# PETSc
set(ENABLE_PETSC @ENABLE_PETSC@ CACHE BOOL "Build PETSc interfaces")
set(PETSC_DIR @PETSC_DIR@ CACHE PATH "PETSc installation prefix")

# HYPRE
set(ENABLE_HYPRE @ENABLE_HYPRE@ CACHE BOOL "Enable HYPRE (Ifpack) solver interface")

# Trilinos
set(Trilinos_INSTALL_PREFIX @Trilinos_INSTALL_PREFIX@ CACHE PATH "Trilinos installation prefix")

# SEACAS 
set(SEACAS_DIR @SEACAS_DIR@ CACHE PATH "SEACAS installation prefix")

# XERCES
set(XERCES_DIR @XERCES_DIR@ CACHE PATH "XERCES installation prefix")

# ALQUIMIA
set(ALQUIMIA_DIR @ALQUIMIA_INSTALL_PREFIX@ CACHE PATH "ALQUIMIA installation prefix")

# PFLOTRAN
set(PFLOTRAN_DIR @PFLOTRAN_DIR@ CACHE PATH "PFLOTRAN installation prefix")

# CRUNCHTOPE
set(CRUNCHTOPE_DIR @TPL_INSTALL_PREFIX@ CACHE PATH "CRUNCHTOPE installation prefix")<|MERGE_RESOLUTION|>--- conflicted
+++ resolved
@@ -73,12 +73,8 @@
 set(AMANZI_SPACEDIM @CCSE_BL_SPACEDIM@ CACHE STRING "BoxLib Space dimension")
 
 # Boost
-<<<<<<< HEAD
 set(BOOST_ROOT @BOOST_ROOT@ CACHE PATH "Boost installation prefix")
 set(Boost_USE_STATIC_LIBS TRUE CACHE BOOL "Use only static Boost libraries")
-=======
-set(BOOST_ROOT @TPL_INSTALL_PREFIX@ CACHE PATH "Boost installation prefix")
->>>>>>> f10c7e8c
 set(Boost_NO_SYSTEM_PATHS TRUE CACHE BOOL "Do not search for Boost libraries in system paths")
 set(Boost_NO_BOOST_CMAKE  TRUE CACHE BOOL "Prevent FindBoost from looking for a Boost CMake config file")  
 
