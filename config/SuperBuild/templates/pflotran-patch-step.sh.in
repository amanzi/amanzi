#!/bin/sh

<<<<<<< HEAD
# Elliminates return statements from the main program

file_name=@PFLOTRAN_source_dir@/src/pflotran/pflotran_rxn.F90

echo "Patching file ${file_name}"
perl -i -p -e "s/;CHKERRQ\(ierr\)//g" ${file_name}
=======
# CMake generates this file 

# Source and build locations
pflotran_src_dir=@PFLOTRAN_source_dir@

OIFS=$IFS
IFS=";"
patch_files="@PFLOTRAN_patch_file@"

for i in ${patch_files}; do

 patch_file=@SuperBuild_SOURCE_DIR@/templates/${i}
 echo "Applying patch: ${patch_file}"

 if [ ! -e "${patch_file}" ] ; then
  echo "Patch file ${patch_file} does not exist"
  exit 10
 fi

 (cd ${pflotran_src_dir}; patch -p1 < ${patch_file})

done

IFS=$OIFS
>>>>>>> 90a81029

exit $?<|MERGE_RESOLUTION|>--- conflicted
+++ resolved
@@ -1,13 +1,5 @@
 #!/bin/sh
 
-<<<<<<< HEAD
-# Elliminates return statements from the main program
-
-file_name=@PFLOTRAN_source_dir@/src/pflotran/pflotran_rxn.F90
-
-echo "Patching file ${file_name}"
-perl -i -p -e "s/;CHKERRQ\(ierr\)//g" ${file_name}
-=======
 # CMake generates this file 
 
 # Source and build locations
@@ -32,6 +24,5 @@
 done
 
 IFS=$OIFS
->>>>>>> 90a81029
 
 exit $?