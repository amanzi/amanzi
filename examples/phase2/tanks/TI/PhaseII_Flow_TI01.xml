<ParameterList name="Main">
  <!--Phase II demo, Flow simulation, Flow period 01-->

  <Parameter name="Amanzi Input Format Version" type="string" value="1.0.0"/>
  <Parameter name="Dump ParmParse Table" type="string" value="flow01/ppfile"/>
  <Parameter name="Petsc Options File" type="string" value="DOTpetsc"/>

  <ParameterList name="General Description">
    <Parameter name="Simulation name" type="string" value="PhaseII_Flow01"/>
    <Parameter name="Simulation units" type="string" value="[L]=m, [t]=s, [M]=g"/>
    <Parameter name="Simulation type" type="string" value="Richards equation unsaturated flow"/>
    <Parameter name="Simulation dimension" type="string" value="2D"/>
    <Parameter name="Simulation transient mode"  type="string" value="steady-state"/>
    <Parameter name="Simulation materials" type="string" value="soil+concrete+more"/>
  </ParameterList>

  <ParameterList name="Domain">
     <!--Cartesian coordinates implied-->
    <Parameter name="Spatial Dimension" type="int" value="2"/>
  </ParameterList>

  <ParameterList name="Mesh">
    <ParameterList name="Structured">
      <Parameter name="Domain Low Corner" type="Array(double)" value="{0,0}"/>
      <Parameter name="Domain High Corner" type="Array(double)" value="{40,24}"/>
      <Parameter name="Number of Cells" type="Array(int)" value="{40,24}"/>
    </ParameterList>
  </ParameterList>

  <ParameterList name="Execution Control">
    <Parameter name="Flow Model" type="string" value="Richards"/>
    <Parameter name="Transport Model" type="string" value="Off"/>
    <Parameter name="Chemistry Model" type="string" value="Off"/>
    <ParameterList name="Time Integration Mode">
      <ParameterList name="Initialize To Steady">
        <Parameter name="Start" type="double" value="0"/>
        <Parameter name="Switch" type="double" value="0.e11"/>
        <Parameter name="End" type="double" value="0.e11"/>
        <Parameter name="Transient Initial Time Step" type="double" value="1.e5"/>
        <Parameter name="Steady Initial Time Step" type="double" value="1.e5"/>
        <Parameter name="Steady Maximum Time Step Size" type="double" value="1.e9"/>
        <Parameter name="Transient Maximum Time Step Size" type="double" value="1.e9"/>
        <Parameter name="Maximum Cycle Number" type="int" value="100000"/>
        <Parameter name="Initial Time Step Multiplier" type="double" value="1.0"/>
      </ParameterList>
    </ParameterList>

    <Parameter name="Verbosity" type="string" value="Medium"/>

    <ParameterList name="Numerical Control Parameters">
      <ParameterList name="Basic Algorithm Control">
        <ParameterList name="Expert Settings">
          <Parameter name="do_multilevel_full" type="int" value="1"/>
          <Parameter name="do_richard_init_to_steady" type="int" value="1"/>
          <Parameter name="do_richard_sat_solve" type="int" value="0"/>
          <Parameter name="richard_init_to_steady_verbose" type="int" value="2"/>
          <Parameter name="steady_limit_iterations" type="int" value="20"/>
          <Parameter name="steady_max_iterations" type="int" value="15"/>
          <Parameter name="steady_time_step_reduction_factor" type="double" value="0.7"/>
          <Parameter name="steady_min_iterations" type="int" value="10"/>
          <Parameter name="steady_time_step_increase_factor" type="double" value="1.8"/>
          <Parameter name="steady_min_iterations_2" type="int" value="2"/>
          <Parameter name="steady_time_step_increase_factor_2" type="double" value="3"/>
          <Parameter name="steady_max_consecutive_failures_1" type="int" value="3"/>
          <Parameter name="steady_time_step_retry_factor_1" type="double" value="0.05"/>
          <Parameter name="steady_max_consecutive_failures_2" type="int" value="4"/>
          <Parameter name="steady_time_step_retry_factor_2" type="double" value="0.01"/>
          <Parameter name="steady_time_step_retry_factor_f" type="double" value="0.001"/>
          <Parameter name="steady_max_num_consecutive_success" type="int" value="0"/>
          <Parameter name="steady_extra_time_step_increase_factor" type="double" value="10."/>
          <Parameter name="steady_max_num_consecutive_increases" type="int" value="15"/>
          <Parameter name="steady_consecutive_increase_reduction_factor" type="double" value="0.4"/>
          <Parameter name="steady_max_psuedo_time" type="double" value="3.15576e11"/>
          <Parameter name="steady_abort_on_psuedo_timestep_failure" type="int" value="0"/>
          <Parameter name="steady_use_PETSc_snes" type="bool" value="true"/>
          <Parameter name="steady_limit_function_evals" type="int" value="100000000"/>

          <Parameter name="richard_solver_verbose" type="int" value="2"/>
          <Parameter name="richard_max_ls_iterations" type="int" value="10"/>
          <Parameter name="richard_min_ls_factor" type="double" value="1.e-8"/>
          <Parameter name="richard_ls_acceptance_factor" type="double" value="200"/>
          <Parameter name="richard_ls_reduction_factor" type="double" value="0.1"/>
          <Parameter name="richard_monitor_linear_solve" type="int" value="0"/>
          <Parameter name="richard_monitor_line_search" type="int" value="1"/>

          <Parameter name="richard_use_fd_jac" type="int" value="1"/>
          <Parameter name="richard_perturbation_scale_for_J" type="double" value="1.e-10"/>
          <Parameter name="richard_use_dense_Jacobian" type="int" value="0"/>
          <Parameter name="richard_upwind_krel" type="int" value="1"/>
          <Parameter name="richard_pressure_maxorder" type="int" value="3"/>
          <Parameter name="richard_scale_solution_before_solve" type="bool" value="true"/>
<<<<<<< HEAD
          <!-- <Parameter name="richard_semi_analytic_J" type="bool" value="true"/> -->
          <!-- <Parameter name="richard_variable_switch_saturation_threshold" type="double" value="0.95"/> -->
=======
>>>>>>> af5c726c
          <Parameter name="richard_semi_analytic_J" type="bool" value="false"/>
	  <Parameter name="steady_do_grid_sequence" type="int" value="1"/>
	  <Parameter name="steady_grid_sequence_new_level_dt_factor" type="Array(double)" value="{1.e-3, 1.e-4, 1.e-5}"/>
          <Parameter name="verbose" type="double" value="2"/>
        </ParameterList>
      </ParameterList>
      <ParameterList name="Iterative Linear Solver Control">
        <ParameterList name="Multigrid Algorithm">
          <ParameterList name="Expert Settings">
            <Parameter name="v" type="int" value="0"/>
          </ParameterList>
        </ParameterList>
      </ParameterList>

      <ParameterList name="Adaptive Mesh Refinement Control">
        <Parameter name="Number Of AMR Levels" type="int" value="4"/>
<<<<<<< HEAD
        <Parameter name="Refinement Ratio" type="Array int" value="{4, 4, 4}"/>
        <Parameter name="Regrid Interval" type="Array int" value="{200000, 200000, 200000, 200000}"/>
        <Parameter name="Blocking Factor" type="Array int" value="{2, 2, 2, 2}"/>
        <Parameter name="Maximum Grid Size" type="Array int" value="{64, 64, 64, 64}"/>
        <Parameter name="Number Error Buffer Cells" type="Array int" value="{1, 1, 1, 1}"/>
	<Parameter name="Refinement Indicators" type="Array string" value="{Soil ref, wasteFF ref, Conc ref, Liner ref, Grout ref}"/>
=======
        <Parameter name="Refinement Ratio" type="Array(int)" value="{4, 4, 4}"/>
        <Parameter name="Regrid Interval" type="Array(int)" value="{200000}"/>
        <Parameter name="Blocking Factor" type="Array(int)" value="{2, 2, 2, 2}"/>
        <Parameter name="Maximum Grid Size" type="Array(int)" value="{64, 64, 64, 64}"/>
        <Parameter name="Number Error Buffer Cells" type="Array(int)" value="{1, 1, 1}"/>
	<Parameter name="Refinement Indicators" type="Array(string)" value="{Soil ref, wasteFF ref, Conc ref, Liner ref, Grout ref}"/>
>>>>>>> af5c726c

        <ParameterList name="Soil ref">
          <Parameter name="Regions" type="Array(string)" value="{SoilLower}"/>
          <Parameter name="Inside Region" type="bool" value="TRUE"/>
          <Parameter name="Maximum Refinement Level" type="int" value="1"/>
        </ParameterList>
        <ParameterList name="wasteFF ref">
          <Parameter name="Regions" type="Array(string)" value="{TankWaste, TankFFfloor, TankFFwall}"/>
          <Parameter name="Inside Region" type="bool" value="TRUE"/>
          <Parameter name="Maximum Refinement Level" type="int" value="4"/>
        </ParameterList>
        <ParameterList name="Conc ref">
          <Parameter name="Regions" type="Array(string)" value="{TankConcFloor, TankConcWall, TankConcRoof1, TankConcRoof2}"/>
          <Parameter name="Inside Region" type="bool" value="TRUE"/>
          <Parameter name="Maximum Refinement Level" type="int" value="3"/>
        </ParameterList>
        <ParameterList name="Liner ref">
          <Parameter name="Regions" type="Array(string)" value="{TankLinerFloor, TankLinerWall, TankLinerRoof}"/>
          <Parameter name="Inside Region" type="bool" value="TRUE"/>
          <Parameter name="Maximum Refinement Level" type="int" value="4"/>
        </ParameterList>
        <ParameterList name="Grout ref">
          <Parameter name="Regions" type="Array(string)" value="{TankGrout}"/>
          <Parameter name="Inside Region" type="bool" value="TRUE"/>
          <Parameter name="Maximum Refinement Level" type="int" value="2"/>
        </ParameterList>
        <ParameterList name="Expert Settings">
          <Parameter name="v" type="int" value="3"/>
        </ParameterList>
      </ParameterList>
    </ParameterList>
  </ParameterList>

  <ParameterList name="Regions">
    <ParameterList name="SoilLower">
      <ParameterList name="Region: Box">
        <Parameter name="Low Coordinate" type="Array(double)" value="{0,0}"/>
        <Parameter name="High Coordinate" type="Array(double)" value="{40,10}"/>
      </ParameterList>
    </ParameterList>
    <ParameterList name="SoilUpper">
      <ParameterList name="Region: Box">
        <Parameter name="Low Coordinate" type="Array(double)" value="{0,18}"/>
        <Parameter name="High Coordinate" type="Array(double)" value="{40,24}"/>
      </ParameterList>
    </ParameterList>
    <ParameterList name="SoilRight">
      <ParameterList name="Region: Box">
        <Parameter name="Low Coordinate" type="Array(double)" value="{12,10}"/>
        <Parameter name="High Coordinate" type="Array(double)" value="{40,18}"/>
      </ParameterList>
    </ParameterList>
    <ParameterList name="TankFFfloor">
      <ParameterList name="Region: Box">
        <Parameter name="Low Coordinate" type="Array(double)" value="{0,10}"/>
        <Parameter name="High Coordinate" type="Array(double)" value="{0.5,10.31}"/>
      </ParameterList>
    </ParameterList>
    <ParameterList name="TankFFwall">
      <ParameterList name="Region: Box">
        <Parameter name="Low Coordinate" type="Array(double)" value="{11.67,10.33}"/>
        <Parameter name="High Coordinate" type="Array(double)" value="{11.69,18}"/>
      </ParameterList>
    </ParameterList>
    <ParameterList name="TankWaste">
      <ParameterList name="Region: Box">
        <Parameter name="Low Coordinate" type="Array(double)" value="{0,10.31}"/>
        <Parameter name="High Coordinate" type="Array(double)" value="{11.69,10.33}"/>
      </ParameterList>
    </ParameterList>
    <ParameterList name="TankConcFloor">
      <ParameterList name="Region: Box">
        <Parameter name="Low Coordinate" type="Array(double)" value="{0.5,10}"/>
        <Parameter name="High Coordinate" type="Array(double)" value="{12,10.3}"/>
      </ParameterList>
    </ParameterList>
    <ParameterList name="TankConcWall">
      <ParameterList name="Region: Box">
        <Parameter name="Low Coordinate" type="Array(double)" value="{11.7,10.3}"/>
        <Parameter name="High Coordinate" type="Array(double)" value="{12,17.7}"/>
      </ParameterList>
    </ParameterList>
    <ParameterList name="TankConcRoof1">
      <ParameterList name="Region: Box">
        <Parameter name="Low Coordinate" type="Array(double)" value="{0,17.7}"/>
        <Parameter name="High Coordinate" type="Array(double)" value="{11.67,18}"/>
      </ParameterList>
    </ParameterList>
    <ParameterList name="TankConcRoof2">
      <ParameterList name="Region: Box">
        <Parameter name="Low Coordinate" type="Array(double)" value="{11.69,17.7}"/>
        <Parameter name="High Coordinate" type="Array(double)" value="{12,18}"/>
      </ParameterList>
    </ParameterList>
    <ParameterList name="TankLinerFloor">
      <ParameterList name="Region: Box">
        <Parameter name="Low Coordinate" type="Array(double)" value="{0.5,10.3}"/>
        <Parameter name="High Coordinate" type="Array(double)" value="{11.7,10.31}"/>
      </ParameterList>
    </ParameterList>
    <ParameterList name="TankLinerWall">
      <ParameterList name="Region: Box">
        <Parameter name="Low Coordinate" type="Array(double)" value="{11.69,10.31}"/>
        <Parameter name="High Coordinate" type="Array(double)" value="{11.7,17.7}"/>
      </ParameterList>
    </ParameterList>
    <ParameterList name="TankLinerRoof">
      <ParameterList name="Region: Box">
        <Parameter name="Low Coordinate" type="Array(double)" value="{0,17.69}"/>
        <Parameter name="High Coordinate" type="Array(double)" value="{11.67,17.7}"/>
      </ParameterList>
    </ParameterList>
    <ParameterList name="TankGrout">
      <ParameterList name="Region: Box">
        <Parameter name="Low Coordinate" type="Array(double)" value="{0,10.33}"/>
        <Parameter name="High Coordinate" type="Array(double)" value="{11.67,17.69}"/>
      </ParameterList>
    </ParameterList>

    <ParameterList name="Observation point at bottom of concrete">
      <ParameterList name="Region: Point">
        <Parameter name="Coordinate" type="Array(double)" value="{0,18}"/>
      </ParameterList>
    </ParameterList>
    <ParameterList name="Observation point in middle of concrete">
      <ParameterList name="Region: Point">
        <Parameter name="Coordinate" type="Array(double)" value="{0,10}"/>
      </ParameterList>
    </ParameterList>
    <ParameterList name="Observation point at top of concrete">
      <ParameterList name="Region: Point">
        <Parameter name="Coordinate" type="Array(double)" value="{0,14}"/>
      </ParameterList>
    </ParameterList>
  </ParameterList>

  <ParameterList name="Material Properties">
    <Parameter name="Permeability Output File" type="string" value="flow01/kp"/>
    <Parameter name="Porosity Output File" type="string" value="flow01/pp"/>
    <Parameter name="Saturation Threshold For Kr" type="double" value="0.995"/>

    <ParameterList name="Soil">
      <ParameterList name="Porosity: Uniform">
        <Parameter name="Value" type="double" value="0.38"/>
      </ParameterList>
      <ParameterList name="Intrinsic Permeability: Anisotropic Uniform">
        <Parameter name="Horizontal" type="double" value="5.13e-13"/>
        <Parameter name="Vertical" type="double" value="2.87e-13"/>
      </ParameterList>
      <ParameterList name="Capillary Pressure: van Genuchten">
        <Parameter name="alpha" type="double" value="3.02e-4"/>
        <Parameter name="Sr" type="double" value="0.354"/>
        <Parameter name="m" type="double" value="0.291"/>
        <Parameter name="Relative Permeability" type="string" value="Mualem"/>
      </ParameterList>
      <Parameter name="Assigned Regions" type="Array(string)" value="{SoilLower, SoilUpper, SoilRight}"/>
    </ParameterList>

    <ParameterList name="Gravel">
      <ParameterList name="Porosity: Uniform">
        <Parameter name="Value" type="double" value="0.30"/>
      </ParameterList>
      <ParameterList name="Intrinsic Permeability: Anisotropic Uniform">
        <Parameter name="Horizontal" type="double" value="1.54e-10"/>
        <Parameter name="Vertical" type="double" value="1.54e-10"/>
      </ParameterList>
      <ParameterList name="Capillary Pressure: van Genuchten">
        <Parameter name="alpha" type="double" value="1.46e-3"/>
        <Parameter name="Sr" type="double" value="0.052"/>
        <Parameter name="m" type="double" value="0.314"/>
        <Parameter name="Relative Permeability" type="string" value="Mualem"/>
      </ParameterList>
      <Parameter name="Assigned Regions" type="Array(string)" value="{TankWaste}"/>
    </ParameterList>

    <ParameterList name="Concrete">
      <ParameterList name="Porosity: Uniform">
        <Parameter name="Value" type="double" value="0.168"/>
      </ParameterList>
      <ParameterList name="Intrinsic Permeability: Anisotropic Uniform">
        <Parameter name="Horizontal" type="double" value="3.49e-17"/>
        <Parameter name="Vertical" type="double" value="3.49e-17"/>
      </ParameterList>
      <ParameterList name="Capillary Pressure: van Genuchten">
        <Parameter name="alpha" type="double" value="2.130e-8"/>
        <Parameter name="Sr" type="double" value="0.0"/>
        <Parameter name="m" type="double" value="0.485"/>
        <Parameter name="Relative Permeability" type="string" value="Mualem"/>
      </ParameterList>
      <Parameter name="Assigned Regions" type="Array(string)" value="{TankConcFloor, TankConcWall, TankConcRoof1, TankConcRoof2}"/>
    </ParameterList>

    <ParameterList name="Liner">
      <ParameterList name="Porosity: Uniform">
        <Parameter name="Value" type="double" value="0.168"/>
      </ParameterList>
      <ParameterList name="Intrinsic Permeability: Anisotropic Uniform">
        <Parameter name="Horizontal" type="double" value="3.49e-22"/>
        <Parameter name="Vertical" type="double" value="3.49e-22"/>
      </ParameterList>
      <ParameterList name="Capillary Pressure: van Genuchten">
        <Parameter name="alpha" type="double" value="2.130e-8"/>
        <Parameter name="Sr" type="double" value="0.0"/>
        <Parameter name="m" type="double" value="0.485"/>
        <Parameter name="Relative Permeability" type="string" value="Mualem"/>
      </ParameterList>
      <Parameter name="Assigned Regions" type="Array(string)" value="{TankLinerFloor, TankLinerWall, TankLinerRoof}"/>
    </ParameterList>

    <ParameterList name="Grout">
      <ParameterList name="Porosity: Uniform">
        <Parameter name="Value" type="double" value="0.266"/>
      </ParameterList>
      <ParameterList name="Intrinsic Permeability: Anisotropic Uniform">
        <Parameter name="Horizontal" type="double" value="3.70e-17"/>
        <Parameter name="Vertical" type="double" value="3.70e-17"/>
      </ParameterList>
      <ParameterList name="Capillary Pressure: van Genuchten">
        <Parameter name="alpha" type="double" value="2.130e-8"/>
        <Parameter name="Sr" type="double" value="0.0"/>
        <Parameter name="m" type="double" value="0.485"/>
        <Parameter name="Relative Permeability" type="string" value="Mualem"/>
      </ParameterList>
      <Parameter name="Assigned Regions" type="Array(string)" value="{TankGrout, TankFFfloor, TankFFwall}"/>
    </ParameterList>

  </ParameterList>

  <ParameterList name="Phase Definitions">
    <ParameterList name="Aqueous">
      <ParameterList name="Phase Properties">
        <ParameterList name="Density: Uniform">
          <Parameter name="Density" type="double" value="998.2"/>
        </ParameterList>
        <ParameterList name="Viscosity: Uniform">
          <Parameter name="Viscosity" type="double" value="0.001005"/>
        </ParameterList>
      </ParameterList>
      <ParameterList name="Phase Components">
        <ParameterList name="Water">
          <Parameter name="Component Solutes" type="Array(string)" value="{Tracer}"/>
        </ParameterList>
      </ParameterList>
    </ParameterList>
  </ParameterList>

  <ParameterList name="Initial Conditions">
    <ParameterList name="All">
      <Parameter name="Assigned Regions" type="Array(string)" value="{All}"/>
      <ParameterList name="IC: Linear Pressure">
        <Parameter name="Phase" type="string" value="Aqueous"/>
        <Parameter name="Reference Value" type="double" value="101325"/>
        <Parameter name="Reference Coordinate" type="Array(double)" value="{0,0}"/>
        <Parameter name="Gradient Value" type="Array(double)" value="{0,-9793.5192 }"/>
      </ParameterList>
      <ParameterList name="Solute IC">
        <ParameterList name="Aqueous">
          <ParameterList name="Water">
            <ParameterList name="Tracer">
              <ParameterList name="IC: Uniform Concentration">
                <Parameter name="Value" type="double" value="0"/>
              </ParameterList>
              <Parameter name="Concentration Units" type="string" value="Molar Concentration"/>
            </ParameterList>
          </ParameterList>
        </ParameterList>
      </ParameterList>
    </ParameterList>
  </ParameterList>

  <ParameterList name="Boundary Conditions">

    <ParameterList name="BC lower">
      <Parameter name="Assigned Regions" type="Array(string)" value="{YLOBC}"/>
      <ParameterList name="BC: Uniform Pressure">
        <Parameter name="Times" type="Array(double)" value="{0,2.e20}"/>
        <Parameter name="Values" type="Array(double)" value="{101325., 101325.}"/>
        <Parameter name="Time Functions" type="Array(string)" value="{Constant}"/>
      </ParameterList>
      <ParameterList name="Solute BC">
        <ParameterList name="Aqueous">
          <ParameterList name="Water">
            <ParameterList name="Tracer">
              <Parameter name="Concentration Units" type="string" value="Molar Concentration"/>
              <ParameterList name="BC: Zero Gradient">
              </ParameterList>
            </ParameterList>
          </ParameterList>
        </ParameterList>
      </ParameterList>
    </ParameterList>

    <ParameterList name="BC upper">
      <Parameter name="Assigned Regions" type="Array(string)" value="{YHIBC}"/>
      <ParameterList name="BC: Flux">
        <Parameter name="Times" type="Array(double)" value="{0,2.e20}"/>
        <Parameter name="Inward Volumetric Flux" type="Array(double)" value="{9.513e-12, 9.513e-12}"/>
        <Parameter name="Time Functions" type="Array(string)" value="{Constant}"/>
      </ParameterList>
      <ParameterList name="Solute BC">
        <ParameterList name="Aqueous">
          <ParameterList name="Water">
            <ParameterList name="Tracer">
              <Parameter name="Concentration Units" type="string" value="Molar Concentration"/>
              <ParameterList name="BC: Zero Gradient">
              </ParameterList>
            </ParameterList>
          </ParameterList>
        </ParameterList>
      </ParameterList>
    </ParameterList>

  </ParameterList>

  <ParameterList name="Output">
    <Parameter name="File Name Digits" type="int" value="5"/>
    <ParameterList name="Time Macros"/>
    <ParameterList name="Cycle Macros">
      <ParameterList name="Every_1_steps">
        <Parameter name="Start_Period_Stop" type="Array(int)" value="{0,1,-1}"/>
      </ParameterList>
      <ParameterList name="Every_10_steps">
        <Parameter name="Start_Period_Stop" type="Array(int)" value="{0,10,-1}"/>
      </ParameterList>
      <ParameterList name="Every_100_steps">
        <Parameter name="Start_Period_Stop" type="Array(int)" value="{0,100,-1}"/>
      </ParameterList>
      <ParameterList name="Every_1000_steps">
        <Parameter name="Start_Period_Stop" type="Array(int)" value="{0,1000,-1}"/>
      </ParameterList>
    </ParameterList>
    <ParameterList name="Observation Data"/>
    <ParameterList name="Visualization Data">
      <Parameter name="File Name Base" type="string" value="flow01/plt"/>
      <Parameter name="Cycle Macros" type="Array(string)" value="{Every_1_steps}"/>
    </ParameterList>
    <ParameterList name="Checkpoint Data">
      <Parameter name="File Name Base" type="string" value="flow01/chk"/>
      <Parameter name="Cycle Macros" type="Array(string)" value="{Every_1_steps}"/>
    </ParameterList>
  </ParameterList>

</ParameterList><|MERGE_RESOLUTION|>--- conflicted
+++ resolved
@@ -89,11 +89,6 @@
           <Parameter name="richard_upwind_krel" type="int" value="1"/>
           <Parameter name="richard_pressure_maxorder" type="int" value="3"/>
           <Parameter name="richard_scale_solution_before_solve" type="bool" value="true"/>
-<<<<<<< HEAD
-          <!-- <Parameter name="richard_semi_analytic_J" type="bool" value="true"/> -->
-          <!-- <Parameter name="richard_variable_switch_saturation_threshold" type="double" value="0.95"/> -->
-=======
->>>>>>> af5c726c
           <Parameter name="richard_semi_analytic_J" type="bool" value="false"/>
 	  <Parameter name="steady_do_grid_sequence" type="int" value="1"/>
 	  <Parameter name="steady_grid_sequence_new_level_dt_factor" type="Array(double)" value="{1.e-3, 1.e-4, 1.e-5}"/>
@@ -110,21 +105,12 @@
 
       <ParameterList name="Adaptive Mesh Refinement Control">
         <Parameter name="Number Of AMR Levels" type="int" value="4"/>
-<<<<<<< HEAD
-        <Parameter name="Refinement Ratio" type="Array int" value="{4, 4, 4}"/>
-        <Parameter name="Regrid Interval" type="Array int" value="{200000, 200000, 200000, 200000}"/>
-        <Parameter name="Blocking Factor" type="Array int" value="{2, 2, 2, 2}"/>
-        <Parameter name="Maximum Grid Size" type="Array int" value="{64, 64, 64, 64}"/>
-        <Parameter name="Number Error Buffer Cells" type="Array int" value="{1, 1, 1, 1}"/>
-	<Parameter name="Refinement Indicators" type="Array string" value="{Soil ref, wasteFF ref, Conc ref, Liner ref, Grout ref}"/>
-=======
         <Parameter name="Refinement Ratio" type="Array(int)" value="{4, 4, 4}"/>
-        <Parameter name="Regrid Interval" type="Array(int)" value="{200000}"/>
+        <Parameter name="Regrid Interval" type="Array(int)" value="{200000, 200000, 200000, 200000}"/>
         <Parameter name="Blocking Factor" type="Array(int)" value="{2, 2, 2, 2}"/>
         <Parameter name="Maximum Grid Size" type="Array(int)" value="{64, 64, 64, 64}"/>
-        <Parameter name="Number Error Buffer Cells" type="Array(int)" value="{1, 1, 1}"/>
+        <Parameter name="Number Error Buffer Cells" type="Array(int)" value="{1, 1, 1, 1}"/>
 	<Parameter name="Refinement Indicators" type="Array(string)" value="{Soil ref, wasteFF ref, Conc ref, Liner ref, Grout ref}"/>
->>>>>>> af5c726c
 
         <ParameterList name="Soil ref">
           <Parameter name="Regions" type="Array(string)" value="{SoilLower}"/>
