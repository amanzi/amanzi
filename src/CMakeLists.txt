SET(CMAKE_CXX_COMPILER mpicxx)
SET(CMAKE_C_COMPILER mpicc)

<<<<<<< HEAD
project (AMANZI)
=======
project (Amanzi)
>>>>>>> b5278ea9
enable_testing()


cmake_minimum_required(VERSION 2.8)
set(CMAKE_BUILD_TYPE debug)

set(STK_Mesh_VERSION_MAJOR 0)
set(STK_Mesh_VERSION_MINOR 1)

find_library(CURL_LIBRARY curl 
             /usr/lib
             /usr/local/lib
             ${Curl_DIR}/lib 
             ${Curl_LIB_DIR})
if (NOT CURL_LIBRARY)
  message(FATAL_ERROR "Error: could not find Curl library"
          "Try defining Curl_DIR: (-D Curl_DIR:FILEPATH=-<Curl_install_prefix>"
          "\nor define Curl_LIB_DIR"
         )
endif()

find_path(CURL_INCLUDES curl.h 
          /usr/include/curl 
          /usr/local/include/curl 
          ${Curl_DIR}/include/curl 
          ${Curl_DIR}/include 
          ${CURL_INCLUDE_DIR})
if(NOT CURL_INCLUDES)
  message(FATAL_ERROR "Error: could not find Curl includes\n"
          "Try defining Curl_DIR: (-D Curl_DIR:FILEPATH=-<Curl_install_prefix>"
          "\nor define Curl_INCLUDE_DIR"
         )
endif()

add_library(curl SHARED IMPORTED)
set_property(TARGET curl PROPERTY IMPORTED_LOCATION ${CURL_LIBRARY})


# NetCDF
find_library(NETCDF_LIBRARY netcdf
             /usr/lib
             /usr/local/lib
             ${NetCDF_DIR}/lib
             ${NetCDF_LIB_DIR})
if(NOT NETCDF_LIBRARY)
  message(FATAL_ERROR "Error: could not find NetCDF library\n"
          "Try defining NetCDF_DIR: (-D NetCDF_DIR:FILEPATH=<NetCDF_install_prefix>)"
          "\nor defining NetCDF_LIB_DIR")
endif()

find_path(NETCDF_INCLUDES netcdf.h 
          /usr/include
          /usr/local/include
          ${NetCDF_DIR}/include
          ${NetCDF_INCLUDE_DIR})
if(NOT NETCDF_INCLUDES)
  message(FATAL_ERROR "Error: could not find NetCDF includes\n"
          "Try defining NetCDF_DIR: (-D NetCDF_DIR:FILEPATH=<NetCDF_install_prefix>)"
          "\nor defining NetCDF_INCLUDE_DIR")
endif()

add_library(netcdf STATIC IMPORTED)
set_property(TARGET netcdf PROPERTY IMPORTED_LOCATION ${NETCDF_LIBRARY})
# target_link_libraries(netcdf curl)    See note under ExodusII.


# ExodusII
find_library(EXODUSII_LIBRARY exoIIv2c ${ExodusII_DIR}/lib)
if(NOT EXODUSII_LIBRARY)
  message(FATAL_ERROR "Error: could not find ExodusII library\n"
          "Try defining ExodusII_DIR: (-D ExodusII_DIR:FILEPATH=<ExodusII_install_prefix>)\n"
          "Or ExodusII_LIB_DIR")
endif()

find_path(EXODUSII_INCLUDES exodusII.h 
          ${ExodusII_DIR}/include
          ${ExodusII_INCLUDE_DIR})
if(NOT EXODUSII_INCLUDES)
  message(FATAL_ERROR "Error: could not find ExodusII includes\n"
          "Try defining ExodusII_DIR: (-D ExodusII_DIR:FILEPATH=<ExodusII_install_prefix>)\n"
          "Or ExodusII_INCLUDE_DIR")
endif()

add_library(exodusii STATIC IMPORTED)
set_property(TARGET exodusii PROPERTY IMPORTED_LOCATION ${EXODUSII_LIBRARY})

# Can't add link dependencies to imported libraries. See http://www.vtk.org/Bug/view.php?id=10395
# target_link_libraries(exodusii netcdf)

# Instead, we create a list of all the libraries required for ExodusII to link.
set(EXODUS_LIBS_ALL exodusii netcdf curl)

# UnitTest++
if (NOT DEFINED UnitTest_DIR)
  message(WARNING "No UnitTest++ directory defined. To compile the unit tests add:
 -D UnitTest_DIR::FILEPATH=<UnitTest++_install_prefix>")
else()
  find_library(UNITTEST_LIBRARY unittest++ "${UnitTest_DIR}/lib")
  if (NOT UNITTEST_LIBRARY)
    message(FATAL_ERROR "Error: could not find unittest++ library")
  endif()
  
  find_path(UNITTEST_INCLUDES "UnitTest++.h" "${UnitTest_DIR}/include" "${UnitTest_DIR}/include/unittest++")
  if (NOT UNITTEST_INCLUDES)
    message(FATAL_ERROR "Error: could not find UnitTest++ includes")
  else()
    include_directories(${UNITTEST_INCLUDES})
  endif()

  set(BUILD_TESTS 1)
  add_library(unittest++ STATIC IMPORTED)
  set_property(TARGET unittest++ PROPERTY IMPORTED_LOCATION ${UNITTEST_LIBRARY})

endif()


#Trilinos
if(NOT DEFINED Trilinos_DIR)
endif()

find_package(Trilinos REQUIRED PATHS ${Trilinos_DIR}/include)
if(NOT Trilinos_FOUND)
  message(FATAL_ERROR "Error: could not find Trilinos\n"
          "Try defining Trilinos_DIR: (-D Trilinos_DIR:FILEPATH=<Trilinos_install_prefix>)")
endif()
list(APPEND Trilinos_LIBRARIES m lapack blas)
list(APPEND Trilinos_DIRS /usr/lib)
list(APPEND Trilinos_INCLUDE_DIRS /usr/include)

include_directories(${PROJECT_BINARY_DIR})

add_subdirectory(dbc)
add_subdirectory(exodus)
add_subdirectory(mesh_data)
add_subdirectory(stk_mesh)
add_subdirectory(simple_mesh)
add_subdirectory(mpc)
add_subdirectory(chemistry)
add_subdirectory(transport)
add_subdirectory(boundary_conditions)
add_subdirectory(flow)
add_subdirectory(gmv)
add_subdirectory(bin)<|MERGE_RESOLUTION|>--- conflicted
+++ resolved
@@ -1,11 +1,7 @@
 SET(CMAKE_CXX_COMPILER mpicxx)
 SET(CMAKE_C_COMPILER mpicc)
 
-<<<<<<< HEAD
-project (AMANZI)
-=======
 project (Amanzi)
->>>>>>> b5278ea9
 enable_testing()
 
 
