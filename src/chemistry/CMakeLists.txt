# -*- mode: cmake -*-

#
#  Amanzi
#    Chemistry
#

# Amanzi module, include files found in AMANZI_MODULE_PATH
include(PrintVariable)
include(TestManager)

#
# Define a project name
# After this command the following varaibles are defined
#   CHEM_SOURCE_DIR
#   CHEM_BINARY_DIR
# Other projects (subdirectories) can reference this directory
# through these variables.
project(CHEM)

# Amanzi include directories
include_directories(${DBC_SOURCE_DIR})
include_directories(${ATK_SOURCE_DIR})
include_directories(${MESH_SOURCE_DIR})
include_directories(${SIMPLE_MESH_SOURCE_DIR})
include_directories(${STATE_SOURCE_DIR})

# Chemistry includes directory
# The set will define the variable in the chemistry scope
# The global property will allow other directories (MPC) to
# access this directory name through a variable.
set(CHEM_INCLUDES_DIR "${CHEM_SOURCE_DIR}/includes")
set_property(GLOBAL PROPERTY CHEM_INCLUDES_DIR "${CHEM_INCLUDES_DIR}")
include_directories(${CHEM_INCLUDES_DIR})



add_subdirectory(utility)
add_subdirectory(solvers)
add_subdirectory(base_chemistry)
add_subdirectory(reactions)
add_subdirectory(process_kernel)
add_subdirectory(test_drivers)


if (BUILD_TESTS)
  # Add the UnitTest includes
  include_directories(${UnitTest_INCLUDE_DIRS})

  # External (TPL) includes
  include_directories(${Teuchos_INCLUDE_DIRS})

  add_executable(chemistry_tests
		 test/Main.cc
		 test/test_string_tokenizer.cpp
		 test/test_chemistry_exceptions.cpp
		 test/test_species.cpp
		 test/test_ion_exchange_site.cpp
		 test/test_surface_site.cpp
		 test/test_activity_coefficients.cpp
		 test/test_secondary_species.cpp
		 test/test_aqueous_equilibrium_complex.cpp
		 test/test_mineral.cpp
		 test/test_beaker.cpp)
<<<<<<< HEAD
  target_link_libraries(chemistry_tests chemistry error_handling ${UnitTest_LIBRARIES})
  add_test(chemistry chemistry_tests)
=======
  target_link_libraries(chemistry_tests chemistry ${UnitTest_LIBRARIES})
  add_amanzi_test(chemistry chemistry_tests KIND unit)
>>>>>>> 66dc3ae2

  if (NOT (CMAKE_SOURCE_DIR EQUAL CMAKE_BINARY_DIR))
    execute_process(COMMAND ${CMAKE_COMMAND} -E
      copy_directory ${CHEM_SOURCE_DIR}/test ${CHEM_BINARY_DIR}/test)
  endif()

endif()
<|MERGE_RESOLUTION|>--- conflicted
+++ resolved
@@ -62,13 +62,8 @@
 		 test/test_aqueous_equilibrium_complex.cpp
 		 test/test_mineral.cpp
 		 test/test_beaker.cpp)
-<<<<<<< HEAD
-  target_link_libraries(chemistry_tests chemistry error_handling ${UnitTest_LIBRARIES})
-  add_test(chemistry chemistry_tests)
-=======
   target_link_libraries(chemistry_tests chemistry ${UnitTest_LIBRARIES})
   add_amanzi_test(chemistry chemistry_tests KIND unit)
->>>>>>> 66dc3ae2
 
   if (NOT (CMAKE_SOURCE_DIR EQUAL CMAKE_BINARY_DIR))
     execute_process(COMMAND ${CMAKE_COMMAND} -E
