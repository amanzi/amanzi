--- conflicted
+++ resolved
@@ -8,6 +8,7 @@
 # Amanzi module, include files found in AMANZI_MODULE_PATH
 include(PrintVariable)
 include(TestManager)
+include(InstallManager)
 
 #
 # Define a project name
@@ -34,46 +35,19 @@
 include_directories(${CHEM_INCLUDES_DIR})
 
 
-
 add_subdirectory(utility)
 add_subdirectory(solvers)
 add_subdirectory(base_chemistry)
 add_subdirectory(reactions)
 add_subdirectory(process_kernel)
 
+#
+# Install targets
+#
+file(GLOB chem_inc "${CHEM_INCLUDES_DIR}/*")
+add_install_include_file(${chem_inc})
 
 if (BUILD_TESTS)
-<<<<<<< HEAD
-  # Add the UnitTest includes
-  include_directories(${UnitTest_INCLUDE_DIRS})
-
-  # External (TPL) includes
-  include_directories(${Teuchos_INCLUDE_DIRS})
-
-  add_executable(chemistry_tests
-		 test/Main.cc
-		 test/test_string_tokenizer.cpp
-		 test/test_chemistry_exceptions.cc
-		 test/test_species.cpp
-		 test/test_ion_exchange_site.cpp
-		 test/test_surface_site.cpp
-		 test/test_activity_coefficients.cc
-		 test/test_secondary_species.cpp
-		 test/test_aqueous_equilibrium_complex.cpp
-		 test/test_mineral.cpp
-		 test/test_mineral_kinetics_factory.cpp
-		 test/test_kinetic_rate.cpp
-		 test/test_beaker.cpp)
-  target_link_libraries(chemistry_tests chemistry error_handling ${UnitTest_LIBRARIES})
-  add_amanzi_test(chemistry chemistry_tests KIND unit)
-
-  if (NOT (CMAKE_SOURCE_DIR EQUAL CMAKE_BINARY_DIR))
-    execute_process(COMMAND ${CMAKE_COMMAND} -E
-      copy_directory ${CHEM_SOURCE_DIR}/test ${CHEM_BINARY_DIR}/test)
-  endif()
-
-=======
   add_subdirectory(tests_unit)
   add_subdirectory(tests_regression)
->>>>>>> 3e62b005
 endif()
