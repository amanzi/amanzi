--- conflicted
+++ resolved
@@ -1,4 +1,3 @@
-<<<<<<< HEAD
 #include <cmath>
 #include "Species.hpp"
 
@@ -62,70 +61,3 @@
   ln_activity_ = ln_molality_ + ln_act_coef_;
   // end update()
 }
-
-=======
-#include "Species.hpp"
-
-Species::Species() {
-
-  molality_ = 0.;
-  activity_ = 1.;
-  act_coef_ = 1.;
-  ln_molality_ = 0.;
-  ln_activity_ = 0.;
-  ln_act_coef_ = 0.;
- 
-//  ActivityCoefficient* activityCoefficient;
-  
-  identifier_ = 0;
-  charge_ = 0.;
-  gram_molecular_weight_ = 0.;
-  ion_size_parameter_ = 0.;
-  name_ = "";
-
-}
-
-Species::Species(SpeciesId id, SpeciesName name, double charge, double mol_wt, 
-                 double size) {
-
-  molality_ = 0.;
-  activity_ = 0.;
-  act_coef_ = 1.;
-  ln_molality_ = 0.;
-  ln_activity_ = 0.;
-  ln_act_coef_ = 0.;
- 
-//  ActivityCoefficient* activityCoefficient;
-  
-  identifier_ = 0;
-  charge_ = charge;
-  gram_molecular_weight_ = mol_wt;
-  ion_size_parameter_ = size;
-  name_ = name;
-
-}
-
-void Species::update(const double molality) {
-
-  molality_ = molality;
-  act_coef_ = 1.; // to be replaced with call to activiti coef function
-  activity_ = act_coef_*molality_;
-  ln_molality_ = log(molality_);
-  ln_act_coef_ = log(act_coef_);
-  ln_activity_ = ln_molality_+ln_act_coef_;
-
-}
-
-void Species::update(void) {
-
-  act_coef_ = 1.; // to be replaced with call to activiti coef function
-  activity_ = act_coef_*molality_;
-  ln_molality_ = log(molality_);
-  ln_act_coef_ = log(act_coef_);
-  ln_activity_ = ln_molality_+ln_act_coef_;
-
-}
-
-Species::~Species() {
-}
->>>>>>> ec48ff90
