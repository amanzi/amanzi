--- conflicted
+++ resolved
@@ -8,13 +8,11 @@
 #include "Beaker.hpp"
 #include "Verbosity.hpp"
 
-<<<<<<< HEAD
+#include "errors.hh"
+#include "exceptions.hh"
+
 using namespace Amanzi;
 using namespace AmanziMesh;
-=======
-#include "errors.hh"
-#include "exceptions.hh"
->>>>>>> 0262370e
 
 /*******************************************************************************
  **
@@ -589,14 +587,9 @@
                                                 const int mesh_block_id)
 {
   if (!chemistry_state_->get_mesh_maps()->valid_set_id(mesh_block_id,
-<<<<<<< HEAD
                                                        CELL)) {
-    throw std::exception();
-=======
-                                                       Mesh_data::CELL)) {
     Exceptions::amanzi_throw(Errors::Message(
         "Chemistry_PK::set_cell_value_in_mesh_block(): invalid mesh set id"));
->>>>>>> 0262370e
   }
 
   unsigned int mesh_block_size =
