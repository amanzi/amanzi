#include <cstdlib>

<<<<<<< HEAD
#include "Beaker.hpp"
=======
#include "Beaker.hpp" 
#include "ActivityModelFactory.hpp"
>>>>>>> c9aefd18
#include "Verbosity.hpp"

Beaker::Beaker() 
  : verbosity_(kSilent),
    tolerance_(1.0e-12),
    max_iterations_(250),
    ncomp_(0),
    dtotal_(NULL),
    porosity_(1.0),
    saturation_(1.0),
    water_density_kg_m3_(1000.0),
    water_density_kg_L_(1.0),
    volume_(1.0),
    dt_(0.0),
    accumulation_coef_(0.0), 
    por_sat_den_vol_(0.0),
    activity_model_(NULL),
    J(NULL)
{
  aqComplexRxns_.clear();
  generalKineticRxns_.clear();
} // end Beaker() constructor

Beaker::~Beaker() 
{
  if (dtotal_) delete dtotal_;
  dtotal_ = NULL;
  if (J) delete J;
  J = NULL;
  if (activity_model_) delete activity_model_;
  activity_model_ = NULL;
} // end Beaker destructor

void Beaker::resize() {
  if (dtotal_) delete dtotal_;
  dtotal_ = new Block(ncomp());
  fixed_accumulation.resize(ncomp());
  residual.resize(ncomp());
  prev_molal.resize(ncomp());
  total_.resize(ncomp());

  if (J) delete J;
  J = new Block(ncomp());
  rhs.resize(ncomp());
  indices.resize(ncomp());

} // end resize()

void Beaker::resize(int n) {
  ncomp(n);
  resize();
} // end resize()

void Beaker::setup(std::vector<double> &total) 
{
  static_cast<void>(total);
} // end setup()

void Beaker::SetupActivityModel(std::string model)
{
  if (model != ActivityModelFactory::unit &&
      model != ActivityModelFactory::debye_huckel) {
    model = ActivityModelFactory::unit;
  }
  if (activity_model_ != NULL) {
    delete activity_model_;
  }
  ActivityModelFactory amf;
  
  activity_model_ = amf.Create(model);
  if (verbosity() >= kVerbose) {
    activity_model_->Display();
  }
}  // end SetupActivityModel() 

void Beaker::addPrimarySpecies(Species s) 
{
  primarySpecies_.push_back(s);
} // end addPrimarySpecies()

void Beaker::addAqueousEquilibriumComplex(AqueousEquilibriumComplex c) 
{
  aqComplexRxns_.push_back(c);
} // end addAqueousEquilibriumComplex()

void Beaker::addGeneralRxn(GeneralRxn r) 
{
  generalKineticRxns_.push_back(r);
} // end addGeneralRxn()

Beaker::BeakerParameters Beaker::GetDefaultParameters(void)
{
  Beaker::BeakerParameters parameters;

  parameters.tolerance = tolerance();
  parameters.max_iterations = max_iterations();
 
  parameters.porosity = porosity();
  parameters.saturation = saturation();
  parameters.water_density = water_density_kg_m3(); // kg / m^3
  parameters.volume = volume(); // m^3
 
  return parameters;
} // end GetDefaultParameters()
    

void Beaker::updateParameters(const Beaker::BeakerParameters& parameters, 
                              double delta_t)
{
  tolerance(parameters.tolerance);
  max_iterations(parameters.max_iterations);
  porosity(parameters.porosity);
  water_density_kg_m3(parameters.water_density); // den = [kg/m^3]
  saturation(parameters.saturation);
  volume(parameters.volume); // vol = [m^3]
  dt(delta_t); // delta time = [sec]
  update_accumulation_coef();
  update_por_sat_den_vol();
} // end updateParameters()

void Beaker::update_accumulation_coef(void)
{
  accumulation_coef(porosity() * saturation() * volume() * 1000.0 / dt());
} // end update_accumulation_coef

void Beaker::update_por_sat_den_vol(void)
{
  por_sat_den_vol(porosity() * saturation() * water_density_kg_m3() * volume()); 
} // end update_por_sat_den_vol()


void Beaker::updateActivityCoefficients() {

  //return;
  activity_model_->CalculateIonicStrength(primarySpecies_,
                                          aqComplexRxns_);
  activity_model_->CalculateActivityCoefficients(primarySpecies_,
                                                 aqComplexRxns_);
  for (std::vector<Species>::iterator i = primarySpecies_.begin();
       i != primarySpecies_.end(); i++)
    i->update();

}

void Beaker::initializeMolalities(double initial_molality) 
{
  for (std::vector<Species>::iterator i=primarySpecies_.begin();
       i != primarySpecies_.end(); i++)
    i->molality(initial_molality);
} // end initializeMolalities

void Beaker::initializeMolalities(std::vector<double> initial_molalities) 
{
  if (initial_molalities.size() != primarySpecies_.size()) {
    std::cout << "Mismatch in size of initial_molalities array "
              << "and number of primarySpecies" << std::endl;
    exit(EXIT_SUCCESS);
  }

  // iterator doesnt seem to work then passing a vector entry - geh
  for (int i = 0; i < (int)primarySpecies_.size(); i++)
    primarySpecies_[i].molality(initial_molalities[i]);
} // end initializeMolalities()

void Beaker::updateEquilibriumChemistry(void)
{

  //    calculateActivityCoefficients(-1);

  // update primary species activities
  for (std::vector<Species>::iterator i = primarySpecies_.begin();
       i != primarySpecies_.end(); i++) {
    i->update();
  }
  // calculated seconday aqueous complex concentrations
  for (std::vector<AqueousEquilibriumComplex>::iterator i = aqComplexRxns_.begin();
       i != aqComplexRxns_.end(); i++) {
    i->update_kludge(primarySpecies_);
  }
  // calculate total component concentrations
  calculateTotal();

  // add equilibrium surface complexation here

} // end updateEquilibriumChemistry()

void Beaker::calculateTotal(std::vector<double> &total) 
{
  // add in primaries
  for (int i = 0; i < (int)total.size(); i++)
    total[i] = primarySpecies_[i].molality();

  // add in aqueous complexes
  for (std::vector<AqueousEquilibriumComplex>::iterator i = aqComplexRxns_.begin();
       i != aqComplexRxns_.end(); i++) {
    i->addContributionToTotal(total);
  }
  
  // scale by water density to convert to molarity
  for (int i = 0; i < (int)total.size(); i++)
    total[i] *= water_density_kg_L();
} // end calculateTotal()

void Beaker::calculateTotal(void) 
{
  calculateTotal(total_);
} // end calculateTotal()

void Beaker::calculateDTotal(Block *dtotal) 
{
  dtotal->zero();
  // derivative with respect to free-ion is 1.
  dtotal->setDiagonal(1.);

  // add in derviative of complex contribution with respect to free-ion
  for (std::vector<AqueousEquilibriumComplex>::iterator i = aqComplexRxns_.begin();
       i != aqComplexRxns_.end(); i++)
    i->addContributionToDTotal(primarySpecies_,dtotal);
  
  // scale by density of water
  dtotal->scale(water_density_kg_L()); 
} // end calculateDTotal()

void Beaker::calculateDTotal(void) 
{
  calculateDTotal(dtotal_);
}

void Beaker::updateKineticChemistry(void)
{
  // loop over general kinetic reactions and update effective rates
  for (std::vector<GeneralRxn>::iterator i = generalKineticRxns_.begin();
       i != generalKineticRxns_.end(); i++) {
    i->update_rates(primarySpecies_);
  }
  
  // add mineral saturation and rate calculations here

  // add multirate kinetic surface complexation reaction quotient calculations 
  // here

} // end updateKineticChemistry()

void Beaker::addKineticChemistryToResidual(std::vector<double> &residual) 
{
  // loop over general kinetic reactions and add rates
  for (std::vector<GeneralRxn>::iterator i = generalKineticRxns_.begin();
       i != generalKineticRxns_.end(); i++)
         i->addContributionToResidual(residual, por_sat_den_vol());

  // add mineral mineral contribution to residual here.  units = mol/sec.

  // add multirate kinetic surface complexation contribution to residual here.

} // end addKineticChemistryToResidual()

void Beaker::addKineticChemistryToJacobian(Block *J) 
{
  // loop over general kinetic reactions and add rates
  for (std::vector<GeneralRxn>::iterator i = generalKineticRxns_.begin();
       i != generalKineticRxns_.end(); i++)
         i->addContributionToJacobian(J, primarySpecies_, por_sat_den_vol());

  // add mineral mineral contribution to Jacobian here.  units = kg water/sec.

  // add multirate kinetic surface complexation contribution to Jacobian here.

} // end addKineticChemistryToJacobian()



void Beaker::addAccumulation(std::vector<double> &residual)
{
  addAccumulation(total_,residual);
}

void Beaker::addAccumulation(std::vector<double> total,
                             std::vector<double> &residual)
{
  // accumulation_coef = porosity*saturation*volume*1000./dt
  // units = (mol solute/L water)*(m^3 por/m^3 bulk)*(m^3 water/m^3 por)*
  //         (m^3 bulk)*(1000L water/m^3 water)/(sec) = mol/sec
  // 1000.d0 converts vol from m^3 -> L
  // all residual entries should be in mol/sec
  for (int i = 0; i < (int)total.size(); i++)
    residual[i] += accumulation_coef()*total[i];

  // add accumulation term for equilibrium sorption (e.g. Kd, surface 
  // complexation) here

} // end calculateAccumulation()

void Beaker::addAccumulationDerivative(Block *J)
{
  addAccumulationDerivative(J, dtotal_);
} // end calculateAccumulationDerivative()

void Beaker::addAccumulationDerivative(Block *J,
                                       Block *dtotal)
{
  // accumulation_coef = porosity*saturation*volume*1000./dt
  // units = (m^3 por/m^3 bulk)*(m^3 water/m^3 por)*(m^3 bulk)/(sec)
  //         *(kg water/L water)*(1000L water/m^3 water) = kg water/sec
  // all Jacobian entries should be in kg water/sec
  J->addValues(dtotal,accumulation_coef());

  // add accumulation derivative term for equilibrium sorption 
  // (e.g. Kd, surface complexation) here

} // end calculateAccumulationDerivative()

void Beaker::calculateFixedAccumulation(std::vector<double> total,
                                        std::vector<double> &fixed_accumulation)
{
  for (int i = 0; i < (int)total.size(); i++)
    fixed_accumulation[i] = 0.;
  addAccumulation(total,fixed_accumulation);
} // end calculateAccumulation()

void Beaker::calculateResidual(std::vector<double> &residual, 
                               std::vector<double> fixed_accumulation)
{
  // subtract fixed porition
  for (int i = 0; i < ncomp(); i++)
    residual[i] = -fixed_accumulation[i];

  // accumulation adds in equilibrium chemistry
  addAccumulation(residual);

  // kinetic reaction contribution to residual
  addKineticChemistryToResidual(residual);


} // end calculateResidual()

void Beaker::calculateJacobian(Block *J)
{
  // must calculate derivatives with 
  calculateDTotal();

  // zero Jacobian
  J->zero();
  // add in derivatives for equilibrium chemistry
  addAccumulationDerivative(J);
  // add in derivatives for kinetic chemistry
  addKineticChemistryToJacobian(J);
} // end calculateJacobian()

void Beaker::scaleRHSAndJacobian(double *rhs, Block *J) 
{

  for (int i = 0; i < J->getSize(); i++) {
    double max = J->getRowAbsMax(i);
    if (max > 1.) {
      double scale = 1./max;
      rhs[i] *= scale;
      J->scaleRow(i,scale);
    }
  }
} // end scaleRHSAndJacobian()

void Beaker::scaleRHSAndJacobian(std::vector<double> &rhs, Block *J) 
{

  for (int i = 0; i < J->getSize(); i++) {
    double max = J->getRowAbsMax(i);
    if (max > 1.) {
      double scale = 1./max;
      rhs[i] *= scale;
      J->scaleRow(i,scale);
    }
  }
} // end scaleRHSAndJacobian()

void Beaker::updateMolalitiesWithTruncation(std::vector<double> &update, 
                                            std::vector<double> &prev_solution,
                                            double max_change) 
{
  // truncate the update to max_change
  for (int i = 0; i < ncomp(); i++) {
    if (update[i] > max_change) {
      update[i] = max_change;
    }
    else if (update[i] < -max_change) {
      update[i] = -max_change;
    }
    // store the previous solution
    prev_solution[i] = primarySpecies_[i].molality();
    // update primary species molalities (log formulation)
    double molality = prev_solution[i] * std::exp(-update[i]);
    primarySpecies_[i].molality(molality);
  }
} // end updateMolalitiesWithTruncation()

double Beaker::calculateMaxRelChangeInMolality(std::vector<double> prev_molal)
{
  double max_rel_change = 0.0;
  for (int i = 0; i < ncomp(); i++) {
    double delta = fabs(primarySpecies_[i].molality()-prev_molal[i]) / prev_molal[i];
    max_rel_change = delta > max_rel_change ? delta : max_rel_change;
  }
  return max_rel_change;
} // end calculateMaxRelChangeInMolality()

void Beaker::solveLinearSystem(Block *A, std::vector<double> &b) {
      // LU direct solve
    double D;
    // allocate pivoting array for LU
    int *indices = new int[ncomp()];
    ludcmp(A->getValues(),ncomp(),indices,&D);
    lubksb(A->getValues(),ncomp(),indices,b);
} // end solveLinearSystem

int Beaker::ReactionStep(std::vector<double> &total, 
			 const Beaker::BeakerParameters& parameters,
			 double dt)
{

  // update class paramters
  // water_density [kg/m^3]
  // volume [m^3]
  updateParameters(parameters, dt);

  // store current molalities
  for (int i = 0; i < ncomp(); i++)
    prev_molal[i] = primarySpecies_[i].molality();

  // initialize to a large number (not necessary, but safe)
  double max_rel_change = 1.e20;
  // iteration counter
  unsigned int num_iterations = 0;

  // lagging activity coefficients by a time step in this case
  updateActivityCoefficients();

  // calculate portion of residual at time level t
  calculateFixedAccumulation(total,fixed_accumulation);
                        
  do {

    // update equilibrium and kinetic chemistry (rates, ion activity 
    // products, etc.)
    updateEquilibriumChemistry();
    updateKineticChemistry();

    // units of residual: mol/sec
    calculateResidual(residual,fixed_accumulation);
    // units of Jacobian: kg water/sec
    calculateJacobian(J);
    // therefore, units of solution: mol/kg water (change in molality)

    for (int i = 0; i<ncomp(); i++)
      rhs[i] = residual[i];

    if (verbosity() == kDebugBeaker) {
      print_linear_system("before scale",J,rhs);
    }

    // scale the Jacobian
    scaleRHSAndJacobian(rhs,J);

    if (verbosity() == kDebugBeaker) {
      print_linear_system("after scale",J,rhs);
    }
    // for derivatives with respect to ln concentration, scale columns
    // by primary species concentrations
    for (int i = 0; i<ncomp(); i++)
      J->scaleColumn(i,primarySpecies_[i].molality());

    if (verbosity() == kDebugBeaker) {
      print_linear_system("before solve",J,rhs);
    }

    // call solver
    solveLinearSystem(J,rhs);

    if (verbosity() == kDebugBeaker) {
      print_linear_system("after solve",NULL,rhs);
    }

    // units of solution: mol/kg water (change in molality)
    // calculate update truncating at a maximum of 5 in nat log space
    updateMolalitiesWithTruncation(rhs,prev_molal,5.);
    // calculate maximum relative change in concentration over all species
    max_rel_change = calculateMaxRelChangeInMolality(prev_molal);

<<<<<<< HEAD
    if (verbosity() >= kVerbose) {
=======
    if (verbosity() >= kDebugBeaker) {
>>>>>>> c9aefd18
      for (int i = 0; i < ncomp(); i++)
        std::cout << primarySpecies_[i].name() << " " << 
                  primarySpecies_[i].molality() << " " << total_[i] << "\n";
    }

    num_iterations++;

    // exit if maximum relative change is below tolerance
  } while (max_rel_change > tolerance() && num_iterations < max_iterations());

  // update total concentrations
  calculateTotal();
  for (int i = 0; i < ncomp(); i++)
    total[i] = total_[i];

  return num_iterations;

} // end ReactionStep()


// if no water density provided, default is 1000.0 kg/m^3
int Beaker::speciate(std::vector<double> target_total, const double water_density)
{
  double speciation_tolerance = 1.e-12;
  // water_density is in kg/m^3
  this->water_density_kg_m3(water_density);

  // initialize free-ion concentration s
  initializeMolalities(1.e-9);

  // store current molalities
  for (int i = 0; i < ncomp(); i++)
    prev_molal[i] = primarySpecies_[i].molality();

  double max_rel_change;
  unsigned int num_iterations = 0;
  bool calculate_activity_coefs = false;

  do {
    
    updateActivityCoefficients();
    updateEquilibriumChemistry();
    calculateDTotal();

    // calculate residual
    // units of residual: mol/sec
    for (int i = 0; i < ncomp(); i++)
      residual[i] = total_[i] - target_total[i];

    // add derivatives of total with respect to free to Jacobian
    // units of Jacobian: kg water/sec
    J->zero();
    calculateDTotal();
    J->addValues(0,0,dtotal_);

    // calculate residual
    for (int i = 0; i < ncomp(); i++)
      residual[i] = total_[i] - target_total[i];

    for (int i = 0; i < ncomp(); i++)
      rhs[i] = residual[i];

    if (verbosity() == kDebugBeaker) {
      print_linear_system("before scale",J,rhs);
    }

    // scale the Jacobian
    scaleRHSAndJacobian(rhs,J);

    if (verbosity() == kDebugBeaker) {
      print_linear_system("after scale",J,rhs);
    }
    // for derivatives with respect to ln concentration, scale columns
    // by primary species concentrations
    for (int i = 0; i<ncomp(); i++)
      J->scaleColumn(i,primarySpecies_[i].molality());

    if (verbosity() == kDebugBeaker) {
      print_linear_system("before solve",J,rhs);
    }

    // call solver
    solveLinearSystem(J,rhs);

    if (verbosity() == kDebugBeaker) {
      print_linear_system("after solve",NULL,rhs);
    }

    // calculate update truncating at a maximum of 5 in log space
    updateMolalitiesWithTruncation(rhs,prev_molal,5.);
    // calculate maximum relative change in concentration over all species
    max_rel_change = calculateMaxRelChangeInMolality(prev_molal);

    if (verbosity() == kDebugBeaker) {
      for (int i = 0; i < ncomp(); i++) {
      	std::cout << primarySpecies_[i].name() << " " 
		      << primarySpecies_[i].molality() << " " << total_[i] << "\n";
      }
    }

    num_iterations++;

    // if max_rel_change small enough, turn on activity coefficients
    if (max_rel_change < speciation_tolerance) calculate_activity_coefs = true;

    // exist if maximum relative change is below tolerance
  } while (max_rel_change > speciation_tolerance && 
	   num_iterations < max_iterations() && 
	   !calculate_activity_coefs);

  if (verbosity() > 1) {
    std::cout << "Beaker::speciate num_iterations :" << num_iterations << std::endl;
  }
  return num_iterations;
}  // end speciate()

void Beaker::display(void) const
{
  std::cout << "----- Beaker description ------" << std::endl;
  std::cout << "Primary Species:" << std::endl;
  for (std::vector<Species>::const_iterator primary = primarySpecies_.begin();
       primary != primarySpecies_.end(); primary++) {
    primary->display();
  }  
  std::cout << std::endl;
  std::cout << "Aqueous Equilibrium Complexes:" << std::endl;
  for (std::vector<AqueousEquilibriumComplex>::const_iterator aec = aqComplexRxns_.begin();
       aec != aqComplexRxns_.end(); aec++) {
    aec->display();
  }  
  std::cout << "-------------------------------------" << std::endl;
} // end display()

void Beaker::print_results(void) const
{
  // output for testing purposes
  std::cout << std::endl;
  std::cout << "----- Solution ----------------------" << std::endl;
  std::cout << "Primary Species ---------------------\n";
  for (int i = 0; i < ncomp(); i++) {
    std::cout << "   " << primarySpecies_[i].name() << std::endl;
    std::cout << "        Total: " << total_[i] << std::endl;
    std::cout << "     Free-Ion: " << primarySpecies_[i].molality() << std::endl;
    std::cout << "Activity Coef: " << primarySpecies_[i].act_coef() << std::endl;
    std::cout << "     Activity: " << primarySpecies_[i].activity() << std::endl;
  }
  std::cout << std::endl;
  std::cout << "Secondary Species -------------------\n";
  for (int i = 0; i < (int)aqComplexRxns_.size(); i++) {
    std::cout << "   " << aqComplexRxns_[i].name() << std::endl;
    std::cout << "     Free-Ion: " << aqComplexRxns_[i].molality() << std::endl;
    std::cout << "Activity Coef: " << aqComplexRxns_[i].act_coef() << std::endl;
    std::cout << "     Activity: " << aqComplexRxns_[i].activity() << std::endl;
  }
  std::cout << "-------------------------------------\n";
  std::cout << std::endl;

} // end print_results()

void Beaker::print_results(double time) const
{
  if (time < 1.e-40) {
    std::cout << "Time\t";
    for (int i = 0; i < ncomp(); i++) {
      std::cout << primarySpecies_[i].name() << " (total)\t";
      std::cout << primarySpecies_[i].name() << " (free-ion)\t";
    }
    std::cout << std::endl;
  }
  // output for testing purposes
  std::cout << time << "\t";
  for (int i = 0; i < ncomp(); i++) {
    std::cout << total_[i] << "\t";
    std::cout << primarySpecies_[i].molality() << "\t";
  }
  std::cout << std::endl;
} // end print_results()

void Beaker::print_linear_system(string s, Block *A, 
                                 std::vector<double> vector) {
  std::cout << s << endl;
  for (int i = 0; i < (int)vector.size(); i++)
    std::cout << "RHS: " << primarySpecies_[i].name() << " " << vector[i] << std::endl;
  if (A) A->print();
} // end print_linear_system()

<|MERGE_RESOLUTION|>--- conflicted
+++ resolved
@@ -1,11 +1,7 @@
 #include <cstdlib>
 
-<<<<<<< HEAD
 #include "Beaker.hpp"
-=======
-#include "Beaker.hpp" 
 #include "ActivityModelFactory.hpp"
->>>>>>> c9aefd18
 #include "Verbosity.hpp"
 
 Beaker::Beaker() 
@@ -492,11 +488,7 @@
     // calculate maximum relative change in concentration over all species
     max_rel_change = calculateMaxRelChangeInMolality(prev_molal);
 
-<<<<<<< HEAD
-    if (verbosity() >= kVerbose) {
-=======
     if (verbosity() >= kDebugBeaker) {
->>>>>>> c9aefd18
       for (int i = 0; i < ncomp(); i++)
         std::cout << primarySpecies_[i].name() << " " << 
                   primarySpecies_[i].molality() << " " << total_[i] << "\n";
