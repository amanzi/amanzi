--- conflicted
+++ resolved
@@ -7,13 +7,11 @@
 using namespace std;
 
 int main (int argc, char **args) {
-<<<<<<< HEAD
 
   std::string filename;
 
-=======
   int verbose = 1;
->>>>>>> 0d586465
+
   std::vector<double> total;
 
   // create geochemistry object
