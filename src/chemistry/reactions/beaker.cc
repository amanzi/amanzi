--- conflicted
+++ resolved
@@ -117,16 +117,6 @@
   fixed_accumulation.resize(ncomp());
   residual.resize(ncomp());
   prev_molal.resize(ncomp());
-<<<<<<< HEAD
-  total_.resize(ncomp());
-  // TODO(bandre): FIXED? this should only be done if we are actually using sorption.
-  if (surfaceComplexationRxns_.size() > 0 || ion_exchange_rxns_.size() > 0) {
-    total_sorbed_.resize(ncomp(), 0.0);
-    // for (unsigned int i = 0; i < total_sorbed_.size(); i++)
-    //  total_sorbed_[i] = 0.;
-  }
-=======
->>>>>>> 930dc349
 
   delete J;
   J = new Block(ncomp());
@@ -487,21 +477,18 @@
        i != surfaceComplexationRxns_.end(); i++) {
     i->AddContributionToTotal(total_sorbed);
   }
-<<<<<<< HEAD
-  // add ion exchange
-  for (std::vector<IonExchangeRxn>::iterator ier = ion_exchange_rxns_.begin();
-       ier != ion_exchange_rxns_.end(); ier++) {
-    ier->AddContributionToTotal(total_sorbed);
-  }
-
-=======
   // add in isotherm contributions
   for (std::vector<SorptionIsothermRxn>::iterator i =
            sorption_isotherm_rxns_.begin();
        i != sorption_isotherm_rxns_.end(); i++) {
     i->AddContributionToTotal(total_sorbed);
   }
->>>>>>> 930dc349
+  // add ion exchange
+  for (std::vector<IonExchangeRxn>::iterator ier = ion_exchange_rxns_.begin();
+       ier != ion_exchange_rxns_.end(); ier++) {
+    ier->AddContributionToTotal(total_sorbed);
+  }
+
 }  // end calculateTotal()
 
 void Beaker::calculateTotal(void) {
@@ -535,12 +522,11 @@
          i != sorption_isotherm_rxns_.end(); i++) {
       i->AddContributionToDTotal(primarySpecies_, dtotal_sorbed);
     }
-  }
-  // ion exchange
-  // add ion exchange
-  for (std::vector<IonExchangeRxn>::iterator ier = ion_exchange_rxns_.begin();
-       ier != ion_exchange_rxns_.end(); ier++) {
-    ier->AddContributionToDTotal(primarySpecies_,dtotal_sorbed);
+    // add ion exchange
+    for (std::vector<IonExchangeRxn>::iterator ier = ion_exchange_rxns_.begin();
+         ier != ion_exchange_rxns_.end(); ier++) {
+      ier->AddContributionToDTotal(primarySpecies_,dtotal_sorbed);
+    }
   }
 }  // end calculateDTotal()
 
