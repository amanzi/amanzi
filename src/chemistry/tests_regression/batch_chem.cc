/* -*-  mode: c++; c-default-style: "google"; indent-tabs-mode: nil -*- */
#include "batch_chem.hh"

#ifdef WINDOWS
#include "xgetopt.hh"
#else
#include <unistd.h>
#endif

#include <cstdlib>

#include <iostream>
#include <iomanip>
#include <fstream>
#include <vector>
#include <string>
#include <stdexcept>

#include "simple_thermo_database.hh"
#include "beaker.hh"
#include "activity_model_factory.hh"
#include "verbosity.hh"
#include "chemistry_exception.hh"
#include "string_tokenizer.hh"

namespace ac = amanzi::chemistry;

const std::string kCrunch("crunch");
const std::string kPflotran("pflotran");


int main(int argc, char** argv) {
  bool debug_batch_driver(false);
  std::string verbosity_name("");
  std::string input_file_name("");
  std::string template_file_name("");
  int error = EXIT_SUCCESS;

  error = CommandLineOptions(argc, argv,
                             &verbosity_name,
                             &input_file_name,
                             &template_file_name,
                             &debug_batch_driver);

  if (!template_file_name.empty()) {
    WriteTemplateFile(template_file_name);
    exit(EXIT_SUCCESS);
  }

  ac::Beaker::BeakerComponents components;
  components.free_ion.clear();
  components.minerals.clear();
  components.ion_exchange_sites.clear();
  components.total.clear();
  components.total_sorbed.clear();

  SimulationParameters simulation_params;
  if (!input_file_name.empty()) {
    ReadInputFile(input_file_name, &simulation_params, &components);
  }

  if (components.total.size() == 0) {
    std::cout << "Must have a non-zero number of total component values." << std::endl;
    abort();
  }

  ac::VerbosityMap verbosity_map = ac::CreateVerbosityMap();
  simulation_params.verbosity = verbosity_map[simulation_params.verbosity_name];
  // if verbosity was specified on the command line, override the
  // value specified in the input file
  if (!verbosity_name.empty()) {
    simulation_params.verbosity = verbosity_map[verbosity_name];
  }

  if (debug_batch_driver) {
    PrintInput(simulation_params, components);
  }
  ac::Beaker* chem = NULL;

  try {
    if (simulation_params.database_file.size() != 0) {
      chem = new ac::SimpleThermoDatabase();
      chem->verbosity(simulation_params.verbosity);

      ac::Beaker::BeakerParameters parameters = chem->GetDefaultParameters();
      parameters.thermo_database_file = simulation_params.database_file;
      parameters.activity_model_name = simulation_params.activity_model;
      parameters.porosity = simulation_params.porosity;  // -
      parameters.saturation = simulation_params.saturation;  // -
      parameters.volume = simulation_params.volume;  // m^3
      ModelSpecificParameters(simulation_params.comparison_model, &parameters);

      if (components.free_ion.size() == 0) {
        // initialize free-ion concentrations, these are actual
        // concentrations, so the value must be positive or ln(free_ion)
        // will return a nan!
        components.free_ion.resize(components.total.size(), 1.0e-9);
      }

      chem->Setup(components, parameters);

      if (simulation_params.verbosity >= ac::kVerbose) {
        chem->Display();
        chem->DisplayComponents(components);
      }

      // solve for free-ion concentrations
      chem->Speciate(components, parameters);
      chem->UpdateComponents(&components);
      if (simulation_params.verbosity >= ac::kTerse) {
        chem->DisplayResults();
      }

      if (simulation_params.num_time_steps != 0) {
        std::cout << "-- Test Beaker Reaction Stepping -------------------------------------" << std::endl;
        chem->DisplayTotalColumnHeaders();
        chem->DisplayTotalColumns(0.0, components.total);
        // parameters.max_iterations = 2;
        for (int time_step = 0; time_step < simulation_params.num_time_steps;
             time_step++) {
          chem->ReactionStep(&components, parameters, simulation_params.delta_time);
          if ((time_step + 1) % simulation_params.output_interval == 0) {
            chem->DisplayTotalColumns((time_step + 1) * simulation_params.delta_time,
                                      components.total);
          }
          if (simulation_params.verbosity >= ac::kDebugNewtonSolver) {
            ac::Beaker::SolverStatus status = chem->status();
            std::cout << "Timestep: " << time_step << std::endl;
            std::cout << "    number of rhs evaluations: " << status.num_rhs_evaluations << std::endl;
            std::cout << "    number of jacobian evaluations: " << status.num_jacobian_evaluations << std::endl;
            std::cout << "    number of newton iterations: " << status.num_newton_iterations << std::endl;
            std::cout << "    solution converged: " << status.converged << std::endl;
          }
        }
        std::cout << "---- Final Speciation" << std::endl;
        chem->Speciate(components, parameters);
        if (simulation_params.verbosity >= ac::kTerse) {
          chem->DisplayResults();
        }
      }
    } else {
      std::cout << "No database file specified in input file." << std::endl;
    }
  } catch (const ac::ChemistryException& geochem_error) {
    std::cout << geochem_error.what() << std::endl;
    error = EXIT_FAILURE;
  } catch (const std::runtime_error& rt_error) {
    std::cout << rt_error.what() << std::endl;
    error = EXIT_FAILURE;
  } catch (const std::logic_error& lg_error) {
    std::cout << lg_error.what() << std::endl;
    error = EXIT_FAILURE;
  }

  // cleanup memory
  delete chem;

  std::cout << "Done!\n";
  return error;
}  // end main()


void ModelSpecificParameters(const std::string model,
                             ac::Beaker::BeakerParameters* parameters) {
  if (model == kCrunch) {
    parameters->water_density = 997.075;  // kg / m^3
  } else if (model == kPflotran) {
    parameters->water_density = 997.16;  // kg / m^3
    // where did this number come from?
    // default parameters->water_density = 997.205133945901;  // kg / m^3
  } else {
    // bad model name, how did we get here....
  }
}  // end ModelSpecificParameters()

/*******************************************************************************
 **
 **  Commandline
 **
 *******************************************************************************/
int CommandLineOptions(int argc, char** argv,
                       std::string* verbosity_name,
                       std::string* input_file_name,
                       std::string* template_file_name,
                       bool* debug_batch_driver)
{
  int error = -2;
  int option;
  extern char* optarg;

  while ((option = getopt(argc, argv, "di:ht:v:?")) != -1) {
    switch (option) {
      case 'd': {
        *debug_batch_driver = true;
        break;
      }
      case 'i': {
        /* input file name */
        input_file_name->assign(optarg);
        error = EXIT_SUCCESS;
        break;
      }
      case 't': {
        /* template file name */
        template_file_name->assign(optarg);
        error = EXIT_SUCCESS;
        break;
      }
      case 'v': {
        verbosity_name->assign(optarg);
        break;
      }
      case '?':
      case 'h': {  /* help mode */
        /* print some help stuff and exit without doing anything */
        std::cout << argv[0] << " command line options:" << std::endl;
        std::cout << "    -d" << std::endl;
        std::cout << "         debugging flag for batch driver" << std::endl;
        std::cout << "    -i string " << std::endl;
        std::cout << "         input file name" << std::endl;
        std::cout << std::endl;
        std::cout << "    -t string" << std::endl;
        std::cout << "         write a template input file" << std::endl;
        std::cout << std::endl;
        std::cout << "    -v string" << std::endl;
        std::cout << "         override verbosity from input file:" << std::endl;
        std::cout << "            silent" << std::endl;
        std::cout << "            terse" << std::endl;
        std::cout << "            verbose" << std::endl;
        std::cout << "            debug" << std::endl;
        std::cout << "            debug_beaker" << std::endl;
        std::cout << "            debug_database" << std::endl;
        std::cout << "            debug_mineral_kinetics" << std::endl;
        std::cout << "            debug_ion_exchange" << std::endl;
        std::cout << "            debug_newton_solver" << std::endl;
        error = -1;
        break;
      }
      default: {
        /* no options */
        break;
      }
    }
  }

  if (!input_file_name->c_str() && !template_file_name->c_str()) {
    std::cout << "An input or template file name must be specified." << std::endl;
    std::cout << "Run \"" <<  argv[0] << " -h \" for help." << std::endl;
  }

  if (*debug_batch_driver) {
    std::cout << "- Command Line Options -----------------------------------------------" << std::endl;
    std::cout << "\tdebug batch driver: " << *debug_batch_driver << std::endl;
    std::cout << "\tinput file name: " << *input_file_name << std::endl;
    std::cout << "\ttemplate file name: " << *template_file_name << std::endl;
    std::cout << "\tverbosity name: " << *verbosity_name << std::endl;
    std::cout << "----------------------------------------------- Command Line Options -" << std::endl;
    std::cout << std::endl << std::endl;
  }
  return error;
}  // end commandLineOptions()


/*******************************************************************************
 **
 **  Input file parser
 **
 *******************************************************************************/
void ReadInputFile(const std::string& file_name,
                   SimulationParameters* simulation_params,
                   ac::Beaker::BeakerComponents* components)
{
  std::ifstream input_file(file_name.c_str());
  if (!input_file) {
    std::ostringstream error_stream;
    std::cout << "batch_chem: \n";
    std::cout << "input file \'" << file_name
              << "\' could not be opened." << std::endl;
    abort();
  }

  enum LineType {
    kCommentLine,
    kSection,
    kParameter
  } line_type;

  enum SectionType {
    kSectionSimulation,
    kSectionTotal,
    kSectionMineral,
    kSectionSorbed,
    kSectionFreeIon,
    kSectionIonExchange
  } current_section;

  int count = 0;
  const int max_lines = 500;
  while (!input_file.eof() && count < max_lines) {
    count++;
    std::string raw_line;
    getline(input_file, raw_line);
    //std::cout << raw_line << std::endl;
    if ((raw_line.size() > 0) && (raw_line.at(raw_line.size() - 1) == '\r')) {
      // getline only searches for \n line ends. windows files use \r\n
      // check for a hanging \r and remove it if it is there
      raw_line.resize(raw_line.size() - 1);
    }

<<<<<<< HEAD
    char first = '\0';
    if (raw_line.length() > 0) first = raw_line[0];
    if (first == '#' || first == '\0') {
=======
    if (raw_line.size() < 1) {
      // blank line, consider it a comment
>>>>>>> 930dc349
      line_type = kCommentLine;
    } else {
<<<<<<< HEAD
      line_type = kParameter;
    }

    if (line_type == kSection) {
      if (raw_line.find(kSimulationSection) != std::string::npos) {
        current_section = kSectionSimulation;
      } else if (raw_line.find(kTotalSection) != std::string::npos) {
        current_section = kSectionTotal;
      } else if (raw_line.find(kMineralSection) != std::string::npos) {
        current_section = kSectionMineral;
      } else if (raw_line.find(kIonExchangeSection) != std::string::npos) {
        current_section = kSectionIonExchange;
      } else if (raw_line.find(kSorbedSection) != std::string::npos) {
        current_section = kSectionSorbed;
      } else if (raw_line.find(kFreeIonSection) != std::string::npos) {
        current_section = kSectionFreeIon;
      } else {
        std::cout << "batch_chem::ReadInputFile(): ";
        std::cout << "unknown section found on line " << count << ":";
        std::cout << "\'" << raw_line << "\'"<< std::endl;
      }
    } else if (line_type == kParameter) {
      // assume parameter line, but it may be empty (just spaces or missing an = )...
      if (current_section == kSectionSimulation) {
        ParseSimulationParameter(raw_line, simulation_params);
      } else if (current_section == kSectionTotal) {
        ParseComponentValue(raw_line, &(components->total));
      } else if (current_section == kSectionMineral) {
        ParseComponentValue(raw_line, &(components->minerals));
      } else if (current_section == kSectionIonExchange) {
        ParseComponentValue(raw_line, &(components->ion_exchange_sites));
      } else if (current_section == kSectionSorbed) {
        ParseComponentValue(raw_line, &(components->total_sorbed));
      } else if (current_section == kSectionFreeIon) {
        ParseComponentValue(raw_line, &(components->free_ion));
=======
      char first = raw_line.at(0);
      if (first == '#' || first == '\0') {
        // the stl sting class doesn't append a null character until
        // c_str() is called. Do we need the check?
        line_type = kCommentLine;
      } else if (first == '[') {
        line_type = kSection;
      } else {
        line_type = kParameter;
>>>>>>> 930dc349
      }

      if (line_type == kSection) {
        if (raw_line.find(kSimulationSection) != std::string::npos) {
          current_section = kSectionSimulation;
        } else if (raw_line.find(kTotalSection) != std::string::npos) {
          current_section = kSectionTotal;
        } else if (raw_line.find(kMineralSection) != std::string::npos) {
          current_section = kSectionMineral;
        } else if (raw_line.find(kSorbedSection) != std::string::npos) {
          current_section = kSectionSorbed;
        } else if (raw_line.find(kFreeIonSection) != std::string::npos) {
          current_section = kSectionFreeIon;
        } else {
          std::cout << "batch_chem::ReadInputFile(): ";
          std::cout << "unknown section found on line " << count << ":";
          std::cout << "\'" << raw_line << "\'"<< std::endl;
        }
      } else if (line_type == kParameter) {
        // assume parameter line, but it may be empty (just spaces or missing an = )...
        if (current_section == kSectionSimulation) {
          ParseSimulationParameter(raw_line, simulation_params);
        } else if (current_section == kSectionTotal) {
          ParseComponentValue(raw_line, &(components->total));
        } else if (current_section == kSectionMineral) {
          ParseComponentValue(raw_line, &(components->minerals));
        } else if (current_section == kSectionSorbed) {
          ParseComponentValue(raw_line, &(components->total_sorbed));
        } else if (current_section == kSectionFreeIon) {
          ParseComponentValue(raw_line, &(components->free_ion));
        }  // end parameter type
      }  // end else section type
    }  // end if (determine line type)
  }  // end while

  input_file.close();
}  // end ReadInputFile()


void ParseSimulationParameter(const std::string& raw_line,
                              SimulationParameters* params)
{
  std::string equal("=:");
  std::string spaces(" \t");
  ac::StringTokenizer param(raw_line, equal);
  //std::cout << "\'" << raw_line << "\'" << std::endl;
  // if param.size() == 0 then we have a blank line
  if (param.size() != 0) {
    ac::StringTokenizer param_value(param.at(1), spaces);
    std::string value("");
    if (param_value.size() > 0) {
      value.assign(param_value.at(0));
    }
    if (param.at(0).find(kDescriptionParam) != std::string::npos) {
      // the description probably has spaces in it, so we want to use
      // the raw parameter value from param.at(1) rather than the
      // version in value, which has been tokenized by spaces!
      params->description.assign(param.at(1));
    } else if (param.at(0).find(kVerbosityParam) != std::string::npos) {
      params->verbosity_name.assign(value);
    } else if (param.at(0).find(kComparisonModelParam) != std::string::npos) {
      params->comparison_model.assign(value);
    } else if (param.at(0).find(kDatabaseTypeParam) != std::string::npos) {
      params->database_type.assign(value);
    } else if (param.at(0).find(kDatabaseFileParam) != std::string::npos) {
      params->database_file.assign(value);
    } else if (param.at(0).find(kActivityModelParam) != std::string::npos) {
      params->activity_model.assign(value);
    } else if (param.at(0).find(kPorosityParam) != std::string::npos) {
      params->porosity = std::atof(value.c_str());
    } else if (param.at(0).find(kSaturationParam) != std::string::npos) {
      params->saturation = std::atof(value.c_str());
    } else if (param.at(0).find(kVolumeParam) != std::string::npos) {
      params->volume = std::atof(value.c_str());
    } else if (param.at(0).find(kDeltaTimeParam) != std::string::npos) {
      params->delta_time = std::atof(value.c_str());
    } else if (param.at(0).find(kNumTimeStepsParam) != std::string::npos) {
      params->num_time_steps = std::atoi(value.c_str());
    } else if (param.at(0).find(kOutputIntervalParam) != std::string::npos) {
      params->output_interval = std::atoi(value.c_str());
    }
  }

}  // end ParseSimulationParameter()


void ParseComponentValue(const std::string& raw_line,
                         std::vector<double>* component)
{
  // for now we assume that the order of the component is the
  // same as the order in the database file
  std::string equal("=:");
  std::string spaces(" \t");
  ac::StringTokenizer param(raw_line, equal);
  //std::cout << "\'" << raw_line << "\'" << std::endl;
  // if param.size() == 0 then we have a blank line
  if (param.size() != 0) {
    ac::StringTokenizer param_value(param.at(1), spaces);
    double value;
    if (param_value.size() > 0) {
      value = std::atof(param_value.at(0).c_str());
    }
    component->push_back(value);
  }

}  // end ParseComponentValue();


/*******************************************************************************
 **
 **  Output related functions
 **
 *******************************************************************************/
void WriteTemplateFile(const std::string& file_name)
{
  std::ofstream template_file(file_name.c_str());
  if (!template_file) {
    std::cout << "batch_chem: \n";
    std::cout << "template file \'" << file_name
              << "\' could not be opened." << std::endl;
    abort();
  }
  template_file << "[" << kSimulationSection << "]" << std::endl;
  template_file << kDescriptionParam << " = " << std::endl;
  template_file << kVerbosityParam << " = verbose" << std::endl;
  template_file << kComparisonModelParam << " = pflotran" << std::endl;
  template_file << std::endl;
  template_file << kDatabaseTypeParam << " = simple" << std::endl;
  template_file << kDatabaseFileParam << " = " << std::endl;
  template_file << kActivityModelParam << " = debye-huckel" << std::endl;
  template_file << kPorosityParam << " = " << std::endl;
  template_file << kSaturationParam << " = " << std::endl;
  template_file << kVolumeParam << " = " << std::endl;
  template_file << kDeltaTimeParam << " = " << std::endl;
  template_file << kNumTimeStepsParam << " = " << std::endl;
  template_file << kOutputIntervalParam << " = " << std::endl;
  template_file << std::endl;
  template_file << "# all component values must be in the same order as the database file" << std::endl;
  template_file << "[" << kTotalSection << "]" << std::endl;
  template_file << std::endl;
  template_file << "[" << kMineralSection << "]" << std::endl;
  template_file << std::endl;
  template_file << "[" << kSorbedSection << "]" << std::endl;
  template_file << std::endl;
  template_file << "[" << kFreeIonSection << "]" << std::endl;
  template_file << std::endl;
  template_file << "[" << kIonExchangeSection << "]" << std::endl;
  template_file << std::endl;
  template_file.close();
}  // end WriteTemplateFile()


void PrintInput(const SimulationParameters& params,
                const amanzi::chemistry::Beaker::BeakerComponents& components)
{
  std::cout << "- Input File ---------------------------------------------------------" << std::endl;
  PrintSimulationParameters(params);
  PrintComponents(components);
  std::cout << "--------------------------------------------------------- Input File -" << std::endl;
}  // end PrintInput()


void PrintSimulationParameters(const SimulationParameters& params)
{
  std::cout << "-- Simulation parameters:" << std::endl;
  std::cout << "\tdescription: " << params.description << std::endl;
  std::cout << "\tverbosity name: " << params.verbosity_name << std::endl;
  std::cout << "\tverbosity enum: " << params.verbosity << std::endl;
  std::cout << "\tcomparison model: " << params.comparison_model << std::endl;
  std::cout << "\tdatabase type: " << params.database_type << std::endl;
  std::cout << "\tdatabase file: " << params.database_file << std::endl;
  std::cout << "\tactivity model: " << params.activity_model << std::endl;
  std::cout << "\tporosity: " << params.porosity << std::endl;
  std::cout << "\tsaturation: " << params.saturation << std::endl;
  std::cout << "\tvolume: " << params.volume << std::endl;
  std::cout << "\tdelta time: " << params.delta_time << std::endl;
  std::cout << "\tnum time steps: " << params.num_time_steps << std::endl;
  std::cout << "\toutput interval: " << params.output_interval << std::endl;
}


void PrintComponents(const ac::Beaker::BeakerComponents& components)
{
  std::cout << "-- Input components: " << std::endl;
  std::cout << "  Totals: " << std::endl;
  PrintDoubleVector(components.total);
  std::cout << "  Minerals: " << std::endl;
  PrintDoubleVector(components.minerals);
  std::cout << "  Total sorbed: " << std::endl;
  PrintDoubleVector(components.total_sorbed);
  std::cout << "  Free Ion: " << std::endl;
  PrintDoubleVector(components.free_ion);
  std::cout << "  Ion Exchange: " << std::endl;
  PrintDoubleVector(components.ion_exchange_sites);

}  // end PrintComponents()


void PrintDoubleVector(const std::vector<double> &total) {
  std::cout << "[ ";
  std::vector<double>::const_iterator i;
  for (i = total.begin(); i != total.end(); i++) {
    std::cout << std::scientific << std::setprecision(10) << *i << ", ";
  }
  std::cout << " ]" << std::endl;
}  // end PrintDoubleVector()
<|MERGE_RESOLUTION|>--- conflicted
+++ resolved
@@ -307,17 +307,13 @@
       raw_line.resize(raw_line.size() - 1);
     }
 
-<<<<<<< HEAD
     char first = '\0';
     if (raw_line.length() > 0) first = raw_line[0];
     if (first == '#' || first == '\0') {
-=======
-    if (raw_line.size() < 1) {
-      // blank line, consider it a comment
->>>>>>> 930dc349
       line_type = kCommentLine;
+    } else if (first == '[') {
+      line_type = kSection;
     } else {
-<<<<<<< HEAD
       line_type = kParameter;
     }
 
@@ -353,51 +349,9 @@
         ParseComponentValue(raw_line, &(components->total_sorbed));
       } else if (current_section == kSectionFreeIon) {
         ParseComponentValue(raw_line, &(components->free_ion));
-=======
-      char first = raw_line.at(0);
-      if (first == '#' || first == '\0') {
-        // the stl sting class doesn't append a null character until
-        // c_str() is called. Do we need the check?
-        line_type = kCommentLine;
-      } else if (first == '[') {
-        line_type = kSection;
-      } else {
-        line_type = kParameter;
->>>>>>> 930dc349
-      }
-
-      if (line_type == kSection) {
-        if (raw_line.find(kSimulationSection) != std::string::npos) {
-          current_section = kSectionSimulation;
-        } else if (raw_line.find(kTotalSection) != std::string::npos) {
-          current_section = kSectionTotal;
-        } else if (raw_line.find(kMineralSection) != std::string::npos) {
-          current_section = kSectionMineral;
-        } else if (raw_line.find(kSorbedSection) != std::string::npos) {
-          current_section = kSectionSorbed;
-        } else if (raw_line.find(kFreeIonSection) != std::string::npos) {
-          current_section = kSectionFreeIon;
-        } else {
-          std::cout << "batch_chem::ReadInputFile(): ";
-          std::cout << "unknown section found on line " << count << ":";
-          std::cout << "\'" << raw_line << "\'"<< std::endl;
-        }
-      } else if (line_type == kParameter) {
-        // assume parameter line, but it may be empty (just spaces or missing an = )...
-        if (current_section == kSectionSimulation) {
-          ParseSimulationParameter(raw_line, simulation_params);
-        } else if (current_section == kSectionTotal) {
-          ParseComponentValue(raw_line, &(components->total));
-        } else if (current_section == kSectionMineral) {
-          ParseComponentValue(raw_line, &(components->minerals));
-        } else if (current_section == kSectionSorbed) {
-          ParseComponentValue(raw_line, &(components->total_sorbed));
-        } else if (current_section == kSectionFreeIon) {
-          ParseComponentValue(raw_line, &(components->free_ion));
-        }  // end parameter type
-      }  // end else section type
-    }  // end if (determine line type)
-  }  // end while
+      }
+    }
+  }
 
   input_file.close();
 }  // end ReadInputFile()
