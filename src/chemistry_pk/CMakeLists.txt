--- conflicted
+++ resolved
@@ -47,12 +47,8 @@
   endif()
 endif()
 if (ENABLE_ALQUIMIA)
-<<<<<<< HEAD
-  list(APPEND chem_src_files Chemistry_Engine.cc)
-=======
   list(APPEND chem_src_files alquimia_chemistry_pk.cc)
 else()
->>>>>>> be75456c
 endif()
 add_amanzi_library(chemistry_pk
                    SOURCE ${chem_src_files}
