/* -*-  mode: c++; c-default-style: "google"; indent-tabs-mode: nil -*- */

#include "chemistry_pk.hh"

#include <string>
#include <algorithm>

#include "Epetra_MultiVector.h"
#include "Epetra_Vector.h"
#include "Epetra_SerialDenseVector.h"
#include "Teuchos_RCPDecl.hpp"
#include "Teuchos_ParameterList.hpp"

#include "chemistry_state.hh"
#include "simple_thermo_database.hh"
#include "beaker.hh"
#include "verbosity.hh"
#include "chemistry_exception.hh"

#include "Mesh.hh"
#include "State.hpp"
#include "errors.hh"
#include "exceptions.hh"

namespace amanzi {
namespace chemistry {

/*******************************************************************************
 **
 **  Purpose: Trilinos based process kernel for chemistry
 **
 **  Notes:
 **
 **    - all the actual geochemistry calculations live in the chemistry library. 
 **
 **    - The process kernel stores the instance of the chemistry object
 **    and drives the chemistry calculations on a cell by cell
 **    basis. It handles the movement of data back and forth between
 **    the amanzi memory and the chemistry library data structures.
 **
 **    - chemistry_state will always hold the state at the begining of
 **    the time step. should not (can not?) be changed by chemistry.
 **
 **    - when advance is called, total_component_concentration_star
 **    holds the value of component concentrations after transport!
 **
 **    - where do we write to when advance state is done? tcc is read
 **    only, do we want to write over the values in tcc_star?
 **
 **    - when commit_state is called, we get a new Chemistry_State
 **    object which will hold the final info for the end of the time
 **    step. We can use it if we want, to update our internal data.
 **
 **    - The State and Chemistry_State objects have
 **    total_component_concentrations in a multi vector. The data is
 **    stored such that:
 **
 **      double* foo = total_component_concetration[i]
 **
 **    where foo refers to a vector of component concentrations for a
 **    single component.
 **
 **
 ******************************************************************************/

Chemistry_PK::Chemistry_PK(const Teuchos::ParameterList& param_list,
                           Teuchos::RCP<Chemistry_State> chem_state)
    : verbosity_(kSilent),
      max_time_step_(9.9e9),
      chemistry_state_(chem_state),
      parameter_list_(param_list),
      chem_(NULL),
      current_time_(0.0),
      saved_time_(0.0) {

  // NOTE: we want the chemistry_pk and chem lib silet by default so
  // they don't generate a lot of output in parallel machines. Can
  // modify in the xml file or after verbosity is set in
  // XMLParameters() for debugging.

}  // end Chemistry_PK()

Chemistry_PK::~Chemistry_PK() {
  delete chem_;
}  // end ~Chemistry_PK()

void Chemistry_PK::InitializeChemistry(void) {
  if (verbosity() == kDebugChemistryProcessKernel) {
    std::cout << "  Chemistry_PK::InitializeChemistry()" << std::endl;
  }

  XMLParameters();
  //set_verbosity(kDebugBeaker);

  // TODO: some sort of check of the state object to see if mineral_ssa,
  // CEC, site density, etc is present.
  set_override_database(true);

  // initial conditions for minerals etc should be handled by the
  // state/chemistry_state object before we reach this point. We just
  // resize our local memory for migrating data here.

  SizeBeakerComponents();

  // copy the first cell data into the beaker storage for
  // initialization purposes
  int cell = 0;
  CopyStateToBeakerParameters(cell);
  CopyCellToBeakerComponents(cell, chemistry_state_->total_component_concentration());

  // finish setting up the chemistry object
  try {
    chem_->verbosity(verbosity());
    chem_->Setup(beaker_components_, beaker_parameters_);
    if (verbosity() > kTerse) {
      chem_->Display();
    }

    // solve for initial free-ion concentrations
    chem_->Speciate(beaker_components_, beaker_parameters_);
    chem_->UpdateComponents(&beaker_components_);
    if (verbosity() > kTerse) {
      std::cout << "\nTest solution of initial conditions in cell 0:"
                << std::endl;
      chem_->DisplayResults();
    }
  } catch (ChemistryException& geochem_error) {
    // TODO(bandre): any errer in the constructor is probably fatal.
    // TODO(bandre): write to cout/cerr here or let the catcher handle it?
    chem_->DisplayResults();
    std::cout << geochem_error.what() << std::endl;
    Exceptions::amanzi_throw(geochem_error);
  }

  CopyBeakerComponentsToCell(cell);

  SetupAuxiliaryOutput();

  // now take care of the remainder
  int num_cells = chemistry_state_->porosity()->MyLength();
  for (int icell = 1; icell < num_cells; icell++) {
    CopyStateToBeakerParameters(icell);
    CopyCellToBeakerComponents(icell, chemistry_state_->total_component_concentration());

    if (verbosity() == kDebugChemistryProcessKernel) {
      std::cout << "Reacting in cell " << icell << std::endl;
    }

    try {
      // solve for initial free-ion concentrations
      chem_->Speciate(beaker_components_, beaker_parameters_);
      chem_->UpdateComponents(&beaker_components_);
    } catch (ChemistryException& geochem_error) {
      std::cout << geochem_error.what() << std::endl;
      Exceptions::amanzi_throw(geochem_error);
    }
    // if successful copy back
    CopyBeakerComponentsToCell(icell);

#ifdef GLENN_DEBUG
    if (icell % (num_cells / 10) == 0) {
      std::cout << "  " << icell * 100 / num_cells
                << "%" << std::endl;
    }
#endif
  }
}  // end InitializeChemistry()

/*******************************************************************************
 **
 **  initialization helper functions
 **
 ******************************************************************************/
void Chemistry_PK::XMLParameters(void) {
  // extract parameters from the xml list and set in the parameters
  // structure

  set_verbosity(static_cast<Verbosity>(parameter_list_.get<int>("Verbosity", 0)));

  if (verbosity() == kDebugChemistryProcessKernel) {
    std::cout << "  Chemistry_PK::XMLParameters()" << std::endl;
  }

  //--------------------------------------------------------------------------
  //
  // determine the format of the database file then create the database!
  //
  //--------------------------------------------------------------------------
  if (parameter_list_.isParameter("Thermodynamic Database Format")) {
    std::string database_format =
        parameter_list_.get<std::string>("Thermodynamic Database Format");
    // create the appropriate chemistry object
    if (database_format == "simple") {
      chem_ = new SimpleThermoDatabase();
    } else {
      // invalid database format...
      std::ostringstream error_stream;
      error_stream << ChemistryException::kChemistryError;
      error_stream << "Chemistry_PK::XMLParameters(): \n";
      error_stream << "  Input parameter 'Thermodynamic Database Format' must be 'simple'.\n";
      Exceptions::amanzi_throw(ChemistryInvalidInput(error_stream.str()));
    }
  } else {
    std::ostringstream error_stream;
    error_stream << ChemistryException::kChemistryError;
    error_stream << "Chemistry_PK::XMLParameters(): \n";
    error_stream << "  Input parameter 'Thermodynamic Database Format' must be specified.\n";
    Exceptions::amanzi_throw(ChemistryInvalidInput(error_stream.str()));
  }

  beaker_parameters_ = chem_->GetDefaultParameters();

  //--------------------------------------------------------------------------
  //
  // thermo file name
  //
  //--------------------------------------------------------------------------
  if (parameter_list_.isParameter("Thermodynamic Database File")) {
    beaker_parameters_.thermo_database_file =
        parameter_list_.get<std::string>("Thermodynamic Database File");
  } else {
    std::ostringstream error_stream;
    error_stream << ChemistryException::kChemistryError;
    error_stream << "Chemistry_PK::XMLParameters(): \n";
    error_stream << "  Input parameter 'Thermodynamic Database File' must be specified.\n";
    Exceptions::amanzi_throw(ChemistryInvalidInput(error_stream.str()));
  }

  //---------------------------------------------------------------------------
  //
  // activity model
  //
  //---------------------------------------------------------------------------
  beaker_parameters_.activity_model_name =
      parameter_list_.get<std::string>("Activity Model", "unit");
  // Pitzer virial coefficients database
  if (beaker_parameters_.activity_model_name == "pitzer-hwm") {
    if (parameter_list_.isParameter("Pitzer Database File")) {
      beaker_parameters_.pitzer_database =
          parameter_list_.get<std::string>("Pitzer Database File");
    } else {
      std::ostringstream error_stream;
      error_stream << ChemistryException::kChemistryError;
      error_stream << "Chemistry_PK::XMLParameters(): \n";
      error_stream << "  Input parameter 'Pitzer Database File' must be specified if 'Activity Model' is 'pitzer-hwm'.\n";
      Exceptions::amanzi_throw(ChemistryInvalidInput(error_stream.str()));
      
    }
  }

  // --------------------------------------------------------------------------
  //
  // solver parameters
  //
  // --------------------------------------------------------------------------
  beaker_parameters_.tolerance =
      parameter_list_.get<double>("Tolerance", 1.0e-12);

  beaker_parameters_.max_iterations =
      static_cast<unsigned int>(parameter_list_.get<int>("Maximum Newton Iterations", 200));

  // --------------------------------------------------------------------------
  //
  // misc other chemistry flags
  //
  // --------------------------------------------------------------------------
  set_max_time_step(parameter_list_.get<double>("Max Time Step (s)", 9.9e9));

}  // end XMLParameters()


void Chemistry_PK::SetupAuxiliaryOutput(void) {
  // requires that Beaker::Setup() has already been called!
  if (verbosity() == kDebugChemistryProcessKernel) {
    std::cout << "  Chemistry_PK::SetupAuxiliaryOutput()" << std::endl;
  }
  // TODO(bandre): temporary hard coding of auxillary output names, needs to
  // come from the input file eventually
  aux_names_.clear();
  aux_names_.push_back("pH");

  unsigned int nvars = aux_names_.size();
  std::string name;
  aux_index_.clear();
  for (unsigned int i = 0; i < nvars; i++) {
    if (aux_names_.at(i) == "pH") {
      name = "H+";
    } else {
      name = aux_names_.at(i);
    }
    aux_index_.push_back(chem_->GetPrimaryIndex(name));
    // check to make sure it is not -1, an invalid name/index
  }

  // create the Epetra_MultiVector that will hold the data
  aux_data_ =
      Teuchos::rcp(new Epetra_MultiVector(
          chemistry_state_->mesh_maps()->cell_map(false), nvars));
}  // end SetupAuxiliaryOutput()


<<<<<<< HEAD
// Note: total aqueous components, free ions, total sorbed must all be
// the same size. Each array has it's own number_XXX variable to keep
// life simple. When you want to access total_sorbed, use
// number_total_sorbed(), instead of having to remember which
// variables use number_aqueous_components and which have their own
// variable.
void Chemistry_PK::InitializeInternalStorage(InternalStorage* storage) {
  if (verbosity() == kDebugChemistryProcessKernel) {
    std::cout << "  Chemistry_PK::InitializeInternalStorage()" << std::endl;
  }
  // physical parameters we don't change, just point to state object
  storage->porosity = chemistry_state_->get_porosity();
  storage->water_saturation = chemistry_state_->get_water_saturation();
  storage->water_density = chemistry_state_->get_water_density();
  storage->volume = chemistry_state_->get_volume();

  // things we need a local copy of and know about because of the
  // state vector
  set_number_aqueous_components(
      chemistry_state_->get_total_component_concentration()->NumVectors());
  storage->aqueous_components = Teuchos::rcp(new Epetra_MultiVector(
      chemistry_state_->get_mesh_maps()->cell_map(false),
      number_aqueous_components()));

  set_number_free_ion(number_aqueous_components());
  storage->free_ion_species = Teuchos::rcp(new Epetra_MultiVector(
      chemistry_state_->get_mesh_maps()->cell_map(false),
      number_free_ion()));

  // don't know yet if we have these... need to look in the xml
  // file... the main state object really should be reading these
  // in....
  if (parameter_list_.isSublist("Initial Conditions")) {
    if (verbosity() == kDebugChemistryProcessKernel) {
      std::cout << "  Chemistry_PK::InitializeInternalStorage() : "
                << "found initial conditions block in xml data." << std::endl;
    }
    Teuchos::ParameterList initial_conditions =
        parameter_list_.sublist("Initial Conditions");

    set_number_minerals(
        initial_conditions.get<int>("Number of minerals", 0));

    set_number_ion_exchange_sites(
        initial_conditions.get<int>("Number of ion exchange sites", 0));

    set_number_sorption_sites(
        initial_conditions.get<int>("Number of sorption sites", 0));
  }

  if (number_minerals() > 0) {
    storage->minerals = Teuchos::rcp(new Epetra_MultiVector(
        chemistry_state_->get_mesh_maps()->cell_map(false),
        number_minerals()));
  }

  if (number_ion_exchange_sites()) {
    storage->ion_exchange_sites = Teuchos::rcp(new Epetra_MultiVector(
        chemistry_state_->get_mesh_maps()->cell_map(false),
        number_ion_exchange_sites()));
  }


  if (using_sorption() == true) {
    set_number_total_sorbed(number_aqueous_components());

    storage->total_sorbed = Teuchos::rcp(new Epetra_MultiVector(
        chemistry_state_->get_mesh_maps()->cell_map(false),
        number_total_sorbed()));

    if (number_sorption_sites() > 0) {
      storage->sorption_sites = Teuchos::rcp(new Epetra_MultiVector(
          chemistry_state_->get_mesh_maps()->cell_map(false),
          number_sorption_sites()));
    }
  }
}  // end InitializeInternalStorage()

void Chemistry_PK::SwapCurrentAndSavedStorage(void) {
  InternalStorage temp;

  /* geh comment: swapping current and saved state creates errors in geochemistry; skip for now
     std::swap(current_state_.porosity, saved_state_.porosity);

     std::swap(current_state_.water_saturation,
     saved_state_.water_saturation);

     std::swap(current_state_.water_density,
     saved_state_.water_density);

     std::swap(current_state_.volume, saved_state_.volume);

     std::swap(current_state_.aqueous_components,
     saved_state_.aqueous_components);

     std::swap(current_state_.free_ion_species,
     saved_state_.free_ion_species);

     std::swap(current_state_.minerals, saved_state_.minerals);

     std::swap(current_state_.ion_exchange_sites,
     saved_state_.ion_exchange_sites);

     std::swap(current_state_.sorption_sites,
     saved_state_.sorption_sites);

     std::swap(current_state_.total_sorbed,
     saved_state_.total_sorbed);
     end geh comment */
  //  end SwapCurrentAndSavedStorage()
}

void Chemistry_PK::LocalInitialConditions(void) {
  if (verbosity() == kDebugChemistryProcessKernel) {
    std::cout << "  Chemistry_PK::LocalInitialConditions()" << std::endl;
  }
  // add the initial conditions for chemistry specific components:
  // minerals, ion exchange, surface complexation, etc....

  // chem hasn't read the input file yet, so we don't know how many
  // mineral components there are yet... it needs to be in the xml
  // input data....

  // TODO(bandre): a lot of duplicate code between here and MPC/State
  // for pulling in initial conditions based on mesh block....

  if (verbosity() == kDebugChemistryProcessKernel) {
    std::cout << "    Looking for initial conditions xml data... ";
  }

  if (parameter_list_.isSublist("Initial Conditions")) {
    if (verbosity() == kDebugChemistryProcessKernel) {
      std::cout << "found." << std::endl;
    }

    Teuchos::ParameterList initial_conditions =
        parameter_list_.sublist("Initial Conditions");

    //
    // loop over mesh blocks
    //

    if (verbosity() == kDebugChemistryProcessKernel) {
      std::cout << "        Expected number of mineral initial conditions: "
                << number_minerals() << std::endl;
      std::cout << "        Expected number of ion exchange sites: "
                << number_ion_exchange_sites() << std::endl;
      std::cout << "        Expected number of sorption sites: "
                << number_sorption_sites() << std::endl;
      if (have_free_ion_guess()) {
        std::cout << "        Expected number of free ion guesses: "
                  << number_free_ion() << std::endl;
      }
    }

    int number_mesh_blocks =
        initial_conditions.get<int>("Number of mesh blocks");

    // TODO(bandre): need some sanity check to verify that the number of mesh
    // blocks agrees with the mesh....

    // mesh block count starts at 1!?
    for (Teuchos::ParameterList::ConstIterator it = initial_conditions.begin(); 
         it != initial_conditions.end(); 
         it++) {
      if ( initial_conditions.isSublist(it->first) ) {      

        Teuchos::ParameterList mesh_block_list =
          initial_conditions.sublist(it->first);
        
        std::string region_name = mesh_block_list.get<std::string>("Region");
        if (!chemistry_state_->get_mesh_maps()->valid_set_name(region_name,
                                                               Amanzi::AmanziMesh::CELL)) {
          // there is an inconsistency in the xml input file...
          std::string message = "Chemistry_PK::LocalInitialConditions(): inconsistent xml input";
          Exceptions::amanzi_throw(ChemistryInvalidInput(message));
        }
        
        //
        // If we have free ion species concentrations in the input file
        // we need to use them (must be of size number_aqueous_components)
        //
        if (have_free_ion_guess()) {
          std::string type("Free Ion Species");
          std::string keyword("Free Ion Species");
          int number_to_find = number_free_ion();
          ExtractInitialCondition(type, keyword, number_to_find, 
                                  mesh_block_list, region_name,
                                  current_state_.free_ion_species);
          /* geh comment
             ExtractInitialCondition(type, keyword, number_to_find, block,
             mesh_block_list, mesh_block_ID,
             saved_state_.free_ion_species);
          */
        } else {
          // need to manually add an initial condition
          std::vector<double> values(number_free_ion(), 1.0e-9);
          set_const_values_for_block(values, number_free_ion(),
                                     current_state_.free_ion_species, region_name);
          /* geh comment
             set_const_values_for_block(values, number_free_ion(),
             saved_state_.free_ion_species, mesh_block_ID);
          */
        }

        //
        // look for minerals in this mesh block
        //
        if (number_minerals() > 0) {
          std::string type("Minerals");
          std::string keyword("Mineral");
          int number_to_find = number_minerals();
          ExtractInitialCondition(type, keyword, number_to_find,
                                  mesh_block_list, region_name,
                                  current_state_.minerals);
          /* geh comment
             ExtractInitialCondition(type, keyword, number_to_find, block,
             mesh_block_list, mesh_block_ID,
             saved_state_.minerals);
          */
        }

        //
        // look for ion exchange sites in this mesh block
        //
        if (number_ion_exchange_sites() > 0) {
          std::string type("Ion Exchange Sites");
          std::string keyword("Ion Exchange Site");
          int number_to_find = number_ion_exchange_sites();
          ExtractInitialCondition(type, keyword, number_to_find,
                                  mesh_block_list, region_name,
                                  current_state_.ion_exchange_sites);
          /* geh comment
             ExtractInitialCondition(type, keyword, number_to_find, block,
             mesh_block_list, mesh_block_ID,
             saved_state_.ion_exchange_sites);
          */
        }
        
        //
        // look for sorption/surface complexation sites
        //
        if (number_sorption_sites() > 0) {
          std::string type("Sorption Sites");
          std::string keyword("Sorption Site");
          int number_to_find = number_sorption_sites();
          ExtractInitialCondition(type, keyword, number_to_find,
                                  mesh_block_list, region_name,
                                  current_state_.sorption_sites);
          /* geh comment
             ExtractInitialCondition(type, keyword, number_to_find, block,
             mesh_block_list, mesh_block_ID,
             saved_state_.sorption_sites);
          */
        } 
      }
    }  // for (mesh blocks)
  }  // if(initial conditions)
}  // end LocalInitialConditions()

void Chemistry_PK::ExtractInitialCondition(
    const std::string& type,
    const std::string& keyword,
    const int number_to_find,
    const Teuchos::ParameterList& mesh_block_list,
    const std::string region_name,
    Teuchos::RCP<Epetra_MultiVector> data) {
  if (verbosity() == kDebugChemistryProcessKernel) {
    std::cout << "      Looking for \'" << type
              << "\' initial conditions in region "
              << region_name << "... ";
  }
  if (mesh_block_list.isSublist(type)) {
    if (verbosity() == kDebugChemistryProcessKernel) {
      std::cout << "found." << std::endl;
    }

    Teuchos::ParameterList ic_list = mesh_block_list.sublist(type);

    std::vector<double> found_values(number_to_find);

    for (int n = 0; n < number_to_find; n++) {
      std::stringstream ic_name;
      ic_name << keyword << " " << n;
      found_values[n] = ic_list.get<double>(ic_name.str());
      if (verbosity() == kDebugChemistryProcessKernel) {
        std::cout << "        Added initial condition for: " << ic_name.str()
                  << "   ic: " << found_values[n] << std::endl;
      }
    }  // for(n)

    set_const_values_for_block(found_values, number_to_find,
                               data, region_name);
  } else {  // if(found type)
    std::cout << "none." << std::endl;
  }
}  // end ExtractInitialConditions


void Chemistry_PK::set_const_values_for_block(
    const std::vector<double>& values,
    const int num_values,
    Teuchos::RCP<Epetra_MultiVector>& multi_vec,
    const std::string region_name) {
  for (int n = 0; n < num_values; n++) {
    set_cell_value_in_mesh_block(values.at(n), *(*multi_vec)(n),
                                 region_name);
  }
}  // end set_const_values_for_block()


void Chemistry_PK::set_cell_value_in_mesh_block(const double value,
                                                Epetra_Vector& vec,
                                                const std::string region_name) {
  if (!chemistry_state_->get_mesh_maps()->valid_set_name(region_name,
                                                       Amanzi::AmanziMesh::CELL)) {
    Exceptions::amanzi_throw(ChemistryInvalidInput(
        "Chemistry_PK::set_cell_value_in_mesh_block(): invalid mesh set id"));
  }

  unsigned int mesh_block_size =
      chemistry_state_->get_mesh_maps()->get_set_size(region_name,
                                                      Amanzi::AmanziMesh::CELL,
                                                      Amanzi::AmanziMesh::OWNED);

  //std::vector<unsigned int> cell_ids(mesh_block_size);
  Amanzi::AmanziMesh::Entity_ID_List cell_ids;
  cell_ids.resize(mesh_block_size);

  chemistry_state_->get_mesh_maps()->get_set_entities(region_name,
                                                      Amanzi::AmanziMesh::CELL, 
                                                      Amanzi::AmanziMesh::OWNED,
                                                      &cell_ids);

  for (std::vector<unsigned int>::iterator c = cell_ids.begin();
       c != cell_ids.end();  c++) {
    vec[*c] = value;
  }
}  // end set_cell_value_in_mesh_block()


=======
>>>>>>> 2d2d522d
void Chemistry_PK::SizeBeakerComponents(void) {
  // initialize the beaker component data structure
  beaker_components_.total.clear();
  beaker_components_.free_ion.clear();
  beaker_components_.minerals.clear();
  beaker_components_.ion_exchange_sites.clear();
  beaker_components_.total_sorbed.clear();

  beaker_components_.total.resize(number_aqueous_components(), 0.0);
  beaker_components_.minerals.resize(number_minerals(), 0.0);
  beaker_components_.free_ion.resize(number_aqueous_components(), 1.0e-9);

  if (using_sorption()) {
    beaker_components_.total_sorbed.resize(number_total_sorbed(), 0.0);
  }

  if (override_database()) {
    beaker_parameters_.mineral_specific_surface_area.resize(number_minerals(), 0.0);
    if (number_ion_exchange_sites() > 0) {
      beaker_components_.ion_exchange_sites.resize(number_ion_exchange_sites(), 0.0);
    }

    if (number_sorption_sites() > 0) {
      beaker_parameters_.sorption_site_density.resize(number_sorption_sites(), 0.0);
    }
  }  // if(override)
}  // end SizeBeakerComponents()


void Chemistry_PK::CopyCellToBeakerComponents(
    const int cell_id,
    Teuchos::RCP<const Epetra_MultiVector> aqueous_components) {
  // copy component data from the cell arrays into beaker component
  // structure

  // Note: total uses the passed in value from transport, not the
  // current storage value
  for (unsigned int c = 0; c < number_aqueous_components(); c++) {
    double* cell_components = (*aqueous_components)[c];
    beaker_components_.total[c] = cell_components[cell_id];
  }

  for (unsigned int c = 0; c < number_aqueous_components(); c++) {
    double* cell_free_ion = (*chemistry_state_->free_ion_species())[c];
    beaker_components_.free_ion[c] = cell_free_ion[cell_id];
  }

  for (unsigned int m = 0; m < number_minerals(); m++) {
    double* cell_minerals = (*chemistry_state_->mineral_volume_fractions())[m];
    beaker_components_.minerals[m] = cell_minerals[cell_id];
  }

  for (unsigned int i = 0; i < number_ion_exchange_sites(); i++) {
    double* cell_ion_exchange_sites = (*chemistry_state_->ion_exchange_sites())[i];
    beaker_components_.ion_exchange_sites[i] = cell_ion_exchange_sites[cell_id];
  }

  if (using_sorption()) {
    for (unsigned int c = 0; c < number_aqueous_components(); c++) {
      double* cell_total_sorbed = (*chemistry_state_->total_sorbed())[c];
      beaker_components_.total_sorbed[c] = cell_total_sorbed[cell_id];
    }
  }  // end if(using_sorption)
}  // end CopyCellToBeakerComponents()


void Chemistry_PK::CopyBeakerComponentsToCell(const int cell_id) {
  // copy data from the beaker back into the state arrays

  for (unsigned int c = 0; c < number_aqueous_components(); c++) {
    double* cell_components = (*chemistry_state_->total_component_concentration())[c];
    cell_components[cell_id] = beaker_components_.total[c];
  }

  for (unsigned int c = 0; c < number_aqueous_components(); c++) {
    double* cell_free_ion = (*chemistry_state_->free_ion_species())[c];
    cell_free_ion[cell_id] = beaker_components_.free_ion[c];
  }

  for (unsigned int m = 0; m < number_minerals(); m++) {
    double* cell_minerals = (*chemistry_state_->mineral_volume_fractions())[m];
    cell_minerals[cell_id] = beaker_components_.minerals[m];
  }

  for (unsigned int i = 0; i < number_ion_exchange_sites(); i++) {
    double* cell_ion_exchange_sites = (*chemistry_state_->ion_exchange_sites())[i];
    cell_ion_exchange_sites[cell_id] = beaker_components_.ion_exchange_sites[i];
  }

  if (using_sorption()) {
    for (unsigned int c = 0; c < number_aqueous_components(); c++) {
      double* cell_total_sorbed = (*chemistry_state_->total_sorbed())[c];
      cell_total_sorbed[cell_id] = beaker_components_.total_sorbed[c];
    }
    if (number_sorption_sites() > 0) {
      for (unsigned int i = 0; i < number_sorption_sites(); i++) {
        double* cell_sorption_sites = (*chemistry_state_->sorption_sites())[i];
        cell_sorption_sites[cell_id] = beaker_components_.total_sorbed[i];
      }
    }
  }  // end if(using_sorption)
}  // end CopyBeakerComponentsToCell()


void Chemistry_PK::CopyStateToBeakerParameters(const int cell_id) {
  // copy data from state arrays into the beaker parameters
  beaker_parameters_.water_density = (*chemistry_state_->water_density())[cell_id];
  beaker_parameters_.porosity = (*chemistry_state_->porosity())[cell_id];
  beaker_parameters_.saturation = (*chemistry_state_->water_saturation())[cell_id];
  beaker_parameters_.volume = (*chemistry_state_->volume())[cell_id];
  beaker_parameters_.override_database = override_database();
  if (override_database()) {
    for (int m = 0; m < number_minerals(); ++m) {
      double* cells_ssa = (*chemistry_state_->mineral_specific_surface_area())[m];
      beaker_parameters_.mineral_specific_surface_area.at(m) = cells_ssa[cell_id];
    }

    for (int s = 0; s < number_sorption_sites(); ++s) {
        double* cell_sorption_sites = 
            (*chemistry_state_->sorption_sites())[s];
        beaker_parameters_.sorption_site_density[s] = cell_sorption_sites[cell_id];
    }
    // TODO: only allow one ion exchange site at the moment!
    // if (number_ion_exchange_sites() > 0) {
    //   double* cell_cec = (*chemistry_state_->ion_exchange_sites())[0];
    //   beaker_parameters_.cation_exchange_capacity = cell_cec[cell_id];
    // }
        
  }
}  // end CopyStateToBeakerParameters()



/*******************************************************************************
 **
 **  MPC interface functions
 **
 ******************************************************************************/
Teuchos::RCP<Epetra_MultiVector> Chemistry_PK::get_total_component_concentration(void) const {
  return chemistry_state_->total_component_concentration();
}  // end get_total_component_concentration()


/*******************************************************************************
 **
 ** Chemistry_PK::advance()
 **
 ** Notes:
 **
 **   - the MPC will call this function to advance the state with this
 ** particular process kernel
 **
 **   - this is how to get the total component concentration
 ** CS->get_total_component_concentration()
 **
 **   - please update the argument to this function called tcc_star
 ** with the result of your chemistry computation which is the total
 ** component concentration ^star
 **
 **   - see the Chemistry_State for the other available data in the
 ** chemistry specific state
 **
 *******************************************************************************/

void Chemistry_PK::advance(
    const double& delta_time,
    Teuchos::RCP<const Epetra_MultiVector> total_component_concentration_star) {
  if (chem_->verbosity() == kDebugChemistryProcessKernel) {
    cout << "  Chemistry_PK::advance() : "
         << "advancing the chemistry process model..." << endl;
  }

  current_time_ = saved_time_ + delta_time;

  // shorter name for the state that came out of transport
  Teuchos::RCP<const Epetra_MultiVector> tcc_star =
      total_component_concentration_star;


  // TODO(bandre): use size of the porosity vector as indicator of size for
  // now... should get data from the mesh...?
  int num_cells = chemistry_state_->porosity()->MyLength();

  int max_iterations = 0;
  int imax = -999;
  int ave_iterations = 0;
  int imin = -999;
  int min_iterations = 10000000;

  for (int cell = 0; cell < num_cells; cell++) {
    // copy state data into the beaker data structures
    CopyCellToBeakerComponents(cell, tcc_star);
    CopyStateToBeakerParameters(cell);

    try {
      // chemistry computations for this cell
      chem_->CopyComponents(beaker_components_, &beaker_components_copy_);
      int num_iterations = chem_->ReactionStep(&beaker_components_,
                                               beaker_parameters_, delta_time);
      if (max_iterations < num_iterations) {
        max_iterations = num_iterations;
        imax = cell;
      }
      if (min_iterations > num_iterations) {
        min_iterations = num_iterations;
        imin = cell;
      }
      ave_iterations += num_iterations;
    } catch (ChemistryException& geochem_error) {
      std::cout << "ERROR: Chemistry_PR::advance() "
                << "cell[" << cell << "]: " << std::endl;
      std::cout << geochem_error.what();
      chem_->DisplayTotalColumnHeaders();
      std::cout << "\nFailed Solution" << std::endl;
      std::cout << "  Total Component Concentrations" << std::endl;
      chem_->DisplayTotalColumns(current_time_, beaker_components_);
      // std::cout << "  Free Ion Concentrations" << std::endl;
      // chem_->DisplayTotalColumns(current_time_, beaker_components_);
      // std::cout << "  Total Sorbed Concentrations" << std::endl;
      // chem_->DisplayTotalColumns(current_time_, beaker_components_);
      // #ifdef GLENN_DEBUG
      // TODO(bandre): these cause an exception if called when the above copy is missing
      std::cout << "\nPrevious Solution" << std::endl;
      std::cout << "  Total Component Concentrations" << std::endl;
      chem_->DisplayTotalColumns(current_time_, beaker_components_copy_);
      // std::cout << "  Free Ion Concentrations" << std::endl;
      // chem_->DisplayTotalColumns(current_time_, beaker_components_copy_);
      // std::cout << "  Total Sorbed Concentrations" << std::endl;
      // chem_->DisplayTotalColumns(current_time_, beaker_components_copy_);
      // #endif
      std::cout << std::endl;
      Exceptions::amanzi_throw(geochem_error);
    }

    // update this cell's data in the arrays
    CopyBeakerComponentsToCell(cell);

    // TODO(bandre): was porosity etc changed? copy someplace

#ifdef GLENN_DEBUG
    if (cell % (num_cells / 10) == 0) {
      std::cout << "  " << cell * 100 / num_cells
                << "%" << std::endl;
    }
#endif
  }  // for(cells)

#ifdef GLENN_DEBUG
  if (chem_->verbosity() == kDebugChemistryProcessKernel) {
    std::cout << "  Chemistry_PK::advance() : "
              << "max iterations - " << max_iterations << " " << "  cell id: " << imax << std::endl;
    std::cout << "  Chemistry_PK::advance() : "
              << "min iterations - " << min_iterations << " " << "  cell id: " << imin << std::endl;
    std::cout << "  Chemistry_PK::advance() : "
              << "ave iterations - " << static_cast<float>(ave_iterations) / num_cells << std::endl;
  }
#endif

  if (chem_->verbosity() == kDebugChemistryProcessKernel) {
    // dumping the values of the final cell. not very helpful by itself,
    // but can be move up into the loops....
    chem_->DisplayTotalColumnHeaders();
    chem_->DisplayTotalColumns(current_time_, beaker_components_);
  }
}  // end advance()


// the MPC will call this function to signal to the
// process kernel that it has accepted the
// state update, thus, the PK should update
// possible auxilary state variables here
void Chemistry_PK::commit_state(Teuchos::RCP<Chemistry_State> chem_state,
                                const double& delta_time) {
  if (chem_->verbosity() == kDebugChemistryProcessKernel) {
    std::cout << "  Chemistry_PK::commit_state() : "
              << "Committing internal state." << std::endl;
  }

  saved_time_ += delta_time;

  if (verbosity() >= kDebugNever) {
    chem_->Speciate(beaker_components_, beaker_parameters_);
    chem_->DisplayResults();
    chem_->DisplayTotalColumnHeaders();
    chem_->DisplayTotalColumns(saved_time_, beaker_components_);
  }
}  // end commit_state()



Teuchos::RCP<Epetra_MultiVector> Chemistry_PK::get_extra_chemistry_output_data() {
  int num_cells = chemistry_state_->porosity()->MyLength();

  for (int cell = 0; cell < num_cells; cell++) {
    // populate aux_data_ by copying from the appropriate internal storage
    // for now, assume we are just looking at free ion conc of primaries
    for (unsigned int i = 0; i < aux_names_.size(); i++) {
      double* cell_aux_data = (*aux_data_)[i];
      double* cell_free_ion = (*chemistry_state_->free_ion_species())[aux_index_.at(i)];
      cell_aux_data[cell] = cell_free_ion[cell];
      if (aux_names_.at(i) == "pH") {
        cell_aux_data[cell] = -std::log10(cell_aux_data[cell]);
      }
    }
  }  // for(cells)

  // return the multi vector
  return aux_data_;
}


void Chemistry_PK::set_chemistry_output_names(std::vector<string>* names) {
  names->clear();
  for (std::vector<string>::const_iterator name = aux_names_.begin();
       name != aux_names_.end(); name++) {
    names->push_back(*name);
  }
}  // end set_chemistry_output_names()


void Chemistry_PK::set_component_names(std::vector<string>* names) {
  chem_->GetPrimaryNames(names);
}  // end set_component_names()

}  // namespace chemistry
}  // namespace amanzi<|MERGE_RESOLUTION|>--- conflicted
+++ resolved
@@ -299,350 +299,6 @@
 }  // end SetupAuxiliaryOutput()
 
 
-<<<<<<< HEAD
-// Note: total aqueous components, free ions, total sorbed must all be
-// the same size. Each array has it's own number_XXX variable to keep
-// life simple. When you want to access total_sorbed, use
-// number_total_sorbed(), instead of having to remember which
-// variables use number_aqueous_components and which have their own
-// variable.
-void Chemistry_PK::InitializeInternalStorage(InternalStorage* storage) {
-  if (verbosity() == kDebugChemistryProcessKernel) {
-    std::cout << "  Chemistry_PK::InitializeInternalStorage()" << std::endl;
-  }
-  // physical parameters we don't change, just point to state object
-  storage->porosity = chemistry_state_->get_porosity();
-  storage->water_saturation = chemistry_state_->get_water_saturation();
-  storage->water_density = chemistry_state_->get_water_density();
-  storage->volume = chemistry_state_->get_volume();
-
-  // things we need a local copy of and know about because of the
-  // state vector
-  set_number_aqueous_components(
-      chemistry_state_->get_total_component_concentration()->NumVectors());
-  storage->aqueous_components = Teuchos::rcp(new Epetra_MultiVector(
-      chemistry_state_->get_mesh_maps()->cell_map(false),
-      number_aqueous_components()));
-
-  set_number_free_ion(number_aqueous_components());
-  storage->free_ion_species = Teuchos::rcp(new Epetra_MultiVector(
-      chemistry_state_->get_mesh_maps()->cell_map(false),
-      number_free_ion()));
-
-  // don't know yet if we have these... need to look in the xml
-  // file... the main state object really should be reading these
-  // in....
-  if (parameter_list_.isSublist("Initial Conditions")) {
-    if (verbosity() == kDebugChemistryProcessKernel) {
-      std::cout << "  Chemistry_PK::InitializeInternalStorage() : "
-                << "found initial conditions block in xml data." << std::endl;
-    }
-    Teuchos::ParameterList initial_conditions =
-        parameter_list_.sublist("Initial Conditions");
-
-    set_number_minerals(
-        initial_conditions.get<int>("Number of minerals", 0));
-
-    set_number_ion_exchange_sites(
-        initial_conditions.get<int>("Number of ion exchange sites", 0));
-
-    set_number_sorption_sites(
-        initial_conditions.get<int>("Number of sorption sites", 0));
-  }
-
-  if (number_minerals() > 0) {
-    storage->minerals = Teuchos::rcp(new Epetra_MultiVector(
-        chemistry_state_->get_mesh_maps()->cell_map(false),
-        number_minerals()));
-  }
-
-  if (number_ion_exchange_sites()) {
-    storage->ion_exchange_sites = Teuchos::rcp(new Epetra_MultiVector(
-        chemistry_state_->get_mesh_maps()->cell_map(false),
-        number_ion_exchange_sites()));
-  }
-
-
-  if (using_sorption() == true) {
-    set_number_total_sorbed(number_aqueous_components());
-
-    storage->total_sorbed = Teuchos::rcp(new Epetra_MultiVector(
-        chemistry_state_->get_mesh_maps()->cell_map(false),
-        number_total_sorbed()));
-
-    if (number_sorption_sites() > 0) {
-      storage->sorption_sites = Teuchos::rcp(new Epetra_MultiVector(
-          chemistry_state_->get_mesh_maps()->cell_map(false),
-          number_sorption_sites()));
-    }
-  }
-}  // end InitializeInternalStorage()
-
-void Chemistry_PK::SwapCurrentAndSavedStorage(void) {
-  InternalStorage temp;
-
-  /* geh comment: swapping current and saved state creates errors in geochemistry; skip for now
-     std::swap(current_state_.porosity, saved_state_.porosity);
-
-     std::swap(current_state_.water_saturation,
-     saved_state_.water_saturation);
-
-     std::swap(current_state_.water_density,
-     saved_state_.water_density);
-
-     std::swap(current_state_.volume, saved_state_.volume);
-
-     std::swap(current_state_.aqueous_components,
-     saved_state_.aqueous_components);
-
-     std::swap(current_state_.free_ion_species,
-     saved_state_.free_ion_species);
-
-     std::swap(current_state_.minerals, saved_state_.minerals);
-
-     std::swap(current_state_.ion_exchange_sites,
-     saved_state_.ion_exchange_sites);
-
-     std::swap(current_state_.sorption_sites,
-     saved_state_.sorption_sites);
-
-     std::swap(current_state_.total_sorbed,
-     saved_state_.total_sorbed);
-     end geh comment */
-  //  end SwapCurrentAndSavedStorage()
-}
-
-void Chemistry_PK::LocalInitialConditions(void) {
-  if (verbosity() == kDebugChemistryProcessKernel) {
-    std::cout << "  Chemistry_PK::LocalInitialConditions()" << std::endl;
-  }
-  // add the initial conditions for chemistry specific components:
-  // minerals, ion exchange, surface complexation, etc....
-
-  // chem hasn't read the input file yet, so we don't know how many
-  // mineral components there are yet... it needs to be in the xml
-  // input data....
-
-  // TODO(bandre): a lot of duplicate code between here and MPC/State
-  // for pulling in initial conditions based on mesh block....
-
-  if (verbosity() == kDebugChemistryProcessKernel) {
-    std::cout << "    Looking for initial conditions xml data... ";
-  }
-
-  if (parameter_list_.isSublist("Initial Conditions")) {
-    if (verbosity() == kDebugChemistryProcessKernel) {
-      std::cout << "found." << std::endl;
-    }
-
-    Teuchos::ParameterList initial_conditions =
-        parameter_list_.sublist("Initial Conditions");
-
-    //
-    // loop over mesh blocks
-    //
-
-    if (verbosity() == kDebugChemistryProcessKernel) {
-      std::cout << "        Expected number of mineral initial conditions: "
-                << number_minerals() << std::endl;
-      std::cout << "        Expected number of ion exchange sites: "
-                << number_ion_exchange_sites() << std::endl;
-      std::cout << "        Expected number of sorption sites: "
-                << number_sorption_sites() << std::endl;
-      if (have_free_ion_guess()) {
-        std::cout << "        Expected number of free ion guesses: "
-                  << number_free_ion() << std::endl;
-      }
-    }
-
-    int number_mesh_blocks =
-        initial_conditions.get<int>("Number of mesh blocks");
-
-    // TODO(bandre): need some sanity check to verify that the number of mesh
-    // blocks agrees with the mesh....
-
-    // mesh block count starts at 1!?
-    for (Teuchos::ParameterList::ConstIterator it = initial_conditions.begin(); 
-         it != initial_conditions.end(); 
-         it++) {
-      if ( initial_conditions.isSublist(it->first) ) {      
-
-        Teuchos::ParameterList mesh_block_list =
-          initial_conditions.sublist(it->first);
-        
-        std::string region_name = mesh_block_list.get<std::string>("Region");
-        if (!chemistry_state_->get_mesh_maps()->valid_set_name(region_name,
-                                                               Amanzi::AmanziMesh::CELL)) {
-          // there is an inconsistency in the xml input file...
-          std::string message = "Chemistry_PK::LocalInitialConditions(): inconsistent xml input";
-          Exceptions::amanzi_throw(ChemistryInvalidInput(message));
-        }
-        
-        //
-        // If we have free ion species concentrations in the input file
-        // we need to use them (must be of size number_aqueous_components)
-        //
-        if (have_free_ion_guess()) {
-          std::string type("Free Ion Species");
-          std::string keyword("Free Ion Species");
-          int number_to_find = number_free_ion();
-          ExtractInitialCondition(type, keyword, number_to_find, 
-                                  mesh_block_list, region_name,
-                                  current_state_.free_ion_species);
-          /* geh comment
-             ExtractInitialCondition(type, keyword, number_to_find, block,
-             mesh_block_list, mesh_block_ID,
-             saved_state_.free_ion_species);
-          */
-        } else {
-          // need to manually add an initial condition
-          std::vector<double> values(number_free_ion(), 1.0e-9);
-          set_const_values_for_block(values, number_free_ion(),
-                                     current_state_.free_ion_species, region_name);
-          /* geh comment
-             set_const_values_for_block(values, number_free_ion(),
-             saved_state_.free_ion_species, mesh_block_ID);
-          */
-        }
-
-        //
-        // look for minerals in this mesh block
-        //
-        if (number_minerals() > 0) {
-          std::string type("Minerals");
-          std::string keyword("Mineral");
-          int number_to_find = number_minerals();
-          ExtractInitialCondition(type, keyword, number_to_find,
-                                  mesh_block_list, region_name,
-                                  current_state_.minerals);
-          /* geh comment
-             ExtractInitialCondition(type, keyword, number_to_find, block,
-             mesh_block_list, mesh_block_ID,
-             saved_state_.minerals);
-          */
-        }
-
-        //
-        // look for ion exchange sites in this mesh block
-        //
-        if (number_ion_exchange_sites() > 0) {
-          std::string type("Ion Exchange Sites");
-          std::string keyword("Ion Exchange Site");
-          int number_to_find = number_ion_exchange_sites();
-          ExtractInitialCondition(type, keyword, number_to_find,
-                                  mesh_block_list, region_name,
-                                  current_state_.ion_exchange_sites);
-          /* geh comment
-             ExtractInitialCondition(type, keyword, number_to_find, block,
-             mesh_block_list, mesh_block_ID,
-             saved_state_.ion_exchange_sites);
-          */
-        }
-        
-        //
-        // look for sorption/surface complexation sites
-        //
-        if (number_sorption_sites() > 0) {
-          std::string type("Sorption Sites");
-          std::string keyword("Sorption Site");
-          int number_to_find = number_sorption_sites();
-          ExtractInitialCondition(type, keyword, number_to_find,
-                                  mesh_block_list, region_name,
-                                  current_state_.sorption_sites);
-          /* geh comment
-             ExtractInitialCondition(type, keyword, number_to_find, block,
-             mesh_block_list, mesh_block_ID,
-             saved_state_.sorption_sites);
-          */
-        } 
-      }
-    }  // for (mesh blocks)
-  }  // if(initial conditions)
-}  // end LocalInitialConditions()
-
-void Chemistry_PK::ExtractInitialCondition(
-    const std::string& type,
-    const std::string& keyword,
-    const int number_to_find,
-    const Teuchos::ParameterList& mesh_block_list,
-    const std::string region_name,
-    Teuchos::RCP<Epetra_MultiVector> data) {
-  if (verbosity() == kDebugChemistryProcessKernel) {
-    std::cout << "      Looking for \'" << type
-              << "\' initial conditions in region "
-              << region_name << "... ";
-  }
-  if (mesh_block_list.isSublist(type)) {
-    if (verbosity() == kDebugChemistryProcessKernel) {
-      std::cout << "found." << std::endl;
-    }
-
-    Teuchos::ParameterList ic_list = mesh_block_list.sublist(type);
-
-    std::vector<double> found_values(number_to_find);
-
-    for (int n = 0; n < number_to_find; n++) {
-      std::stringstream ic_name;
-      ic_name << keyword << " " << n;
-      found_values[n] = ic_list.get<double>(ic_name.str());
-      if (verbosity() == kDebugChemistryProcessKernel) {
-        std::cout << "        Added initial condition for: " << ic_name.str()
-                  << "   ic: " << found_values[n] << std::endl;
-      }
-    }  // for(n)
-
-    set_const_values_for_block(found_values, number_to_find,
-                               data, region_name);
-  } else {  // if(found type)
-    std::cout << "none." << std::endl;
-  }
-}  // end ExtractInitialConditions
-
-
-void Chemistry_PK::set_const_values_for_block(
-    const std::vector<double>& values,
-    const int num_values,
-    Teuchos::RCP<Epetra_MultiVector>& multi_vec,
-    const std::string region_name) {
-  for (int n = 0; n < num_values; n++) {
-    set_cell_value_in_mesh_block(values.at(n), *(*multi_vec)(n),
-                                 region_name);
-  }
-}  // end set_const_values_for_block()
-
-
-void Chemistry_PK::set_cell_value_in_mesh_block(const double value,
-                                                Epetra_Vector& vec,
-                                                const std::string region_name) {
-  if (!chemistry_state_->get_mesh_maps()->valid_set_name(region_name,
-                                                       Amanzi::AmanziMesh::CELL)) {
-    Exceptions::amanzi_throw(ChemistryInvalidInput(
-        "Chemistry_PK::set_cell_value_in_mesh_block(): invalid mesh set id"));
-  }
-
-  unsigned int mesh_block_size =
-      chemistry_state_->get_mesh_maps()->get_set_size(region_name,
-                                                      Amanzi::AmanziMesh::CELL,
-                                                      Amanzi::AmanziMesh::OWNED);
-
-  //std::vector<unsigned int> cell_ids(mesh_block_size);
-  Amanzi::AmanziMesh::Entity_ID_List cell_ids;
-  cell_ids.resize(mesh_block_size);
-
-  chemistry_state_->get_mesh_maps()->get_set_entities(region_name,
-                                                      Amanzi::AmanziMesh::CELL, 
-                                                      Amanzi::AmanziMesh::OWNED,
-                                                      &cell_ids);
-
-  for (std::vector<unsigned int>::iterator c = cell_ids.begin();
-       c != cell_ids.end();  c++) {
-    vec[*c] = value;
-  }
-}  // end set_cell_value_in_mesh_block()
-
-
-=======
->>>>>>> 2d2d522d
 void Chemistry_PK::SizeBeakerComponents(void) {
   // initialize the beaker component data structure
   beaker_components_.total.clear();
