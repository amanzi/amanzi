--- conflicted
+++ resolved
@@ -7,6 +7,8 @@
 #include "Teuchos_RCPDecl.hpp"
 
 #include "State.hpp"
+
+//#include "cell_geometry.hh"
 
 #include "chemistry_exception.hh"
 #include "errors.hh"
@@ -26,27 +28,5 @@
 }  // end ~Chemistry_State
 
 
-<<<<<<< HEAD
-void Chemistry_State::ExtractVolumeFromMesh(void) {
-  Teuchos::RCP<const Mesh> const_mesh = get_mesh_maps();
-
-  // one of the mesh calls below requires removing the const from the
-  // mesh pointer....
-  Teuchos::RCP<Mesh> mesh =
-      Teuchos::rcp_const_cast<Mesh>(const_mesh);
-
-  int ncell = mesh->count_entities(Amanzi::AmanziMesh::CELL, 
-                                   Amanzi::AmanziMesh::OWNED);
-
-  if (ncell != volume_->Length()) {
-    Exceptions::amanzi_throw(
-        ChemistryException("Chemistry_State::ExtractVolumeFromMesh() size error."));
-  }
-
-  for (int j = 0; j < ncell; ++j) (*volume_)[j] = mesh->cell_volume(j);
-}  // end ExtractVolumeFromMesh()
-
-=======
->>>>>>> 2d2d522d
 }  // namespace chemistry
 }  // namespace amanzi