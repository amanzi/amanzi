<<<<<<< HEAD
/*
  Alqumia
=======

/* -*-  mode: c++; c-default-style: "google"; indent-tabs-mode: nil -*- */
/* -------------------------------------------------------------------------
Amanzi Chemistry
>>>>>>> 4581c5c0

  Copyright 2010-201x held jointly by LANS/LANL, LBNL, and PNNL. 
  Amanzi is released under the three-clause BSD License. 
  The terms of use and "as is" disclaimer for this license are 
  provided in the top-level COPYRIGHT file.

  Author: Jeffrey Johnson

  This implements the Alquimia chemistry engine.
*/

#include <iostream>
#include <cstring>
#include <cstdio>
#include <assert.h>
#include "ChemistryEngine.hh"
#include "errors.hh"
#include "exceptions.hh"

// Support for manipulating floating point exception handling.
#ifdef _GNU_SOURCE
#define AMANZI_USE_FENV
#include <fenv.h>
#endif

namespace Amanzi {
namespace AmanziChemistry {

namespace {

void CopyAlquimiaState(AlquimiaState* dest, AlquimiaState* src)
{
  dest->water_density = src->water_density;
  dest->porosity = src->porosity;
  dest->temperature = src->temperature;
  dest->aqueous_pressure = src->aqueous_pressure;
  memcpy(dest->total_mobile.data, src->total_mobile.data, sizeof(double) * src->total_mobile.size);
  memcpy(dest->total_immobile.data, src->total_immobile.data, sizeof(double) * src->total_immobile.size);
  memcpy(dest->mineral_volume_fraction.data, src->mineral_volume_fraction.data, sizeof(double) * src->mineral_volume_fraction.size);
  memcpy(dest->mineral_specific_surface_area.data, src->mineral_specific_surface_area.data, sizeof(double) * src->mineral_specific_surface_area.size);
  memcpy(dest->surface_site_density.data, src->surface_site_density.data, sizeof(double) * src->surface_site_density.size);
  memcpy(dest->cation_exchange_capacity.data, src->cation_exchange_capacity.data, sizeof(double) * src->cation_exchange_capacity.size);
}

// These functions are going into the next release of Alquimia.
void CopyAlquimiaProperties(AlquimiaProperties* dest, AlquimiaProperties* src)
{
  dest->volume = src->saturation;
  dest->saturation = src->saturation;
  memcpy(dest->aqueous_kinetic_rate_cnst.data, src->aqueous_kinetic_rate_cnst.data, sizeof(double) * src->aqueous_kinetic_rate_cnst.size);
  memcpy(dest->mineral_rate_cnst.data, src->mineral_rate_cnst.data, sizeof(double) * src->mineral_rate_cnst.size);
  memcpy(dest->isotherm_kd.data, src->isotherm_kd.data, sizeof(double) * src->isotherm_kd.size);
  memcpy(dest->freundlich_n.data, src->freundlich_n.data, sizeof(double) * src->freundlich_n.size);
  memcpy(dest->langmuir_b.data, src->langmuir_b.data, sizeof(double) * src->langmuir_b.size);
}

void CopyAlquimiaAuxiliaryData(AlquimiaAuxiliaryData* dest, AlquimiaAuxiliaryData* src)
{
  memcpy(dest->aux_ints.data, src->aux_ints.data, sizeof(int) * src->aux_ints.size);
  memcpy(dest->aux_doubles.data, src->aux_doubles.data, sizeof(double) * src->aux_doubles.size);
}

} // namespace


ChemistryEngine::ChemistryEngine(const std::string& engineName, 
                                 const std::string& inputFile) :
  chem_engine_name_(engineName),
  chem_engine_inputfile_(inputFile)
{
  Errors::Message msg;

  // NOTE: Alquimia now has a "hands-off" mode in which Alquimia relies on 
  // NOTE: reaction properties from the engine as opposed to the ones provided
  // NOTE: in Amanzi's input file. As stop-gap solution hands-off is indicated
  // NOTE: by the + sign at end of engine name
  bool hands_off = false;
  if (chem_engine_name_ == "PFloTran+")
  {
    chem_engine_name_ = "PFloTran";
    hands_off = true;
  }
  if (chem_engine_name_ == "CrunchFlow+")
  {
    chem_engine_name_ = "CrunchFlow";
    hands_off = true;
  }
  if (chem_engine_name_ != "PFloTran" && chem_engine_name_ != "CrunchFlow")
  {
    msg << "ChemistryEngine: Unsupported chemistry engine: '" << chem_engine_name_ << "'\n";
    msg << "  Options are 'PFlotran' or 'CrunchFlow'.\n";
    Exceptions::amanzi_throw(msg);
  }

  // All alquimia function calls require a status object.
  AllocateAlquimiaEngineStatus(&chem_status_);
  CreateAlquimiaInterface(chem_engine_name_.c_str(), &chem_, &chem_status_);
  if (chem_status_.error != 0) 
  {
    std::cout << chem_status_.message << std::endl;
    msg << "ChemistryEngine: Could not create an interface to Alquimia.";
    Exceptions::amanzi_throw(msg); 
  }

  // Set up Alquimia, get sizes for data.
  chem_.Setup(chem_engine_inputfile_.c_str(),
              hands_off,
              &engine_state_,
              &sizes_,
              &functionality_,
              &chem_status_);
  if (chem_status_.error != 0) 
  {
    std::cout << chem_status_.message << std::endl;
    PrintAlquimiaSizes(&sizes_, stdout);
    msg << "Error in creation of ChemistryEngine.";
    Exceptions::amanzi_throw(msg); 
  }

  // Allocate storage for additional Alquimia data.
  AllocateAlquimiaProblemMetaData(&sizes_, &chem_metadata_);

  // Get the problem metadata (species and mineral names, etc).
  chem_.GetProblemMetaData(&engine_state_,
                           &chem_metadata_,
                           &chem_status_);
  if (chem_status_.error != 0) 
  {
    std::cout << chem_status_.message << std::endl;
    PrintAlquimiaProblemMetaData(&chem_metadata_, stdout);
    msg << "Error in ChemistryEngine::Initialize";
    Exceptions::amanzi_throw(msg); 
  }
}

ChemistryEngine::~ChemistryEngine()
{
  chem_.Shutdown(&engine_state_, &chem_status_);
  FreeAlquimiaProblemMetaData(&chem_metadata_);

  // Delete the various geochemical conditions.
  for (GeochemicalConditionMap::iterator 
       iter = chem_conditions_.begin(); iter != chem_conditions_.end(); ++iter)
  {
    FreeAlquimiaGeochemicalCondition(&iter->second->condition);
    FreeAlquimiaState(&iter->second->chem_state);
    FreeAlquimiaProperties(&iter->second->mat_props);
    FreeAlquimiaAuxiliaryData(&iter->second->aux_data);
    delete iter->second;
  }

  FreeAlquimiaEngineStatus(&chem_status_);
}

const std::string& ChemistryEngine::Name() const
{
  return chem_engine_name_;
}

bool ChemistryEngine::IsThreadSafe() const
{
  Errors::Message msg;

  if (not chem_initialized_)
  {
    msg << "ChemistryEngine: Cannot query before initialization!";
    Exceptions::amanzi_throw(msg); 
  }

  return functionality_.thread_safe;
}

int ChemistryEngine::NumPrimarySpecies() const
{
  return sizes_.num_primary;
}

int ChemistryEngine::NumAqueousComplexes() const
{
  return sizes_.num_aqueous_complexes;
}

int ChemistryEngine::NumSorbedSpecies() const
{
  return sizes_.num_sorbed;
}

void ChemistryEngine::GetPrimarySpeciesNames(std::vector<std::string>& species_names) const
{
  const AlquimiaProblemMetaData* metadata = &chem_metadata_;
  int N = metadata->primary_names.size;
  species_names.resize(N);
  for (int i = 0; i < N; ++i)
    species_names[i] = std::string(metadata->primary_names.data[i]);
}

int ChemistryEngine::NumMinerals() const
{
  return sizes_.num_minerals;
}

void ChemistryEngine::GetMineralNames(std::vector<std::string>& mineral_names) const
{
  const AlquimiaProblemMetaData* metadata = &chem_metadata_;
  int N = metadata->mineral_names.size;
  mineral_names.resize(N);
  for (int i = 0; i < N; ++i)
    mineral_names[i] = std::string(metadata->mineral_names.data[i]);
}

int ChemistryEngine::NumSurfaceSites() const
{
  return sizes_.num_surface_sites;
}

void ChemistryEngine::GetSurfaceSiteNames(std::vector<std::string>& site_names) const
{
  const AlquimiaProblemMetaData* metadata = &chem_metadata_;
  int N = metadata->surface_site_names.size;
  site_names.resize(N);
  for (int i = 0; i < N; ++i)
    site_names[i] = std::string(metadata->surface_site_names.data[i]);
}

int ChemistryEngine::NumIonExchangeSites() const
{
  return sizes_.num_ion_exchange_sites;
}

void ChemistryEngine::GetIonExchangeNames(std::vector<std::string>& ion_exchange_names) const
{
  const AlquimiaProblemMetaData* metadata = &chem_metadata_;
  int N = metadata->ion_exchange_names.size;
  ion_exchange_names.resize(N);
  for (int i = 0; i < N; ++i)
    ion_exchange_names[i] = std::string(metadata->ion_exchange_names.data[i]);
}

int ChemistryEngine::NumIsothermSpecies() const
{
  return sizes_.num_isotherm_species;
}

void ChemistryEngine::GetIsothermSpeciesNames(std::vector<std::string>& species_names) const
{
  const AlquimiaProblemMetaData* metadata = &chem_metadata_;
  int N = metadata->isotherm_species_names.size;
  species_names.resize(N);
  for (int i = 0; i < N; ++i)
    species_names[i] = std::string(metadata->isotherm_species_names.data[i]);
}

int ChemistryEngine::NumFreeIonSpecies() const
{
  return sizes_.num_primary;
}

void ChemistryEngine::GetAuxiliaryOutputNames(std::vector<std::string>& aux_names) const
{
  aux_names.clear();
  aux_names.push_back("pH");

  // Mineral data -- one per mineral.
  const AlquimiaProblemMetaData* metadata = &chem_metadata_;
  int N = metadata->mineral_names.size;
  for (int i = 0; i < N; ++i) {
    std::string sat_index = std::string("mineral_saturation_index_") + std::string(metadata->mineral_names.data[i]);
    aux_names.push_back(sat_index);
    std::string rxn_rate = std::string("mineral_reaction_rate_") + std::string(metadata->mineral_names.data[i]);
    aux_names.push_back(rxn_rate);
  }

  // Auxiliary data per primary species.
  N = metadata->primary_names.size;
  for (int i = 0; i < N; ++i) {
    std::string free_ion = std::string("primary_free_ion_concentration_") + std::string(metadata->primary_names.data[i]);
    aux_names.push_back(free_ion);
    std::string activity_coeff = std::string("primary_activity_coeff_") + std::string(metadata->primary_names.data[i]);
    aux_names.push_back(activity_coeff);
  }

  // Secondary auxiliary data.
  N = this->NumAqueousComplexes();
  for (int i = 0; i < N; ++i) {
    char num_str[16];
    std::snprintf(num_str, 15, "%d", i);
    std::string free_ion = std::string("secondary_free_ion_concentration_") + std::string(num_str);
    aux_names.push_back(free_ion);
    std::string activity_coeff = std::string("secondary_activity_coeff_") + std::string(num_str);
    aux_names.push_back(activity_coeff);
  }
}

int ChemistryEngine::NumAqueousKinetics() const
{
  return sizes_.num_aqueous_kinetics;
}

void ChemistryEngine::GetAqueousKineticNames(std::vector<std::string>& kinetics_names) const
{
  const AlquimiaProblemMetaData* metadata = &chem_metadata_;
  int N = metadata->aqueous_kinetic_names.size;
  kinetics_names.resize(N);
  for (int i = 0; i < N; ++i)
    kinetics_names[i] = std::string(metadata->aqueous_kinetic_names.data[i]);
}

void ChemistryEngine::CreateCondition(const std::string& condition_name)
{
  // NOTE: a condition with zero aqueous/mineral constraints is assumed to be defined in 
  // NOTE: the backend engine's input file. 
  GeochemicalConditionData* condition = new GeochemicalConditionData();
  condition->processed = false;
  int num_aq = 0, num_min = 0;
  AllocateAlquimiaProperties(&sizes_, &condition->mat_props);
  AllocateAlquimiaGeochemicalCondition(kAlquimiaMaxStringLength, num_aq, num_min, &condition->condition);
  AllocateAlquimiaState(&sizes_, &condition->chem_state);
  AllocateAlquimiaAuxiliaryData(&sizes_, &condition->aux_data);
  std::strcpy(condition->condition.name, condition_name.c_str());

  // Add this to the conditions map.
  chem_conditions_[condition_name] = condition;
}


/* Mineral constraints will be discontinued in Alquimia -- see Sergi

void ChemistryEngine::AddMineralConstraint(const std::string& condition_name,
                                           const std::string& mineral_name,
                                           double volume_fraction,
                                           double specific_surface_area)
{
  assert(condition_name.length() > 0);
  assert(volume_fraction >= 0.0);
  assert(specific_surface_area >= 0.0);

  GeochemicalConditionMap::iterator iter = chem_conditions_.find(condition_name);
  if (iter != chem_conditions_.end())
  {
    AlquimiaGeochemicalCondition* condition = &iter->second->condition;

    // Do we have an existing constraint?
    int index = -1;
    for (int i = 0; i < condition->mineral_constraints.size; ++i)
    {
      if (!std::strcmp(condition->mineral_constraints.data[i].mineral_name, mineral_name.c_str()))
      {
        // Overwrite the old constraint.
        index = i;
        free(condition->mineral_constraints.data[index].mineral_name);
      }
    }
    if (index == -1)
    {
      // New constraint!
      index = condition->mineral_constraints.size;
      condition->mineral_constraints.size++;
      condition->mineral_constraints.data = (AlquimiaMineralConstraint*)realloc(condition->mineral_constraints.data, sizeof(AlquimiaMineralConstraint) * (index+1));
    }

    // Add the mineral constraint.
    condition->mineral_constraints.data[index].mineral_name = strdup(mineral_name.c_str());
    condition->mineral_constraints.data[index].volume_fraction = volume_fraction;
    condition->mineral_constraints.data[index].specific_surface_area = specific_surface_area;
  }
  else
  {
    Errors::Message msg;
    msg << "ChemistryEngine::AddMineralConstraint: no condition named '" << condition_name << "'.";
    Exceptions::amanzi_throw(msg); 
  }
}
Mineral constraints will be discontinued in Alquimia -- see Sergi */


void ChemistryEngine::AddAqueousConstraint(const std::string& condition_name,
                                           const std::string& primary_species_name,
                                           const std::string& constraint_type,
                                           const std::string& associated_species)
{
  assert(condition_name.length() > 0);
  assert(primary_species_name.length() > 0);
  assert((constraint_type == "total_aqueous") || (constraint_type == "charge") || 
         (constraint_type == "free") || (constraint_type == "mineral") ||
         (constraint_type == "gas") || (constraint_type == "pH"));

  GeochemicalConditionMap::iterator iter = chem_conditions_.find(condition_name);
  if (iter != chem_conditions_.end())
  {
    AlquimiaGeochemicalCondition* condition = &iter->second->condition;

    /* Mineral constraints will be discontinued from Alquimia in the near future -- see Sergi

    // Is there a mineral constraint for the associated species?
    if (!associated_species.empty())
    {
      bool found_mineral = false;
      for (int i = 0; i < condition->mineral_constraints.size; ++i)
      {
        if (!std::strcmp(condition->mineral_constraints.data[i].mineral_name, associated_species.c_str()))
          found_mineral = true;
      }
      if (!found_mineral)
      {
        Errors::Message msg;
        msg << "ChemistryEngine::AddAqueousConstraint: the condition '" << condition_name << "' does not have a mineral constraint for '" << associated_species << "'.";
        Exceptions::amanzi_throw(msg); 
      }
    }

    Mineral constraints will be discontinued from Alquimia in the near future -- see Sergi */

    // Do we have an existing constraint?
    int index = -1;
    for (int i = 0; i < condition->aqueous_constraints.size; ++i)
    {
      if (!std::strcmp(condition->aqueous_constraints.data[i].primary_species_name, primary_species_name.c_str()))
      {
        // Overwrite the old constraint.
        index = i;
        free(condition->aqueous_constraints.data[index].primary_species_name);
        free(condition->aqueous_constraints.data[index].constraint_type);
        if (condition->aqueous_constraints.data[index].associated_species != NULL)
          free(condition->aqueous_constraints.data[index].associated_species);
      }
    }
    if (index == -1)
    {
      // New constraint!
      index = condition->aqueous_constraints.size;
      condition->aqueous_constraints.size++;
      condition->aqueous_constraints.data = (AlquimiaAqueousConstraint*)realloc(condition->aqueous_constraints.data, sizeof(AlquimiaAqueousConstraint) * (index+1));
    }

    // Add the aqueous constraint.
    condition->aqueous_constraints.data[index].primary_species_name = strdup(primary_species_name.c_str());
    condition->aqueous_constraints.data[index].constraint_type = strdup(constraint_type.c_str());
    if (!associated_species.empty())
      condition->aqueous_constraints.data[index].associated_species = strdup(associated_species.c_str());
    else
      condition->aqueous_constraints.data[index].associated_species = NULL;
  }
  else
  {
    Errors::Message msg;
    msg << "ChemistryEngine::AddAqueousConstraint: no condition named '" << condition_name << "'.";
    Exceptions::amanzi_throw(msg); 
  }
}

void ChemistryEngine::EnforceCondition(const std::string& condition_name,
                                       const double time,
                                       const AlquimiaProperties& mat_props,
                                       AlquimiaState& chem_state,
                                       AlquimiaAuxiliaryData& aux_data,
                                       AlquimiaAuxiliaryOutputData& aux_output)
{
  Errors::Message msg;

  // Retrieve the chemical condition for the given name.
  GeochemicalConditionMap::iterator iter = chem_conditions_.find(condition_name);
  if (iter == chem_conditions_.end())
  {
    CreateCondition(condition_name);
    iter = chem_conditions_.find(condition_name);
  }

#ifdef AMANZI_USE_FENV
  // Disable divide-by-zero floating point exceptions.
  int fpe_mask = fedisableexcept(FE_DIVBYZERO);
#endif 

  AlquimiaGeochemicalCondition* condition = &iter->second->condition;
  AlquimiaProperties& nc_mat_props = const_cast<AlquimiaProperties&>(mat_props);
  if (!iter->second->processed)
  {
    // Copy the given state data into place for this condition.
    CopyAlquimiaProperties(&iter->second->mat_props, &nc_mat_props);
    CopyAlquimiaState(&iter->second->chem_state, &chem_state);
    CopyAlquimiaAuxiliaryData(&iter->second->aux_data, &aux_data);

    // Process the condition on the given array at the given time.
    // FIXME: Time is ignored for the moment.
    int ierr = 0;
    chem_.ProcessCondition(&engine_state_, condition, &iter->second->mat_props,
                           &iter->second->chem_state, &iter->second->aux_data, &chem_status_);
    iter->second->processed = true;
  }

  // Copy the constraint's data into place.
  // Here, condition names are used but Alquimia properties are
  // given as "Material" zones in Amanzi's inputthus disconnecting them
  // from "Initial" conditions (i.e. condition names)
  // For the sake of performance, we avoid here to re-process conditions
  // but we need to retain materical properties as provided in Amanzi inputs
  // CopyAlquimiaProperties(&nc_mat_props, &iter->second->mat_props);
  CopyAlquimiaState(&chem_state, &iter->second->chem_state);
  CopyAlquimiaAuxiliaryData(&aux_data, &iter->second->aux_data);

#ifdef AMANZI_USE_FENV
  // Re-enable pre-existing floating point exceptions.
  feclearexcept(fpe_mask);
  fpe_mask = feenableexcept(fpe_mask);
#endif 

// FIXME: Figure out a neutral parallel-friendly way to report errors.
  assert(chem_status_.error == 0);

#if 0
  if (chem_status_.error != 0)
    ierr = -1;

  // figure out if any of the processes threw an error, if so all processes will re-throw
  int recv = 0;
  mesh_->get_comm()->MaxAll(&ierr, &recv, 1);
  if (recv != 0) 
  {
    msg << "Error in enforcement of chemical condition '" << condition_name << "'";
    Exceptions::amanzi_throw(msg); 
  }  
#endif
}

bool ChemistryEngine::Advance(const double delta_time,
                              const AlquimiaProperties& mat_props,
                              AlquimiaState& chem_state,
                              AlquimiaAuxiliaryData& aux_data,
                              AlquimiaAuxiliaryOutputData& aux_output,
                              int& num_iterations)
{
#ifdef AMANZI_USE_FENV
  // Disable divide-by-zero floating point exceptions.
  int fpe_mask = fedisableexcept(FE_DIVBYZERO);
#endif 

  // Advance the chemical reaction all operator-split-like.
  chem_.ReactionStepOperatorSplit(&engine_state_,
                                  delta_time,
                                  &(const_cast<AlquimiaProperties&>(mat_props)),
                                  &chem_state,
                                  &aux_data,
                                  &chem_status_);

#ifdef AMANZI_USE_FENV
  // Re-enable pre-existing floating point exceptions.
  feclearexcept(fpe_mask);
  fpe_mask = feenableexcept(fpe_mask);
#endif 

  // Retrieve auxiliary output.
  chem_.GetAuxiliaryOutput(&engine_state_,
                           &(const_cast<AlquimiaProperties&>(mat_props)),
                           &chem_state,
                           &aux_data,
                           &aux_output,
                           &chem_status_);

  // Did we succeed?
  if (chem_status_.error != kAlquimiaNoError)
    return false;

  // Did we converge? 
  if (!chem_status_.converged)
    return false;
  
  // Write down the (maximum) number of Newton iterations.
  num_iterations = chem_status_.num_newton_iterations;
  return true;
}

const AlquimiaSizes& ChemistryEngine::Sizes() const
{
  return sizes_;
}

void ChemistryEngine::InitState(AlquimiaProperties& mat_props,
                                AlquimiaState& chem_state, 
                                AlquimiaAuxiliaryData& aux_data,
                                AlquimiaAuxiliaryOutputData& aux_output)
{
  AllocateAlquimiaProperties(&sizes_, &mat_props);
  AllocateAlquimiaState(&sizes_, &chem_state);
  AllocateAlquimiaAuxiliaryData(&sizes_, &aux_data);
  AllocateAlquimiaAuxiliaryOutputData(&sizes_, &aux_output);

  // Make sure the auxiliary ints/doubles are zeroed out.
  std::fill(aux_data.aux_ints.data, aux_data.aux_ints.data + aux_data.aux_ints.size, 0);
  std::fill(aux_data.aux_doubles.data, aux_data.aux_doubles.data + aux_data.aux_doubles.size, 0.0);
}
                 
void ChemistryEngine::FreeState(AlquimiaProperties& mat_props,
                                AlquimiaState& chem_state,
                                AlquimiaAuxiliaryData& aux_data,
                                AlquimiaAuxiliaryOutputData& aux_output)
{
  FreeAlquimiaProperties(&mat_props);
  FreeAlquimiaState(&chem_state);
  FreeAlquimiaAuxiliaryData(&aux_data);
  FreeAlquimiaAuxiliaryOutputData(&aux_output);
}

} // namespace
} // namespace
<|MERGE_RESOLUTION|>--- conflicted
+++ resolved
@@ -1,19 +1,13 @@
-<<<<<<< HEAD
 /*
-  Alqumia
-=======
-
-/* -*-  mode: c++; c-default-style: "google"; indent-tabs-mode: nil -*- */
-/* -------------------------------------------------------------------------
-Amanzi Chemistry
->>>>>>> 4581c5c0
+  Alquimia
 
   Copyright 2010-201x held jointly by LANS/LANL, LBNL, and PNNL. 
   Amanzi is released under the three-clause BSD License. 
   The terms of use and "as is" disclaimer for this license are 
   provided in the top-level COPYRIGHT file.
 
-  Author: Jeffrey Johnson
+  Authors: Jeffrey Johnson
+           Sergi Molins <smolins@lbl.gov>
 
   This implements the Alquimia chemistry engine.
 */
