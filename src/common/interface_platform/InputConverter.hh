--- conflicted
+++ resolved
@@ -167,19 +167,11 @@
   //    default_val = defult value
   int GetAttributeValueL_(
       xercesc::DOMElement* elem, const char* attr_name, const std::string& type = TYPE_NUMERICAL,
-<<<<<<< HEAD
-      int valmin = INT_MIN, int valmax = INT_MAX, bool exception = true, int val = 0);
-  double GetAttributeValueD_(  // supports units except for ppbm
-      xercesc::DOMElement* elem, const char* attr_name, const std::string& type = TYPE_NUMERICAL,
-      double valmin = DVAL_MIN, double valmax = DVAL_MAX, std::string unit = "",
-      bool exception = true, double val = 0.0);
-=======
       int valmin = INT_MIN, int valmax = INT_MAX, bool exception = true, int defaul_val = 0);
   double GetAttributeValueD_(  // supports units except for ppbm
       xercesc::DOMElement* elem, const char* attr_name, const std::string& type = TYPE_NUMERICAL,
       double valmin = DVAL_MIN, double valmax = DVAL_MAX, std::string unit = "",
       bool exception = true, double default_val = 0.0);
->>>>>>> 2e561c5e
   std::string GetAttributeValueS_(
       xercesc::DOMElement* elem, const char* attr_name, const std::string& type = TYPE_NUMERICAL,
       bool exception = true, std::string default_val = "");
