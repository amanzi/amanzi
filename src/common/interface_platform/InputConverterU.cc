--- conflicted
+++ resolved
@@ -56,11 +56,8 @@
   ParseGeochemistry_();
   ModifyDefaultPhysicalConstants_();
   ParseModelDescription_();
-<<<<<<< HEAD
   ParseFractureNetwork_();
-=======
   ParseGlobalNumericalControls_();
->>>>>>> 7a1f8b7a
 
   out_list.set<bool>("Native Unstructured Input", "true");
 
@@ -370,7 +367,6 @@
 
 
 /* ******************************************************************
-<<<<<<< HEAD
 * Extract high-level info for fracture netwrok
 ****************************************************************** */
 void
@@ -398,7 +394,11 @@
         SelectUniqueEntries(fracture_regions_.begin(), fracture_regions_.end()),
         fracture_regions_.end());
     }
-=======
+  }
+}
+
+
+/* ******************************************************************
 * Simulation-wide control parameters
 ****************************************************************** */
 void
@@ -412,7 +412,6 @@
   if (flag) {
     std::string text = GetTextContentS_(node, "on, off");
     gravity_on_ = (text == "on");
->>>>>>> 7a1f8b7a
   }
 }
 
