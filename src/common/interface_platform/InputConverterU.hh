/*
  Input Converter

  Copyright 2010-201x held jointly by LANS/LANL, LBNL, and PNNL. 
  Amanzi is released under the three-clause BSD License. 
  The terms of use and "as is" disclaimer for this license are 
  provided in the top-level COPYRIGHT file.

  Author: Konstantin Lipnikov (lipnikov@lanl.gov)
*/

#ifndef AMANZI_INPUT_CONVERTER_UNSTRUCTURED_HH_
#define AMANZI_INPUT_CONVERTER_UNSTRUCTURED_HH_

// TPLs
#include "xercesc/dom/DOM.hpp"
#include "Teuchos_ParameterList.hpp"
#include "Teuchos_Array.hpp"

// Amanzi's
#include "Key.hh"
#include "VerboseObject.hh"

#include "InputConverter.hh"
#include "InputConverterU_Defs.hh"

namespace Amanzi {
namespace AmanziInput {

typedef std::map<std::string, Teuchos::RCP<Teuchos::ParameterList> > PK;
typedef std::map<std::string, std::vector<std::string> > Tree;

class InputConverterU : public InputConverter {
 public:
  explicit InputConverterU(const std::string& input_filename) :
      InputConverter(input_filename), 
      const_gravity_(GRAVITY_MAGNITUDE),
      const_atm_pressure_(ATMOSPHERIC_PRESSURE),
      vo_(NULL),
      flow_single_phase_(false),
      compressibility_(false),
      fractures_(false),
      mesh_rectangular_(false),
      transport_permeability_(false),
      use_transport_porosity_(false),
      transport_implicit_(false),
      multiphase_(false),
      restart_(false),
      ic_time_(0.0),
      ic_time_flow_(0.0),
      output_prefix_(""),
      io_walkabout_(false),
      io_mesh_info_(false) {};

  explicit InputConverterU(const std::string& input_filename, 
                           xercesc::DOMDocument* input_doc,
                           const std::string& output_prefix) :
      InputConverter(input_filename, input_doc), 
      vo_(NULL),
      flow_single_phase_(false),
      compressibility_(false),
      fractures_(false),
      multiphase_(false),
      mesh_rectangular_(false),
      transport_permeability_(false),
      use_transport_porosity_(false),
      transport_implicit_(false),
      restart_(false),
      ic_time_(0.0),
      ic_time_flow_(0.0),
      output_prefix_(output_prefix),
      io_walkabout_(false),
      io_mesh_info_(false) {};

  ~InputConverterU() { if (vo_ != NULL) delete vo_; }

  // main members
  Teuchos::ParameterList Translate(int rank, int num_proc);
  void SaveXMLFile(Teuchos::ParameterList& plist, std::string& filename);

 private:
  void VerifyXMLStructure_();
  void ParseSolutes_();
  void ParseModelDescription_();
  void ModifyDefaultPhysicalConstants_();

  Teuchos::ParameterList TranslateVerbosity_();
  Teuchos::ParameterList TranslateUnits_();

  Teuchos::ParameterList TranslateMesh_();
  Teuchos::ParameterList TranslateRegions_();
  Teuchos::ParameterList TranslateOutput_();
  Teuchos::ParameterList TranslatePreconditioners_();
  Teuchos::ParameterList TranslateTrilinosML_();
  Teuchos::ParameterList TranslateHypreAMG_();
  Teuchos::ParameterList TranslateBILU_();
  Teuchos::ParameterList TranslateEuclid_();
  Teuchos::ParameterList TranslateLinearSolvers_(
      std::string tags, std::string method_default, std::string method_enforce);
  Teuchos::ParameterList TranslateSolvers_();
  Teuchos::ParameterList TranslateState_();
  Teuchos::ParameterList TranslateMaterialsPartition_();
  Teuchos::ParameterList TranslateCycleDriver_();
  Teuchos::ParameterList TranslateCycleDriverNew_();
  Teuchos::ParameterList TranslateTimePeriodControls_();
  Teuchos::ParameterList TranslatePKs_(Teuchos::ParameterList& glist);
  Teuchos::ParameterList TranslateDiffusionOperator_(
      const std::string& disc_methods, const std::string& pc_method,
      const std::string& nonlinear_solver, const std::string& nonlinear_coef,
      const std::string& extensions, bool gravity);
  Teuchos::ParameterList TranslateTimeIntegrator_(
      const std::string& err_options, const std::string& nonlinear_solver,
      bool modify_correction, const std::string& unstr_controls,
      double dt_cut_default, double dt_inc_default);
  Teuchos::ParameterList TranslateInitialization_(
      const std::string& unstr_controls);

  // -- state
  void TranslateFieldEvaluator_(
      DOMNode* node, const std::string& field, const std::string& unit,
      const std::string& reg_str, const std::vector<std::string>& regions,
      Teuchos::ParameterList& out_ic, Teuchos::ParameterList& out_ev,
      std::string data_key = "value", std::string domain = "domain");
  void TranslateFieldIC_(
      DOMNode* node, std::string field, std::string unit,
      const std::string& reg_str, const std::vector<std::string>& regions,
      Teuchos::ParameterList& out_ic, Teuchos::ParameterList& out_ev,
      std::string data_key = "value");

  void AddIndependentFieldEvaluator_(
      Teuchos::ParameterList& out_ev,
      const std::string& field, const std::string& region, double val);

  // -- flow
  Teuchos::ParameterList TranslateFlow_(const std::string& mode, const std::string& domain);
  Teuchos::ParameterList TranslateWRM_(const std::string& pk_name);
  Teuchos::ParameterList TranslatePOM_();
  Teuchos::ParameterList TranslateFlowMSM_();
  Teuchos::ParameterList TranslateFlowBCs_(const std::string& domain);
  Teuchos::ParameterList TranslateFlowSources_();
  Teuchos::ParameterList TranslateFlowFractures_(const std::string& domain);

  // -- transport
  Teuchos::ParameterList TranslateTransport_(const std::string& domain);
  Teuchos::ParameterList TranslateMolecularDiffusion_();
  Teuchos::ParameterList TranslateTransportMSM_();
  Teuchos::ParameterList TranslateTransportBCs_(const std::string& domain);
  void TranslateTransportBCsGroup_(
      std::string& bcname, std::vector<std::string>& regions,
      xercesc::DOMNodeList* solutes, Teuchos::ParameterList& out_list);
  Teuchos::ParameterList TranslateTransportSources_();
  void TranslateTransportSourcesGroup_(
      std::string& srcname, std::vector<std::string>& regions,
      xercesc::DOMNodeList* solutes, xercesc::DOMNode* phase_l, Teuchos::ParameterList& out_list);
  void TranslateTransportGeochemistry_(
      DOMNode* node, std::string& bcname, std::vector<std::string>& regions,
      Teuchos::ParameterList& out_list);

  // -- backward compatibility
  void TranslateTransportBCsAmanziGeochemistry_(Teuchos::ParameterList& out_list);
  void TranslateStateICsAmanziGeochemistry_(Teuchos::ParameterList& out_list,
                                            std::string& constraint,
                                            std::vector<std::string>& regions);

  // -- chemistry and energy
  Teuchos::ParameterList TranslateChemistry_(const std::string& domain);
  Teuchos::ParameterList TranslateEnergy_(const std::string& domain);
  Teuchos::ParameterList TranslateEnergyBCs_();

<<<<<<< HEAD
  // -- multiphase
  bool multiphase_;
  Teuchos::ParameterList TranslateMultiphase_(const std::string& domain,
                                              Teuchos::ParameterList& state_list);
  Teuchos::ParameterList TranslateMultiphaseBCs_();
=======
  // -- shallow water
  Teuchos::ParameterList TranslateShallowWater_(const std::string& domain);
>>>>>>> 78fd4741

  // -- mpc pks
  bool coupled_flow_, coupled_transport_, coupled_energy_;
  std::vector<std::string> fracture_regions_;

  void ProcessMacros_(const std::string& prefix, char* text_content,
                      Teuchos::ParameterList& mPL, Teuchos::ParameterList& outPL);

  void PopulatePKTree_(Teuchos::ParameterList& pk_tree, const std::string pk_name);
  void RegisterPKsList_(Teuchos::ParameterList& pk_tree, Teuchos::ParameterList& pks_list);

  void FinalizeMPC_PKs_(Teuchos::ParameterList& glist);

  Teuchos::ParameterList CreateAnalysis_();
  Teuchos::ParameterList CreateRegionAll_();

  // -- complex functions
  void TranslateFunctionGaussian_(const std::vector<double>& data, Teuchos::ParameterList& bcfn);

  void FilterEmptySublists_(Teuchos::ParameterList& plist);
  void MergeInitialConditionsLists_(Teuchos::ParameterList& plist, const std::string& chemistry);

  bool TranslateGenericMath_(const std::vector<double>& times,
                             const std::vector<double>& values,
                             const std::vector<std::string>& forms,
                             const std::vector<std::string>& formulas,
                             Teuchos::ParameterList& bcfn);

  // -- sort functions
  template<class Iterator>
  Iterator SelectUniqueEntries(Iterator first, Iterator last);

  // -- miscalleneous
  bool FindNameInVector_(const std::string& name, const std::vector<std::string>& list); 
  std::string CreateNameFromVector_(const std::vector<std::string>& list); 
  bool WeightVolumeSubmodel_(const std::vector<std::string>& regions);
  std::string CreateUniqueName_(const Teuchos::Array<std::string>& list);
  void PrintStatistics_();

 private:
  int dim_;
  int rank_, num_proc_;
  std::vector<std::string> coords_;

  Tree tree_;
  Tree phases_;

  // global data
  std::map<std::string, std::string> pk_model_;
  std::map<std::string, bool> pk_master_;
  std::map<std::string, double> dt_cut_, dt_inc_;

  // global physical constants prefixed with "const"
  double const_gravity_;
  double const_atm_pressure_;

  // global flow constants
  std::string flow_model_;  // global value
  bool flow_single_phase_;  // runtime value
  bool compressibility_, fractures_;
  double rho_;

  // global mesh data
  bool mesh_rectangular_;
  std::map<std::string, int> region_type_;  // flag for vofs

  // global transport and chemistry constants
  bool transport_permeability_, use_transport_porosity_, transport_implicit_;
  std::vector<std::string> comp_names_all_;
  std::map<std::string, double> solute_molar_mass_;

  // global state parameters
  // -- initialization filename, different from restart
  bool restart_;
  std::string init_filename_;
  double ic_time_flow_, ic_time_;

  // global solvers parameters
  std::vector<std::pair<std::string, double> > gmres_solvers_;

  // global output parameters
  std::string output_prefix_;
  bool io_walkabout_, io_mesh_info_;

  // global names for visualization
  std::vector<std::string> material_regions_;
  std::vector<std::string> material_names_;
  std::vector<int> material_ids_;

  // for analysis
  std::vector<std::string> transport_diagnostics_;

  std::vector<std::string> vv_bc_regions_;
  std::vector<std::string> vv_src_regions_;
  std::vector<std::string> vv_obs_regions_;

  // for statistics
  Teuchos::ParameterList verb_list_;
  VerboseObject* vo_;
};


/* ******************************************************************
* Selects unique entries and places them in [first, last)
****************************************************************** */
template<class Iterator>
Iterator InputConverterU::SelectUniqueEntries(Iterator first, Iterator last)
{
  while (first != last) {
    Iterator next(first);
    last = std::remove(++next, last, *first);
    first = next;
  }
  return last;
}

}  // namespace AmanziInput
}  // namespace Amanzi

#endif<|MERGE_RESOLUTION|>--- conflicted
+++ resolved
@@ -167,16 +167,14 @@
   Teuchos::ParameterList TranslateEnergy_(const std::string& domain);
   Teuchos::ParameterList TranslateEnergyBCs_();
 
-<<<<<<< HEAD
   // -- multiphase
   bool multiphase_;
   Teuchos::ParameterList TranslateMultiphase_(const std::string& domain,
                                               Teuchos::ParameterList& state_list);
   Teuchos::ParameterList TranslateMultiphaseBCs_();
-=======
+
   // -- shallow water
   Teuchos::ParameterList TranslateShallowWater_(const std::string& domain);
->>>>>>> 78fd4741
 
   // -- mpc pks
   bool coupled_flow_, coupled_transport_, coupled_energy_;
