/*
  Input Converter

  Copyright 2010-201x held jointly by LANS/LANL, LBNL, and PNNL. 
  Amanzi is released under the three-clause BSD License. 
  The terms of use and "as is" disclaimer for this license are 
  provided in the top-level COPYRIGHT file.

  Authors: Konstantin Lipnikov (lipnikov@lanl.gov)
*/

#include <algorithm>
#include <sstream>
#include <string>

//TPLs
#include <xercesc/dom/DOM.hpp>

// Amanzi's
#include "errors.hh"
#include "exceptions.hh"
#include "dbc.hh"

#include "InputConverterU.hh"
#include "InputConverterU_Defs.hh"

namespace Amanzi {
namespace AmanziInput {

XERCES_CPP_NAMESPACE_USE

/* ******************************************************************
* Create energy list.
****************************************************************** */
Teuchos::ParameterList InputConverterU::TranslateEnergy_(const std::string& domain)
{
  Teuchos::ParameterList out_list;

  if (vo_->getVerbLevel() >= Teuchos::VERB_HIGH)
    *vo_->os() << "Translating energy, domain=" << domain << std::endl;

  MemoryManager mm;
  DOMNode* node;
  DOMElement* element;

  // process expert parameters
  bool flag;
  node = GetUniqueElementByTagsString_("unstructured_controls, unstr_energy_controls", flag);

  // create flow header
  out_list.set<std::string>("domain name", (domain == "matrix") ? "domain" : domain);

  // insert operator sublist
  std::string disc_method("mfd-optimized_for_sparsity");
  node = GetUniqueElementByTagsString_("unstructured_controls, unstr_energy_controls, discretization_method", flag);
  if (flag) disc_method = mm.transcode(node->getNodeName());

  std::string pc_method("linearized_operator");
  node = GetUniqueElementByTagsString_("unstructured_controls, unstr_energy_controls, preconditioning_strategy", flag);
  if (flag) pc_method = mm.transcode(node->getNodeName()); 

  std::string nonlinear_solver("nka");
  node = GetUniqueElementByTagsString_("unstructured_controls, unstr_nonlinear_solver", flag);
  element = static_cast<DOMElement*>(node);
  if (flag) nonlinear_solver = GetAttributeValueS_(element, "name", TYPE_NONE, false, "nka"); 

  bool modify_correction(false);
  node = GetUniqueElementByTagsString_("unstructured_controls, unstr_nonlinear_solver, modify_correction", flag);

  out_list.sublist("operators") = TranslateDiffusionOperator_(
      disc_method, pc_method, nonlinear_solver, "", "", false);

  // insert thermal conductivity evaluator with the default values (no 2.2 support yet)
  Teuchos::ParameterList& thermal = out_list.sublist("thermal conductivity evaluator")
                                            .sublist("thermal conductivity parameters");
  if (pk_model_["energy"] == "two-phase energy") {
    thermal.set<std::string>("thermal conductivity type", "two-phase Peters-Lidard");
    thermal.set<double>("thermal conductivity of gas", 0.02);
    thermal.set<double>("unsaturated alpha", 1.0);
    thermal.set<double>("epsilon", 1.0e-10);
  } else {
    thermal.set<std::string>("thermal conductivity type", "one-phase polynomial");
  }
  thermal.set<double>("thermal conductivity of rock", 0.2);
  thermal.set<double>("thermal conductivity of liquid", 0.1);

  // insert time integrator
  std::string err_options("energy"), unstr_controls("unstructured_controls, unstr_energy_controls");
  
  if (pk_master_.find("energy") != pk_master_.end()) {
    out_list.sublist("time integrator") = TranslateTimeIntegrator_(
        err_options, nonlinear_solver, modify_correction, unstr_controls,
        TI_TS_REDUCTION_FACTOR, TI_TS_INCREASE_FACTOR);  
  }

  // insert boundary conditions and source terms
<<<<<<< HEAD
  out_list.sublist("boundary conditions") = TranslateEnergyBCs_(domain);
=======
  out_list.sublist("boundary conditions") = TranslateEnergyBCs_();
  out_list.sublist("source terms") = TranslateSources_(domain, "energy");
>>>>>>> 40be8718

  // insert internal evaluators
  out_list.sublist("energy evaluator")
          .sublist("verbose object") = verb_list_.sublist("verbose object");
  out_list.sublist("enthalpy evaluator")
          .sublist("verbose object") = verb_list_.sublist("verbose object");

  out_list.sublist("verbose object") = verb_list_.sublist("verbose object");
  return out_list;
}


/* ******************************************************************
* Create list of energy BCs.
****************************************************************** */
Teuchos::ParameterList InputConverterU::TranslateEnergyBCs_(const std::string& domain)
{
  Teuchos::ParameterList out_list;

  MemoryManager mm;

  char *text;
  DOMNodeList *children;
  DOMNode *node;
  DOMElement *element;

  // correct list of boundary conditions for given domain
  bool flag;
  if (domain == "matrix")
    node = GetUniqueElementByTagsString_("boundary_conditions", flag);
  else
    node = GetUniqueElementByTagsString_("fracture_network, boundary_conditions", flag);
  if (!flag) return out_list;

  int ibc(0);
  children = node->getChildNodes();
  int nchildren = children->getLength();

  for (int i = 0; i < nchildren; ++i) {
    DOMNode* inode = children->item(i);
    if (inode->getNodeType() != DOMNode::ELEMENT_NODE) continue;

    // read the assigned regions
    bool flag;
    node = GetUniqueElementByTagsString_(inode, "assigned_regions", flag);
    text = mm.transcode(node->getTextContent());
    std::vector<std::string> regions = CharToStrings_(text);

    vv_bc_regions_.insert(vv_bc_regions_.end(), regions.begin(), regions.end());

    node = GetUniqueElementByTagsString_(inode, "thermal_component", flag);
    if (!flag) continue;

    // process a group of similar elements defined by the first element
    std::string bctype;
    std::vector<DOMNode*> same_list = GetSameChildNodes_(node, bctype, flag, true);

    std::map<double, double> tp_values;
    std::map<double, std::string> tp_forms, tp_formulas;

    for (int j = 0; j < same_list.size(); ++j) {
      DOMNode* jnode = same_list[j];
      element = static_cast<DOMElement*>(jnode);
      double t0 = GetAttributeValueD_(element, "start", TYPE_TIME, DVAL_MIN, DVAL_MAX, "y");

      tp_forms[t0] = GetAttributeValueS_(element, "function");
      tp_values[t0] = GetAttributeValueD_(element, "value", TYPE_NUMERICAL, 0.0, 1000.0, "K", false, 0.0);
      tp_formulas[t0] = GetAttributeValueS_(element, "formula", TYPE_NONE, false, "");
    }

    // create vectors of values and forms
    std::vector<double> times, values;
    std::vector<std::string> forms, formulas;
    for (std::map<double, double>::iterator it = tp_values.begin(); it != tp_values.end(); ++it) {
      times.push_back(it->first);
      values.push_back(it->second);
      forms.push_back(tp_forms[it->first]);
      formulas.push_back(tp_formulas[it->first]);
    }

    // create names, modify data
    std::string bcname;
    if (bctype == "uniform_temperature") {
      bctype = "temperature";
      bcname = "boundary temperature";
    }
    std::stringstream ss;
    ss << "BC " << ibc++;

    // save in the XML files  
    Teuchos::ParameterList& tbc_list = out_list.sublist(bctype);
    Teuchos::ParameterList& bc = tbc_list.sublist(ss.str());
    bc.set<Teuchos::Array<std::string> >("regions", regions)
      .set<std::string>("spatial distribution method", "none");

    Teuchos::ParameterList& bcfn = bc.sublist(bcname);
    TranslateGenericMath_(times, values, forms, formulas, bcfn);
  }

  return out_list;
}

}  // namespace AmanziInput
}  // namespace Amanzi

<|MERGE_RESOLUTION|>--- conflicted
+++ resolved
@@ -94,12 +94,8 @@
   }
 
   // insert boundary conditions and source terms
-<<<<<<< HEAD
   out_list.sublist("boundary conditions") = TranslateEnergyBCs_(domain);
-=======
-  out_list.sublist("boundary conditions") = TranslateEnergyBCs_();
   out_list.sublist("source terms") = TranslateSources_(domain, "energy");
->>>>>>> 40be8718
 
   // insert internal evaluators
   out_list.sublist("energy evaluator")
