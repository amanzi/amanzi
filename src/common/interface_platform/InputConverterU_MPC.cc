--- conflicted
+++ resolved
@@ -925,16 +925,12 @@
       else if (it->first == "chemistry fracture") {
         out_list.sublist(it->first) = TranslateChemistry_("fracture");
       }
-<<<<<<< HEAD
       // -- multiphase PKs
       else if (it->first == "multiphase") {
         auto& tmp = glist.sublist("state");
         out_list.sublist(it->first) = TranslateMultiphase_("matrix", tmp);
       }
-      // -- coupled PKs
-=======
       // -- coupled PKs (matrix and fracture)
->>>>>>> f6c209fa
       else if (it->first == "coupled flow") {
         Teuchos::Array<std::string> pk_names;
         pk_names.push_back("flow matrix");
