/* -*-  mode: c++; indent-tabs-mode: nil -*- */

/*
  EOSFieldEvaluator is the interface between state/data and the model, an EOS.

  License: BSD
  Authors: Ethan Coon (ecoon@lanl.gov)
*/

#include "eos_factory.hh"
#include "eos_evaluator.hh"

namespace Amanzi {
namespace Relations {

EOSEvaluator::EOSEvaluator(Teuchos::ParameterList& plist) :
    SecondaryVariablesFieldEvaluator(plist) {

  // Process the list for my provided field.
  std::string mode = plist_.get<std::string>("EOS basis", "molar");
  if (mode == "molar") {
    mode_ = EOS_MODE_MOLAR;
  } else if (mode == "mass") {
    mode_ = EOS_MODE_MASS;
  } else if (mode == "both") {
    mode_ = EOS_MODE_BOTH;
  } else {
    ASSERT(0);
  }

  // my keys
  Key name = plist_.get<std::string>("evaluator name");
  if (mode_ == EOS_MODE_MOLAR || mode_ == EOS_MODE_BOTH) {
    std::size_t molar_pos = name.find("molar");
    if (molar_pos != std::string::npos) {
      Key molar_key = plist_.get<std::string>("molar density key", name);
      my_keys_.push_back(molar_key);
    } else {
      std::size_t mass_pos = name.find("mass");
      if (mass_pos != std::string::npos) {
        Key molar_key = name.substr(0,mass_pos)+"molar"+name.substr(mass_pos+4, name.size());
        molar_key = plist_.get<std::string>("molar density key", molar_key);
        my_keys_.push_back(molar_key);
      } else {
        Key molar_key = plist_.get<std::string>("molar density key");
        my_keys_.push_back(molar_key);
      }
    }
  }

  if (mode_ == EOS_MODE_MASS || mode_ == EOS_MODE_BOTH) {
    std::size_t mass_pos = name.find("mass");
    if (mass_pos != std::string::npos) {
      Key mass_key = plist_.get<std::string>("mass density key", name);
      my_keys_.push_back(mass_key);
    } else {
      std::size_t molar_pos = name.find("molar");
      if (molar_pos != std::string::npos) {
        Key mass_key = name.substr(0,molar_pos)+"mass"+name.substr(molar_pos+5, name.size());
        mass_key = plist_.get<std::string>("mass density key", mass_key);
        my_keys_.push_back(mass_key);
      } else {
        Key mass_key = plist_.get<std::string>("mass density key");
        my_keys_.push_back(mass_key);
      }
    }
  }

  // Set up my dependencies.
<<<<<<< HEAD
  Key domain_name = Keys::getDomain(name);

  // -- temperature
  temp_key_ = plist_.get<std::string>("temperature key",
          Keys::getKey(domain_name, "temperature"));
=======
  Key domain = getDomain(key);

  // -- temperature
  temp_key_ = plist_.get<std::string>("temperature key",
          getKey(domain, "temperature"));
>>>>>>> 31214581
  dependencies_.insert(temp_key_);

  // -- pressure
  pres_key_ = plist_.get<std::string>("pressure key",
<<<<<<< HEAD
          Keys::getKey(domain_name, "effective_pressure"));
=======
          getKey(domain, "effective_pressure"));
>>>>>>> 31214581
  dependencies_.insert(pres_key_);

  // -- logging
  if (vo_->os_OK(Teuchos::VERB_EXTREME)) {
    Teuchos::OSTab tab = vo_->getOSTab();
    for (KeySet::const_iterator dep=dependencies_.begin();
         dep!=dependencies_.end(); ++dep) {
      *vo_->os() << " dep: " << *dep << std::endl;
    }
  }

  // Construct my EOS model
  ASSERT(plist_.isSublist("EOS parameters"));
  EOSFactory eos_fac;
  eos_ = eos_fac.createEOS(plist_.sublist("EOS parameters"));
};


EOSEvaluator::EOSEvaluator(const EOSEvaluator& other) :
    SecondaryVariablesFieldEvaluator(other),
    eos_(other.eos_),
    mode_(other.mode_),
    temp_key_(other.temp_key_),
    pres_key_(other.pres_key_) {}


Teuchos::RCP<FieldEvaluator> EOSEvaluator::Clone() const {
  return Teuchos::rcp(new EOSEvaluator(*this));
}


void EOSEvaluator::EvaluateField_(const Teuchos::Ptr<State>& S,
                         const std::vector<Teuchos::Ptr<CompositeVector> >& results) {
  // Pull dependencies out of state.
  Teuchos::RCP<const CompositeVector> temp = S->GetFieldData(temp_key_);
  Teuchos::RCP<const CompositeVector> pres = S->GetFieldData(pres_key_);

  Teuchos::Ptr<CompositeVector> molar_dens, mass_dens;
  if (mode_ == EOS_MODE_MOLAR) {
    molar_dens = results[0];
  } else if (mode_ == EOS_MODE_MASS) {
    mass_dens = results[0];
  } else {
    molar_dens = results[0];
    mass_dens = results[1];
  }


  if (molar_dens != Teuchos::null) {
    // evaluate MolarDensity()
    for (CompositeVector::name_iterator comp=molar_dens->begin();
         comp!=molar_dens->end(); ++comp) {
      const Epetra_MultiVector& temp_v = *(temp->ViewComponent(*comp,false));
      const Epetra_MultiVector& pres_v = *(pres->ViewComponent(*comp,false));
      Epetra_MultiVector& dens_v = *(molar_dens->ViewComponent(*comp,false));

      int count = dens_v.MyLength();
      for (int id=0; id!=count; ++id) {
        dens_v[0][id] = eos_->MolarDensity(temp_v[0][id], pres_v[0][id]);
        ASSERT(dens_v[0][id] > 0.);
      }
    }
  }

  if (mass_dens != Teuchos::null) {
    for (CompositeVector::name_iterator comp=mass_dens->begin();
         comp!=mass_dens->end(); ++comp) {
      if (mode_ == EOS_MODE_BOTH && eos_->IsConstantMolarMass() &&
          molar_dens->HasComponent(*comp)) {
        // calculate MassDensity from MolarDensity and molar mass.
        double M = eos_->MolarMass();

        mass_dens->ViewComponent(*comp,false)->Update(M,
                *molar_dens->ViewComponent(*comp,false), 0.);
      } else {
        // evaluate MassDensity() directly
        const Epetra_MultiVector& temp_v = *(temp->ViewComponent(*comp,false));
        const Epetra_MultiVector& pres_v = *(pres->ViewComponent(*comp,false));
        Epetra_MultiVector& dens_v = *(mass_dens->ViewComponent(*comp,false));

        int count = dens_v.MyLength();
        for (int id=0; id!=count; ++id) {
          dens_v[0][id] = eos_->MassDensity(temp_v[0][id], pres_v[0][id]);
          ASSERT(dens_v[0][id] > 0.);
        }
      }
    }
  }
}


void EOSEvaluator::EvaluateFieldPartialDerivative_(const Teuchos::Ptr<State>& S,
        Key wrt_key, const std::vector<Teuchos::Ptr<CompositeVector> >& results) {

  // Pull dependencies out of state.
  Teuchos::RCP<const CompositeVector> temp = S->GetFieldData(temp_key_);
  Teuchos::RCP<const CompositeVector> pres = S->GetFieldData(pres_key_);

  Teuchos::Ptr<CompositeVector> molar_dens, mass_dens;
  if (mode_ == EOS_MODE_MOLAR) {
    molar_dens = results[0];
  } else if (mode_ == EOS_MODE_MASS) {
    mass_dens = results[0];
  } else {
    molar_dens = results[0];
    mass_dens = results[1];
  }

  if (wrt_key == pres_key_) {
    if (molar_dens != Teuchos::null) {
      // evaluate MolarDensity()
      for (CompositeVector::name_iterator comp=molar_dens->begin();
           comp!=molar_dens->end(); ++comp) {
        const Epetra_MultiVector& temp_v = *(temp->ViewComponent(*comp,false));
        const Epetra_MultiVector& pres_v = *(pres->ViewComponent(*comp,false));
        Epetra_MultiVector& dens_v = *(molar_dens->ViewComponent(*comp,false));

        int count = dens_v.MyLength();
        for (int id=0; id!=count; ++id) {
          dens_v[0][id] = eos_->DMolarDensityDp(temp_v[0][id], pres_v[0][id]);
        }
      }
    }

    if (mass_dens != Teuchos::null) {
      for (CompositeVector::name_iterator comp=mass_dens->begin();
           comp!=mass_dens->end(); ++comp) {
        if (mode_ == EOS_MODE_BOTH && eos_->IsConstantMolarMass() &&
            molar_dens->HasComponent(*comp)) {
          // calculate MassDensity from MolarDensity and molar mass.
          double M = eos_->MolarMass();

          mass_dens->ViewComponent(*comp,false)->Update(M,
                  *molar_dens->ViewComponent(*comp,false), 0.);
        } else {
          // evaluate MassDensity() directly
          const Epetra_MultiVector& temp_v = *(temp->ViewComponent(*comp,false));
          const Epetra_MultiVector& pres_v = *(pres->ViewComponent(*comp,false));
          Epetra_MultiVector& dens_v = *(mass_dens->ViewComponent(*comp,false));

          int count = dens_v.MyLength();
          for (int id=0; id!=count; ++id) {
            dens_v[0][id] = eos_->DMassDensityDp(temp_v[0][id], pres_v[0][id]);
          }
        }
      }
    }

  } else if (wrt_key == temp_key_) {

    if (molar_dens != Teuchos::null) {
      // evaluate MolarDensity()
      for (CompositeVector::name_iterator comp=molar_dens->begin();
           comp!=molar_dens->end(); ++comp) {
        const Epetra_MultiVector& temp_v = *(temp->ViewComponent(*comp,false));
        const Epetra_MultiVector& pres_v = *(pres->ViewComponent(*comp,false));
        Epetra_MultiVector& dens_v = *(molar_dens->ViewComponent(*comp,false));

        int count = dens_v.MyLength();
        for (int id=0; id!=count; ++id) {
          dens_v[0][id] = eos_->DMolarDensityDT(temp_v[0][id], pres_v[0][id]);
        }
      }
    }

    if (mass_dens != Teuchos::null) {
      for (CompositeVector::name_iterator comp=mass_dens->begin();
           comp!=mass_dens->end(); ++comp) {
        if (mode_ == EOS_MODE_BOTH && eos_->IsConstantMolarMass() &&
            molar_dens->HasComponent(*comp)) {
          // calculate MassDensity from MolarDensity and molar mass.
          double M = eos_->MolarMass();

          mass_dens->ViewComponent(*comp,false)->Update(M,
                  *molar_dens->ViewComponent(*comp,false), 0.);
        } else {
          // evaluate MassDensity() directly
          const Epetra_MultiVector& temp_v = *(temp->ViewComponent(*comp,false));
          const Epetra_MultiVector& pres_v = *(pres->ViewComponent(*comp,false));
          Epetra_MultiVector& dens_v = *(mass_dens->ViewComponent(*comp,false));

          int count = dens_v.MyLength();
          for (int id=0; id!=count; ++id) {
            dens_v[0][id] = eos_->DMassDensityDT(temp_v[0][id], pres_v[0][id]);
          }
        }
      }
    }

  } else {
    ASSERT(0);
  }
}

} // namespace
} // namespace<|MERGE_RESOLUTION|>--- conflicted
+++ resolved
@@ -67,28 +67,14 @@
   }
 
   // Set up my dependencies.
-<<<<<<< HEAD
   Key domain_name = Keys::getDomain(name);
 
   // -- temperature
-  temp_key_ = plist_.get<std::string>("temperature key",
-          Keys::getKey(domain_name, "temperature"));
-=======
-  Key domain = getDomain(key);
-
-  // -- temperature
-  temp_key_ = plist_.get<std::string>("temperature key",
-          getKey(domain, "temperature"));
->>>>>>> 31214581
+  temp_key_ = Keys::readKey(plist_, domain_name, "temperature", "temperature");
   dependencies_.insert(temp_key_);
 
   // -- pressure
-  pres_key_ = plist_.get<std::string>("pressure key",
-<<<<<<< HEAD
-          Keys::getKey(domain_name, "effective_pressure"));
-=======
-          getKey(domain, "effective_pressure"));
->>>>>>> 31214581
+  pres_key_ = Keys::readKey(plist_, domain_name, "pressure", "effective_pressure");
   dependencies_.insert(pres_key_);
 
   // -- logging
