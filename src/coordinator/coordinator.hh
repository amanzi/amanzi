/* -*-  mode: c++; c-default-style: "google"; indent-tabs-mode: nil -*- */
//! Coordinator: Simulation controller and top-level driver

/*
  ATS is released under the three-clause BSD License. 
  The terms of use and "as is" disclaimer for this license are 
  provided in the top-level COPYRIGHT file.

  Authors: Ethan Coon (ecoon@lanl.gov)
*/

/*!

In the `"coordinator`" sublist, the user specifies global control of
the simulation, including starting and ending times and restart options.  
 
* `"start time`" ``[double]``, **0.** Specifies the start of time in model time.
 
* `"start time units`" ``[string]``, **"s"**, `"d`", `"yr`"

* `"end time`" ``[double]`` Specifies the end of the simulation in model time.
 
* `"end time units`" ``[string]``, **"s"**, `"d`", `"yr`" 

* `"end cycle`" ``[int]`` If provided, specifies the end of the simulation in timestep cycles.

* `"restart from checkpoint file`" ``[string]`` If provided, specifies a path to the checkpoint file to continue a stopped simulation.

* `"wallclock duration [hrs]`" ``[double]`` After this time, the simulation will checkpoint and end.  Not required.

* `"required times`" ``[time-control-spec]``

  A TimeControl_ spec that sets a collection of times/cycles at which the simulation is guaranteed to hit exactly.  This is useful for situations such as where data is provided at a regular interval, and interpolation error related to that data is to be minimized.
   
Note: Either `"end cycle`" or `"end time`" are required, and if
both are present, the simulation will stop with whichever arrives
first.  An `"end cycle`" is commonly used to ensure that, in the case
of a time step crash, we do not continue on forever spewing output.

Example:

.. code-block::xml

   <!-- simulation control -->
   <ParameterList name="coordinator">
     <Parameter  name="end cycle" type="int" value="6000"/>
     <Parameter  name="start time" type="double" value="0."/>
     <Parameter  name="start time units" type="string" value="s"/>
     <Parameter  name="end time" type="double" value="1"/>
     <Parameter  name="end time units" type="string" value="yr"/>
     <ParameterList name="required times">
       <Parameter name="start period stop" type="Array(double)" value="{0,-1,86400}" />
     </ParameterList>
   </ParameterList>

*/  

#ifndef ATS_COORDINATOR_HH_
#define ATS_COORDINATOR_HH_

#include "Teuchos_Time.hpp"
#include "Teuchos_RCP.hpp"
#include "Teuchos_ParameterList.hpp"
#include "Epetra_MpiComm.h"

#include "VerboseObject.hh"

namespace Amanzi {
class TimeStepManager;
class Visualization;
class Checkpoint;
class State;
class TreeVector;
class PK;
class PK_ATS;
class UnstructuredObservations;
};


namespace ATS {

class Coordinator {

public:
  Coordinator(Teuchos::ParameterList& parameter_list,
              Teuchos::RCP<Amanzi::State>& S,
              Epetra_MpiComm* comm );
              //              Amanzi::ObservationData& output_observations);

  // PK methods
  void setup();
  void initialize();
  void finalize();
  void report_memory();
  bool advance(double t_old, double t_new);
  void visualize(bool force=false);
  void checkpoint(double dt, bool force=false);
  double get_dt(bool after_fail=false);
  Teuchos::RCP<Amanzi::State> get_next_state() { return S_next_; }

  // one stop shopping
  void cycle_driver();

private:
  void coordinator_init();
  void read_parameter_list();

  // PK container and factory
<<<<<<< HEAD
  Teuchos::RCP<Amanzi::PK> pk_;
=======
  Teuchos::RCP<PK_ATS> pk_ats_;
  Teuchos::RCP<PK> pk_;
>>>>>>> 1f42776e


  // states
  Teuchos::RCP<Amanzi::State> S_;
  Teuchos::RCP<Amanzi::State> S_inter_;
  Teuchos::RCP<Amanzi::State> S_next_;
  Teuchos::RCP<Amanzi::TreeVector> soln_;

  // time step manager
  Teuchos::RCP<Amanzi::TimeStepManager> tsm_;

  // misc setup information
  Teuchos::RCP<Teuchos::ParameterList> parameter_list_;
  Teuchos::RCP<Teuchos::ParameterList> coordinator_list_;

  double t0_, t1_;
  double max_dt_, min_dt_;
  int cycle0_, cycle1_;

  // Epetra communicator
  Epetra_MpiComm* comm_;

  // observations
  //  ObservationData& output_observations_;
  //  Teuchos::RCP<UnstructuredObservations> observations_;

  // vis and checkpointing
  std::vector<Teuchos::RCP<Amanzi::Visualization> > visualization_;
  std::vector<Teuchos::RCP<Amanzi::Visualization> > failed_visualization_;
  Teuchos::RCP<Amanzi::Checkpoint> checkpoint_;
  bool restart_;
  std::string restart_filename_;

  // observations
  Teuchos::RCP<Amanzi::UnstructuredObservations> observations_;

  // timers
  Teuchos::RCP<Teuchos::Time> setup_timer_;
  Teuchos::RCP<Teuchos::Time> cycle_timer_;
  Teuchos::RCP<Teuchos::Time> timer_;
  double duration_;
  
  // fancy OS
  Teuchos::RCP<Amanzi::VerboseObject> vo_;
};

} // close namespace ATS

#endif<|MERGE_RESOLUTION|>--- conflicted
+++ resolved
@@ -106,13 +106,7 @@
   void read_parameter_list();
 
   // PK container and factory
-<<<<<<< HEAD
   Teuchos::RCP<Amanzi::PK> pk_;
-=======
-  Teuchos::RCP<PK_ATS> pk_ats_;
-  Teuchos::RCP<PK> pk_;
->>>>>>> 1f42776e
-
 
   // states
   Teuchos::RCP<Amanzi::State> S_;
