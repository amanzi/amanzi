# -*- mode: cmake -*-

#
#  Amanzi
#    Data Structures
#

# Amanzi module, include files found in AMANZI_MODULE_PATH
include(PrintVariable)
include(TestManager)
include(LibraryManager)

#
# Define a project name
# After this command the following varaibles are defined
#   DATA_STRUCTURES_SOURCE_DIR
#   DATA_STRUCTURES_BINARY_DIR
# Other projects (subdirectories) can reference this directory
# through these variables.
project(DATA_STRUCTURES)

# Amanzi include directories
include_directories(${DBC_SOURCE_DIR})
include_directories(${ATK_SOURCE_DIR})
include_directories(${GEOMETRY_SOURCE_DIR})
include_directories(${MSTK_SOURCE_DIR})
include_directories(${MESH_SIMPLE_SOURCE_DIR})
include_directories(${MESH_SOURCE_DIR})
include_directories(${WHETSTONE_SOURCE_DIR})
include_directories(${DATA_STRUCTURES_SOURCE_DIR})

# External (TPL) include directories
include_directories(${Teuchos_INCLUDE_DIRS})
include_directories(${Epetra_INCLUDE_DIRS})
include_directories(${Thyra_INCLUDE_DIRS})
include_directories(${Boost_INCLUDE_DIRS})
include_directories(${MSTK_INCLUDE_DIRS})

# Need this define. Errors from MSTK include files 
# about MPI_COMM_WORLD. --lpritch
add_definitions("-DMSTK_HAVE_MPI")


# Library: data_structures
#
set(data_structures_src_files BlockSpace.cc
  CompositeSpace.cc
  CompositeVectorSpace.cc
  CompositeVector.cc
  #NoxVector.cc
  TreeVectorSpace.cc
  TreeVector.cc
  GraphFE.cc
  MatrixFE.cc
  SuperMapLumped.cc
  SuperMap.cc
  )

set(data_structures_inc_files DataStructuresHelpers.hh
  VectorHarness.hh
  CSR.hh
  BlockSpace.hh
  BlockVector_decl.hh
  BlockVector_impl.hh
  BlockVector.hh
  CompositeSpace.hh
  CompositeVector_decl.hh
  CompositeVector_impl.hh
  CompositeVector.hh 
  CompositeVectorSpace.hh
  CompositeMatrix.hh 
  TreeVectorSpace.hh
  TreeVector_Utils.hh
  TreeVector.hh
  TreeMatrix.hh
<<<<<<< HEAD
  GraphFE.hh
  MatrixFE.hh
=======
  TensorVector.hh
  #GraphFE.hh
  #MatrixFE.hh
>>>>>>> 64e3ea50
  #NoxVector.hh
  SuperMap.hh
  SuperMapLumped.hh
  Patch.hh
  )

set(data_structures_link_libs mesh
  error_handling 
  ${Teuchos_Libraries}
  ${Tpetra_Libraries}
  #${Thyra_Libraries}
  #${NOX_LIBRARIES}
  )


#
# Install Target
#
add_amanzi_library(data_structures 
                   SOURCE ${data_structures_src_files}
                   HEADERS ${data_structures_inc_files}
		   LINK_LIBS ${data_structures_link_libs}
                   )


if (BUILD_TESTS)
    # Add UnitTest includes
    include_directories(${UnitTest_INCLUDE_DIRS})

    # Add Data_structures include directory.
    include_directories(${DATA_STRUCTURES_SOURCE_DIR})

    include_directories(${MESH_SOURCE_DIR})
    include_directories(${MESH_SIMPLE_SOURCE_DIR})
    include_directories(${MESH_FACTORY_SOURCE_DIR})
    include_directories(${MSTK_SOURCE_DIR})

    # Copy test subdirectory for out of source builds
    if (NOT (DATA_STRUCTURES_SOURCE_DIR STREQUAL DATA_STRUCTURES_BINARY_DIR))
        file(GLOB DataFiles "${DATA_STRUCTURES_SOURCE_DIR}/test/*.xml"
                            "${DATA_STRUCTURES_SOURCE_DIR}/test/*.exo")
        file(COPY ${DataFiles} DESTINATION ${DATA_STRUCTURES_BINARY_DIR}/test/)
    endif()

    set(data_structures_test_link_libs data_structures geometry mstk_mesh mesh_factory mesh)

    add_amanzi_test(data_structures_vectors data_structures_vectors
    		    --kokkos-ndevices=1
                    KIND unit
                    NPROCS 2
        	    SOURCE test/Main.cc
                           test/data_structures_communication.cc
        		   test/data_structures_block_vector.cc
        		   test/data_structures_composite_vector.cc
        		   test/data_structures_int_composite_vector.cc
        		   test/data_structures_tree_vector.cc
                           test/data_structures_vandelay.cc
                    LINK_LIBS ${data_structures_test_link_libs} ${UnitTest_LIBRARIES})

    # Test: tests for FE graph and matrices
    add_amanzi_test(data_structures_graph_fe data_structures_graph_fe
                    KIND unit
                    SOURCE test/Main.cc test/data_structures_graph_fe.cc
                    LINK_LIBS ${data_structures_test_link_libs} ${UnitTest_LIBRARIES})

    add_amanzi_test(data_structures_matrix_fe data_structures_matrix_fe
                    KIND unit
                    SOURCE test/Main.cc test/data_structures_matrix_fe.cc
                    LINK_LIBS ${data_structures_test_link_libs} ${UnitTest_LIBRARIES})

    add_amanzi_test(data_structures_matrix_fe_np2 data_structures_matrix_fe NPROCS 2 KIND unit)
    add_amanzi_test(data_structures_matrix_fe_np4 data_structures_matrix_fe NPROCS 4 KIND unit)

    add_amanzi_test(data_structures_supermap data_structures_supermap
                    KIND unit
                    SOURCE test/Main.cc test/data_structures_supermap.cc
                    LINK_LIBS ${data_structures_test_link_libs} ${UnitTest_LIBRARIES})
    add_amanzi_test(data_structures_supermap_np3 data_structures_supermap --kokkos-ndevices=1 NPROCS 3 KIND unit)
    add_amanzi_test(data_structures_supermap_np5 data_structures_supermap --kokkos-ndevices=1 NPROCS 5 KIND unit)

    # add_amanzi_test(data_structures_block_supermap data_structures_block_supermap
    #                 KIND unit
    #                 SOURCE test/Main.cc test/data_structures_block_supermap.cc
    #                 LINK_LIBS ${data_structures_test_link_libs} ${UnitTest_LIBRARIES})
    # add_amanzi_test(test_block_supermap_np3 test_block_supermap NPROCS 3 KIND unit)
    # add_amanzi_test(test_block_supermap_np5 test_block_supermap NPROCS 5 KIND unit)

    # add_amanzi_test(matrix_fe_test_speed matrix_fe_test_speed
    #                 KIND unit
    # 	              SOURCE test/Main.cc test/data_structures_matrix_fe_speed.cc
    # 	              LINK_LIBS ${data_structures_test_link_libs} ${UnitTest_LIBRARIES})

    add_amanzi_test(data_structures_common_patterns, data_structures_common_patterns
                    KIND unit
                    SOURCE test/Main.cc test/data_structures_common_patterns.cc
                    LINK_LIBS data_structures mesh geometry mesh_factory simple_mesh ${UnitTest_LIBRARIES})

    add_amanzi_test(data_structures_patch, data_structures_patch
                    KIND unit
                    SOURCE test/Main.cc test/data_structures_patch.cc
                    LINK_LIBS data_structures mesh geometry mesh_factory simple_mesh ${UnitTest_LIBRARIES})
endif()<|MERGE_RESOLUTION|>--- conflicted
+++ resolved
@@ -73,14 +73,9 @@
   TreeVector_Utils.hh
   TreeVector.hh
   TreeMatrix.hh
-<<<<<<< HEAD
+  TensorVector.hh
   GraphFE.hh
   MatrixFE.hh
-=======
-  TensorVector.hh
-  #GraphFE.hh
-  #MatrixFE.hh
->>>>>>> 64e3ea50
   #NoxVector.hh
   SuperMap.hh
   SuperMapLumped.hh
