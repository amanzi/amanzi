/*
  Copyright 2010-201x held jointly by participating institutions.
  Amanzi is released under the three-clause BSD License.
  The terms of use and "as is" disclaimer for this license are
  provided in the top-level COPYRIGHT file.

  Authors:

*/

//!

/*
Author: Ethan Coon (coonet@ornl.gov)

A plausibly scalable graph for use in FE-like systems, where assembly
must be done into rows of ghost entities as well as owned entities.
This graph is taken in the construction of Amanzi's MatrixFE.

This graph uses the "construct, insert, complete fill" paradigm of all
Epetra Graphs.  The only real difference is the use of
InserMyIndices(), which may now take local indices from the GHOSTED
map, not the true row map.

*/

#include <vector>

#include "AmanziComm.hh"

#include "dbc.hh"
#include "GraphFE.hh"
#include "AmanziMatrix.hh"

namespace Amanzi {
namespace Operators {

// Constructor
<<<<<<< HEAD
GraphFE::GraphFE(const Map_ptr_type& row_map,
		 const Map_ptr_type& ghosted_row_map,
		 const Map_ptr_type& col_map,
		 std::size_t max_nnz_per_row) :
    row_map_(row_map),
    ghosted_row_map_(ghosted_row_map),
    col_map_(col_map) {

=======
GraphFE::GraphFE(const Teuchos::RCP<const Epetra_Map>& row_map,
                 const Teuchos::RCP<const Epetra_Map>& ghosted_row_map,
                 const Teuchos::RCP<const Epetra_Map>& col_map,
                 int max_nnz_per_row)
  : row_map_(row_map), ghosted_row_map_(ghosted_row_map), col_map_(col_map)
{
>>>>>>> f497419a
  // defaults to square matrix with elemental access patterns
  if (col_map_ == Teuchos::null) col_map_ = ghosted_row_map_;

  // create the offproc maps
  n_used_ = ghosted_row_map_->getNodeNumElements();
  n_owned_ = row_map_->getNodeNumElements();

  // offproc graph is not empty when at least one processor has a ghost cell
  int tmp2, tmp1(n_used_ - n_owned_);
  Teuchos::reduceAll(*ghosted_row_map_->getComm(), Teuchos::REDUCE_MAX, 1, &tmp1, &tmp2);
  includes_ghosted_ = (tmp2 > 0);

  // create the graphs
<<<<<<< HEAD
  graph_ = Teuchos::rcp(new Graph_type(row_map_, col_map_, max_nnz_per_row));
=======
  graph_ = Teuchos::rcp(
    new Epetra_CrsGraph(Copy, *row_map_, *col_map_, max_nnz_per_row, false));
>>>>>>> f497419a

  // potentially create the offproc graphs
  if (includes_ghosted_) {
    std::vector<int> offproc_gids(n_used_ - n_owned_);
<<<<<<< HEAD
    for (int i=n_owned_; i!=n_used_; ++i)
      offproc_gids[i-n_owned_] = ghosted_row_map_->getGlobalElement(i);
    offproc_row_map_ = Teuchos::rcp(new Map_type(Teuchos::OrdinalTraits<Tpetra::global_size_t>::invalid(), 
            offproc_gids.data(), n_used_-n_owned_, 0, ghosted_row_map_->getComm()));
  
    offproc_graph_ = Teuchos::rcp(new Graph_type(offproc_row_map_, col_map_, max_nnz_per_row));
=======
    for (int i = n_owned_; i != n_used_; ++i)
      offproc_gids[i - n_owned_] = ghosted_row_map_->GID(i);
    offproc_row_map_ = Teuchos::rcp(new Epetra_Map(
      -1, n_used_ - n_owned_, &offproc_gids[0], 0, ghosted_row_map_->Comm()));

    offproc_graph_ = Teuchos::rcp(new Epetra_CrsGraph(
      Copy, *offproc_row_map_, *col_map_, max_nnz_per_row, false));
>>>>>>> f497419a
    // create the exporter from offproc to onproc
    exporter_ = Teuchos::rcp(new Export_type(offproc_row_map_, row_map_));
  }
}

<<<<<<< HEAD
GraphFE::GraphFE(const Map_ptr_type& row_map,
		 const Map_ptr_type& ghosted_row_map,
		 const Map_ptr_type& col_map,
		 const Teuchos::ArrayRCP<const std::size_t>& max_nnz_per_row) :
    row_map_(row_map),
    ghosted_row_map_(ghosted_row_map),
    col_map_(col_map) {

=======
GraphFE::GraphFE(const Teuchos::RCP<const Epetra_Map>& row_map,
                 const Teuchos::RCP<const Epetra_Map>& ghosted_row_map,
                 const Teuchos::RCP<const Epetra_Map>& col_map,
                 const int* max_nnz_per_row)
  : row_map_(row_map), ghosted_row_map_(ghosted_row_map), col_map_(col_map)
{
>>>>>>> f497419a
  // defaults to square matrix with elemental access patterns
  if (col_map_ == Teuchos::null) col_map_ = ghosted_row_map_;

  // create the offproc maps
  n_used_ = ghosted_row_map_->getNodeNumElements();
  n_owned_ = row_map_->getNodeNumElements();

  // offproc graph is not empty when at least one processor has a ghost cell
  int tmp2, tmp1(n_used_ - n_owned_);
  Teuchos::reduceAll(*ghosted_row_map_->getComm(), Teuchos::REDUCE_MAX, 1, &tmp1, &tmp2);
  includes_ghosted_ = (tmp2 > 0);

  // create the graphs
<<<<<<< HEAD
  graph_ = Teuchos::rcp(new Graph_type(row_map_, col_map_, max_nnz_per_row));

  if (includes_ghosted_) {
    std::vector<int> offproc_gids(n_used_ - n_owned_);
    for (int i=n_owned_; i!=n_used_; ++i)
      offproc_gids[i-n_owned_] = ghosted_row_map_->getGlobalElement(i);

    offproc_row_map_ = Teuchos::rcp(new Map_type(Teuchos::OrdinalTraits<Tpetra::global_size_t>::invalid(), 
            offproc_gids.data(), n_used_-n_owned_, 0, ghosted_row_map_->getComm()));
    offproc_graph_ = Teuchos::rcp(new Graph_type(offproc_row_map_, col_map_, Teuchos::arcpClone(max_nnz_per_row.view(n_owned_, n_used_-n_owned_))));
=======
  graph_ = Teuchos::rcp(
    new Epetra_CrsGraph(Copy, *row_map_, *col_map_, max_nnz_per_row, false));

  if (includes_ghosted_) {
    std::vector<int> offproc_gids(n_used_ - n_owned_);
    for (int i = n_owned_; i != n_used_; ++i)
      offproc_gids[i - n_owned_] = ghosted_row_map_->GID(i);
    offproc_row_map_ = Teuchos::rcp(new Epetra_Map(
      -1, n_used_ - n_owned_, &offproc_gids[0], 0, ghosted_row_map_->Comm()));

    offproc_graph_ = Teuchos::rcp(new Epetra_CrsGraph(
      Copy, *offproc_row_map_, *col_map_, max_nnz_per_row + n_owned_, false));
>>>>>>> f497419a

    // create the exporter from offproc to onproc
    exporter_ = Teuchos::rcp(new Export_type(offproc_row_map_, row_map_));
  }
}


// fill graph using local indices
int
<<<<<<< HEAD
GraphFE::InsertMyIndices(LO row, std::size_t count, LO *indices) {
=======
GraphFE::InsertMyIndices(int row, int count, int* indices)
{
>>>>>>> f497419a
  int ierr(0);
  if (row < n_owned_) {
<<<<<<< HEAD
    graph_->insertLocalIndices(row, count, indices);
  } else {
    offproc_graph_->insertLocalIndices(row-n_owned_, count, indices);
=======
    std::vector<int> global_indices(count);
    for (int n = 0; n != count; ++n)
      global_indices[n] = col_map_->GID(indices[n]);
    ierr = graph_->InsertGlobalIndices(
      row_map_->GID(row), count, &global_indices[0]);
    EPETRA_CHK_ERR(ierr);
  } else {
    ierr = offproc_graph_->InsertMyIndices(row - n_owned_, count, indices);
    EPETRA_CHK_ERR(ierr);
>>>>>>> f497419a
  }
  return ierr;
}

// fill graph using global indices
int
<<<<<<< HEAD
GraphFE::InsertGlobalIndices(GO row, std::size_t count, GO *indices) {
=======
GraphFE::InsertGlobalIndices(int row, int count, int* indices)
{
>>>>>>> f497419a
  int ierr(0);

  LO local_row = ghosted_row_map_->getLocalElement(row);
  AMANZI_ASSERT(local_row >= 0);
  if (local_row < n_owned_) {
    graph_->insertGlobalIndices(row, count, indices);
  } else {
<<<<<<< HEAD
    offproc_graph_->insertGlobalIndices(row, count, indices);
=======
    // std::vector<int> local_indices(count);
    // for (int n=0; n!=count; ++n) local_indices[n] =
    // col_map_->LID(indices[n]); ierr =
    // offproc_graph_->InsertMyIndices(local_row-n_owned_, count,
    // &local_indices[0]);
    ierr = offproc_graph_->InsertGlobalIndices(row, count, indices);
    EPETRA_CHK_ERR(ierr);
>>>>>>> f497419a
  }
  return ierr;
}

// fill graph using local indices
int
<<<<<<< HEAD
GraphFE::InsertMyIndices(std::size_t row_count, LO *row_inds, std::size_t count, LO *indices) {
  int ierr(0);

  for (std::size_t n=0; n!=row_count; ++n)
=======
GraphFE::InsertMyIndices(int row_count, int* row_inds, int count, int* indices)
{
  int ierr(0);

  for (int n = 0; n != row_count; ++n)
>>>>>>> f497419a
    ierr |= InsertMyIndices(row_inds[n], count, indices);
  return ierr;
}

// fill graph using global indices
int
<<<<<<< HEAD
GraphFE::InsertGlobalIndices(std::size_t row_count, GO *row_inds, std::size_t count, GO *indices) {
  int ierr(0);

  for (std::size_t n=0; n!=row_count; ++n)
=======
GraphFE::InsertGlobalIndices(int row_count, int* row_inds, int count,
                             int* indices)
{
  int ierr(0);

  for (int n = 0; n != row_count; ++n)
>>>>>>> f497419a
    ierr |= InsertGlobalIndices(row_inds[n], count, indices);
  return ierr;
}

// start fill
int
GraphFE::ResumeFill() {
  offproc_graph_->resumeFill();
  graph_->resumeFill();
}


// finish fill
int
<<<<<<< HEAD
GraphFE::FillComplete(const Map_ptr_type& domain_map,
		      const Map_ptr_type& range_map) {
=======
GraphFE::FillComplete(const Teuchos::RCP<const Epetra_Map>& domain_map,
                      const Teuchos::RCP<const Epetra_Map>& range_map)
{
>>>>>>> f497419a
  int ierr = 0;
  domain_map_ = domain_map;
  range_map_ = range_map;

  if (includes_ghosted_) {
    // fill complete the offproc graph
    offproc_graph_->fillComplete(offproc_row_map_, range_map_);

    // scatter offproc into onproc
    graph_->doExport(*offproc_graph_, *exporter_, Tpetra::INSERT);
  }

  // fillcomplete the final graph
<<<<<<< HEAD
  graph_->fillComplete(domain_map_, range_map_);
  return ierr;    
=======
  ierr |= graph_->FillComplete(*domain_map_, *range_map_);
  EPETRA_CHK_ERR(ierr);
  AMANZI_ASSERT(!ierr);

  return ierr;
>>>>>>> f497419a
}

} // namespace Operators
} // namespace Amanzi<|MERGE_RESOLUTION|>--- conflicted
+++ resolved
@@ -1,17 +1,5 @@
 /*
-  Copyright 2010-201x held jointly by participating institutions.
-  Amanzi is released under the three-clause BSD License.
-  The terms of use and "as is" disclaimer for this license are
-  provided in the top-level COPYRIGHT file.
-
-  Authors:
-
-*/
-
-//!
-
-/*
-Author: Ethan Coon (coonet@ornl.gov)
+Author: Ethan Coon (ecoon@lanl.gov)
 
 A plausibly scalable graph for use in FE-like systems, where assembly
 must be done into rows of ghost entities as well as owned entities.
@@ -36,7 +24,6 @@
 namespace Operators {
 
 // Constructor
-<<<<<<< HEAD
 GraphFE::GraphFE(const Map_ptr_type& row_map,
 		 const Map_ptr_type& ghosted_row_map,
 		 const Map_ptr_type& col_map,
@@ -45,14 +32,6 @@
     ghosted_row_map_(ghosted_row_map),
     col_map_(col_map) {
 
-=======
-GraphFE::GraphFE(const Teuchos::RCP<const Epetra_Map>& row_map,
-                 const Teuchos::RCP<const Epetra_Map>& ghosted_row_map,
-                 const Teuchos::RCP<const Epetra_Map>& col_map,
-                 int max_nnz_per_row)
-  : row_map_(row_map), ghosted_row_map_(ghosted_row_map), col_map_(col_map)
-{
->>>>>>> f497419a
   // defaults to square matrix with elemental access patterns
   if (col_map_ == Teuchos::null) col_map_ = ghosted_row_map_;
 
@@ -66,38 +45,22 @@
   includes_ghosted_ = (tmp2 > 0);
 
   // create the graphs
-<<<<<<< HEAD
   graph_ = Teuchos::rcp(new Graph_type(row_map_, col_map_, max_nnz_per_row));
-=======
-  graph_ = Teuchos::rcp(
-    new Epetra_CrsGraph(Copy, *row_map_, *col_map_, max_nnz_per_row, false));
->>>>>>> f497419a
 
   // potentially create the offproc graphs
   if (includes_ghosted_) {
     std::vector<int> offproc_gids(n_used_ - n_owned_);
-<<<<<<< HEAD
     for (int i=n_owned_; i!=n_used_; ++i)
       offproc_gids[i-n_owned_] = ghosted_row_map_->getGlobalElement(i);
     offproc_row_map_ = Teuchos::rcp(new Map_type(Teuchos::OrdinalTraits<Tpetra::global_size_t>::invalid(), 
             offproc_gids.data(), n_used_-n_owned_, 0, ghosted_row_map_->getComm()));
   
     offproc_graph_ = Teuchos::rcp(new Graph_type(offproc_row_map_, col_map_, max_nnz_per_row));
-=======
-    for (int i = n_owned_; i != n_used_; ++i)
-      offproc_gids[i - n_owned_] = ghosted_row_map_->GID(i);
-    offproc_row_map_ = Teuchos::rcp(new Epetra_Map(
-      -1, n_used_ - n_owned_, &offproc_gids[0], 0, ghosted_row_map_->Comm()));
-
-    offproc_graph_ = Teuchos::rcp(new Epetra_CrsGraph(
-      Copy, *offproc_row_map_, *col_map_, max_nnz_per_row, false));
->>>>>>> f497419a
     // create the exporter from offproc to onproc
     exporter_ = Teuchos::rcp(new Export_type(offproc_row_map_, row_map_));
   }
 }
 
-<<<<<<< HEAD
 GraphFE::GraphFE(const Map_ptr_type& row_map,
 		 const Map_ptr_type& ghosted_row_map,
 		 const Map_ptr_type& col_map,
@@ -106,14 +69,6 @@
     ghosted_row_map_(ghosted_row_map),
     col_map_(col_map) {
 
-=======
-GraphFE::GraphFE(const Teuchos::RCP<const Epetra_Map>& row_map,
-                 const Teuchos::RCP<const Epetra_Map>& ghosted_row_map,
-                 const Teuchos::RCP<const Epetra_Map>& col_map,
-                 const int* max_nnz_per_row)
-  : row_map_(row_map), ghosted_row_map_(ghosted_row_map), col_map_(col_map)
-{
->>>>>>> f497419a
   // defaults to square matrix with elemental access patterns
   if (col_map_ == Teuchos::null) col_map_ = ghosted_row_map_;
 
@@ -127,7 +82,6 @@
   includes_ghosted_ = (tmp2 > 0);
 
   // create the graphs
-<<<<<<< HEAD
   graph_ = Teuchos::rcp(new Graph_type(row_map_, col_map_, max_nnz_per_row));
 
   if (includes_ghosted_) {
@@ -138,20 +92,6 @@
     offproc_row_map_ = Teuchos::rcp(new Map_type(Teuchos::OrdinalTraits<Tpetra::global_size_t>::invalid(), 
             offproc_gids.data(), n_used_-n_owned_, 0, ghosted_row_map_->getComm()));
     offproc_graph_ = Teuchos::rcp(new Graph_type(offproc_row_map_, col_map_, Teuchos::arcpClone(max_nnz_per_row.view(n_owned_, n_used_-n_owned_))));
-=======
-  graph_ = Teuchos::rcp(
-    new Epetra_CrsGraph(Copy, *row_map_, *col_map_, max_nnz_per_row, false));
-
-  if (includes_ghosted_) {
-    std::vector<int> offproc_gids(n_used_ - n_owned_);
-    for (int i = n_owned_; i != n_used_; ++i)
-      offproc_gids[i - n_owned_] = ghosted_row_map_->GID(i);
-    offproc_row_map_ = Teuchos::rcp(new Epetra_Map(
-      -1, n_used_ - n_owned_, &offproc_gids[0], 0, ghosted_row_map_->Comm()));
-
-    offproc_graph_ = Teuchos::rcp(new Epetra_CrsGraph(
-      Copy, *offproc_row_map_, *col_map_, max_nnz_per_row + n_owned_, false));
->>>>>>> f497419a
 
     // create the exporter from offproc to onproc
     exporter_ = Teuchos::rcp(new Export_type(offproc_row_map_, row_map_));
@@ -161,41 +101,19 @@
 
 // fill graph using local indices
 int
-<<<<<<< HEAD
 GraphFE::InsertMyIndices(LO row, std::size_t count, LO *indices) {
-=======
-GraphFE::InsertMyIndices(int row, int count, int* indices)
-{
->>>>>>> f497419a
   int ierr(0);
   if (row < n_owned_) {
-<<<<<<< HEAD
     graph_->insertLocalIndices(row, count, indices);
   } else {
     offproc_graph_->insertLocalIndices(row-n_owned_, count, indices);
-=======
-    std::vector<int> global_indices(count);
-    for (int n = 0; n != count; ++n)
-      global_indices[n] = col_map_->GID(indices[n]);
-    ierr = graph_->InsertGlobalIndices(
-      row_map_->GID(row), count, &global_indices[0]);
-    EPETRA_CHK_ERR(ierr);
-  } else {
-    ierr = offproc_graph_->InsertMyIndices(row - n_owned_, count, indices);
-    EPETRA_CHK_ERR(ierr);
->>>>>>> f497419a
   }
   return ierr;
 }
 
 // fill graph using global indices
 int
-<<<<<<< HEAD
 GraphFE::InsertGlobalIndices(GO row, std::size_t count, GO *indices) {
-=======
-GraphFE::InsertGlobalIndices(int row, int count, int* indices)
-{
->>>>>>> f497419a
   int ierr(0);
 
   LO local_row = ghosted_row_map_->getLocalElement(row);
@@ -203,54 +121,27 @@
   if (local_row < n_owned_) {
     graph_->insertGlobalIndices(row, count, indices);
   } else {
-<<<<<<< HEAD
     offproc_graph_->insertGlobalIndices(row, count, indices);
-=======
-    // std::vector<int> local_indices(count);
-    // for (int n=0; n!=count; ++n) local_indices[n] =
-    // col_map_->LID(indices[n]); ierr =
-    // offproc_graph_->InsertMyIndices(local_row-n_owned_, count,
-    // &local_indices[0]);
-    ierr = offproc_graph_->InsertGlobalIndices(row, count, indices);
-    EPETRA_CHK_ERR(ierr);
->>>>>>> f497419a
   }
   return ierr;
 }
 
 // fill graph using local indices
 int
-<<<<<<< HEAD
 GraphFE::InsertMyIndices(std::size_t row_count, LO *row_inds, std::size_t count, LO *indices) {
   int ierr(0);
 
   for (std::size_t n=0; n!=row_count; ++n)
-=======
-GraphFE::InsertMyIndices(int row_count, int* row_inds, int count, int* indices)
-{
-  int ierr(0);
-
-  for (int n = 0; n != row_count; ++n)
->>>>>>> f497419a
     ierr |= InsertMyIndices(row_inds[n], count, indices);
   return ierr;
 }
 
 // fill graph using global indices
 int
-<<<<<<< HEAD
 GraphFE::InsertGlobalIndices(std::size_t row_count, GO *row_inds, std::size_t count, GO *indices) {
   int ierr(0);
 
   for (std::size_t n=0; n!=row_count; ++n)
-=======
-GraphFE::InsertGlobalIndices(int row_count, int* row_inds, int count,
-                             int* indices)
-{
-  int ierr(0);
-
-  for (int n = 0; n != row_count; ++n)
->>>>>>> f497419a
     ierr |= InsertGlobalIndices(row_inds[n], count, indices);
   return ierr;
 }
@@ -260,19 +151,14 @@
 GraphFE::ResumeFill() {
   offproc_graph_->resumeFill();
   graph_->resumeFill();
+  return 0;
 }
 
 
 // finish fill
 int
-<<<<<<< HEAD
 GraphFE::FillComplete(const Map_ptr_type& domain_map,
 		      const Map_ptr_type& range_map) {
-=======
-GraphFE::FillComplete(const Teuchos::RCP<const Epetra_Map>& domain_map,
-                      const Teuchos::RCP<const Epetra_Map>& range_map)
-{
->>>>>>> f497419a
   int ierr = 0;
   domain_map_ = domain_map;
   range_map_ = range_map;
@@ -286,17 +172,9 @@
   }
 
   // fillcomplete the final graph
-<<<<<<< HEAD
   graph_->fillComplete(domain_map_, range_map_);
   return ierr;    
-=======
-  ierr |= graph_->FillComplete(*domain_map_, *range_map_);
-  EPETRA_CHK_ERR(ierr);
-  AMANZI_ASSERT(!ierr);
-
-  return ierr;
->>>>>>> f497419a
 }
-
+  
 } // namespace Operators
 } // namespace Amanzi