/*
  Copyright 2010-201x held jointly by participating institutions.
  Amanzi is released under the three-clause BSD License.
  The terms of use and "as is" disclaimer for this license are
  provided in the top-level COPYRIGHT file.

  Authors:

*/

//!

/*
Author: Ethan Coon (coonet@ornl.gov)

A plausibly scalable graph for use in FE-like systems, where assembly
must be done into rows of ghost entities as well as owned entities.
This graph is taken in the construction of Amanzi's MatrixFE.

This graph uses the "construct, insert, complete fill" paradigm of all
Epetra Graphs.  The only real difference is the use of
InserMyIndices(), which may now take local indices from the GHOSTED
map, not the true row map.

*/

#ifndef AMANZI_GRAPH_FE_HH_
#define AMANZI_GRAPH_FE_HH_

#include "Teuchos_RCP.hpp"

#include "AmanziTypes.hh"

namespace Amanzi {
namespace Operators {

class GraphFE {
 public:
  // Constructor
<<<<<<< HEAD
  GraphFE(const Map_ptr_type& row_map,
	  const Map_ptr_type& ghosted_row_map,
	  const Map_ptr_type& col_map,
	  std::size_t max_nnz_per_row);

  // Constructor with nnz -- note this should include ghosted rows.
  GraphFE(const Map_ptr_type& row_map,
	  const Map_ptr_type& ghosted_row_map,
	  const Map_ptr_type& col_map,
	  const Teuchos::ArrayRCP<const std::size_t>& max_nnz_per_row);
=======
  GraphFE(const Teuchos::RCP<const Epetra_Map>& row_map,
          const Teuchos::RCP<const Epetra_Map>& ghosted_row_map,
          const Teuchos::RCP<const Epetra_Map>& col_map, int max_nnz_per_row);

  // Constructor with nnz -- note this should include ghosted rows.
  GraphFE(const Teuchos::RCP<const Epetra_Map>& row_map,
          const Teuchos::RCP<const Epetra_Map>& ghosted_row_map,
          const Teuchos::RCP<const Epetra_Map>& col_map,
          const int* max_nnz_per_row);
>>>>>>> f497419a

  // does this graph include off-process entries?
  bool includes_offproc() const { return includes_ghosted_; }

  // accessors to maps
  Map_ptr_type DomainMap() const { return domain_map_; }
  Map_ptr_type RangeMap() const { return range_map_; }

  Map_ptr_type RowMap() const { return row_map_; }
  Map_ptr_type ColMap() const { return col_map_; }

  Map_ptr_type GhostedRowMap() const { return ghosted_row_map_; }

  // accessor to the importer
  const Export_type& Exporter() const { return *exporter_; }

  // accessor to graphs
  Graph_ptr_type Graph() const { return graph_; }
  Graph_ptr_type OffProcGraph() const { return offproc_graph_; }

  // fill graph
<<<<<<< HEAD
  int InsertMyIndices(LO row, std::size_t count, LO *indices);
  int InsertGlobalIndices(GO row, std::size_t count, GO *indices);
  int InsertMyIndices(std::size_t row_count, LO *row_indices, std::size_t col_count, LO *col_indices);
  int InsertGlobalIndices(std::size_t row_count, GO *row_indices, std::size_t col_count, GO *col_indices);
=======
  int InsertMyIndices(int row, int count, int* indices);
  int InsertGlobalIndices(int row, int count, int* indices);
  int InsertMyIndices(int row_count, int* row_indices, int col_count,
                      int* col_indices);
  int InsertGlobalIndices(int row_count, int* row_indices, int col_count,
                          int* col_indices);
>>>>>>> f497419a

  // finish fill
  int ResumeFill();
  int FillComplete(const Map_ptr_type& domain_map,
                   const Map_ptr_type& range_map);

 protected:
  Map_ptr_type row_map_;
  Map_ptr_type ghosted_row_map_;
  Map_ptr_type col_map_;
  Map_ptr_type domain_map_;
  Map_ptr_type range_map_;

<<<<<<< HEAD
  Map_ptr_type offproc_row_map_;
  Graph_ptr_type graph_;
  Graph_ptr_type offproc_graph_;  
=======
  Teuchos::RCP<Epetra_Map> offproc_row_map_;
  Teuchos::RCP<Epetra_CrsGraph> graph_;
  Teuchos::RCP<Epetra_CrsGraph> offproc_graph_;
>>>>>>> f497419a

  Export_ptr_type exporter_;

  LO n_owned_;
  LO n_used_;
  bool includes_ghosted_;
};


} // namespace Operators
} // namespace Amanzi

#endif<|MERGE_RESOLUTION|>--- conflicted
+++ resolved
@@ -37,7 +37,6 @@
 class GraphFE {
  public:
   // Constructor
-<<<<<<< HEAD
   GraphFE(const Map_ptr_type& row_map,
 	  const Map_ptr_type& ghosted_row_map,
 	  const Map_ptr_type& col_map,
@@ -48,17 +47,6 @@
 	  const Map_ptr_type& ghosted_row_map,
 	  const Map_ptr_type& col_map,
 	  const Teuchos::ArrayRCP<const std::size_t>& max_nnz_per_row);
-=======
-  GraphFE(const Teuchos::RCP<const Epetra_Map>& row_map,
-          const Teuchos::RCP<const Epetra_Map>& ghosted_row_map,
-          const Teuchos::RCP<const Epetra_Map>& col_map, int max_nnz_per_row);
-
-  // Constructor with nnz -- note this should include ghosted rows.
-  GraphFE(const Teuchos::RCP<const Epetra_Map>& row_map,
-          const Teuchos::RCP<const Epetra_Map>& ghosted_row_map,
-          const Teuchos::RCP<const Epetra_Map>& col_map,
-          const int* max_nnz_per_row);
->>>>>>> f497419a
 
   // does this graph include off-process entries?
   bool includes_offproc() const { return includes_ghosted_; }
@@ -80,19 +68,10 @@
   Graph_ptr_type OffProcGraph() const { return offproc_graph_; }
 
   // fill graph
-<<<<<<< HEAD
   int InsertMyIndices(LO row, std::size_t count, LO *indices);
   int InsertGlobalIndices(GO row, std::size_t count, GO *indices);
   int InsertMyIndices(std::size_t row_count, LO *row_indices, std::size_t col_count, LO *col_indices);
   int InsertGlobalIndices(std::size_t row_count, GO *row_indices, std::size_t col_count, GO *col_indices);
-=======
-  int InsertMyIndices(int row, int count, int* indices);
-  int InsertGlobalIndices(int row, int count, int* indices);
-  int InsertMyIndices(int row_count, int* row_indices, int col_count,
-                      int* col_indices);
-  int InsertGlobalIndices(int row_count, int* row_indices, int col_count,
-                          int* col_indices);
->>>>>>> f497419a
 
   // finish fill
   int ResumeFill();
@@ -106,15 +85,9 @@
   Map_ptr_type domain_map_;
   Map_ptr_type range_map_;
 
-<<<<<<< HEAD
   Map_ptr_type offproc_row_map_;
   Graph_ptr_type graph_;
   Graph_ptr_type offproc_graph_;  
-=======
-  Teuchos::RCP<Epetra_Map> offproc_row_map_;
-  Teuchos::RCP<Epetra_CrsGraph> graph_;
-  Teuchos::RCP<Epetra_CrsGraph> offproc_graph_;
->>>>>>> f497419a
 
   Export_ptr_type exporter_;
 
