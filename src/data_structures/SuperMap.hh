--- conflicted
+++ resolved
@@ -115,10 +115,6 @@
 Teuchos::RCP<SuperMap> createSuperMap(const CompositeVectorSpace& cv);
 Teuchos::RCP<SuperMap> createSuperMap(const TreeVectorSpace& cv);
 
-<<<<<<< HEAD
-}  // namespace Operators
-}  // namespace Amanzi
-=======
 // Copy in/out
 int
 copyToSuperVector(const SuperMap& map, const CompositeVector& bv,
@@ -142,10 +138,7 @@
 addFromSuperVector(const SuperMap& map, const Epetra_Vector& sv,
                    TreeVector& tv);
 
-
-
-} // namespace
-} // namespace
->>>>>>> 22add0f6
+}  // namespace Operators
+}  // namespace Amanzi
 
 #endif