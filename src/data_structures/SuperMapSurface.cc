--- conflicted
+++ resolved
@@ -74,10 +74,6 @@
     Errors::Message msg("SuperMapSurface only provides CELL entities.");
     Exceptions::amanzi_throw(msg);
   }
-<<<<<<< HEAD
-  // return std::vector<int>();
-=======
->>>>>>> 7889794f
 }
 
 } // namespace Operators
