/* -*-  mode: c++; c-default-style: "google"; indent-tabs-mode: nil -*- */
/* -------------------------------------------------------------------------
   ATS

   License: see $ATS_DIR/COPYRIGHT
   Author: Ethan Coon

   Space for a TreeVector on an Amanzi mesh.
   ------------------------------------------------------------------------- */

#ifndef AMANZI_TREEVECTOR_SPACE_HH_
#define AMANZI_TREEVECTOR_SPACE_HH_

#include <vector>
#include "Teuchos_RCP.hpp"
#include "Iterators.hh"
#include "Mesh.hh"

namespace Amanzi {

class CompositeVectorSpace;

class TreeVectorSpace {
 public:
<<<<<<< HEAD
  // Constructors
  TreeVectorSpace() {};
=======
  // Constructor
  TreeVectorSpace() : comm_world_(MPI_COMM_WORLD) {}
>>>>>>> a28664b9
  TreeVectorSpace(const Teuchos::RCP<const CompositeVectorSpace>& cvfac) :
      data_(cvfac),
      comm_world_(MPI_COMM_WORLD) {}
  TreeVectorSpace(const TreeVectorSpace& other);

  // Comparators
  bool SameAs(const TreeVectorSpace& other) const;
  bool SubsetOf(const TreeVectorSpace& other) const;

  // Set/get data space
  Teuchos::RCP<const CompositeVectorSpace> Data() const { return data_; }
<<<<<<< HEAD
  void SetData(const Teuchos::RCP<const CompositeVectorSpace>& data) { data_ = data; }
=======
  void SetData(const Teuchos::RCP<const CompositeVectorSpace>& data) {
    data_ = data; }

  // Access to ANY communicator (this may be ill-posed!)
  const Epetra_MpiComm& Comm() const {
    if (data_ != Teuchos::null) return data_->Comm();
    if (subvecs_.size() > 0) return subvecs_[0]->Comm();
    return comm_world_;
  }
>>>>>>> a28664b9

  // Access to SubVectors
  typedef std::vector<Teuchos::RCP<const TreeVectorSpace> > SubVectorsContainer;
  typedef Utils::iterator<SubVectorsContainer, const TreeVectorSpace> iterator;
  typedef Utils::const_iterator<SubVectorsContainer, const TreeVectorSpace> const_iterator;

  const_iterator begin() const { return const_iterator(subvecs_.begin()); }
  const_iterator end() const { return const_iterator(subvecs_.end()); }
  size_t size() const { return subvecs_.size(); }

  // Get a pointer to the sub-vector by index
  Teuchos::RCP<const TreeVectorSpace> SubVector(int index) const;

  // Add a sub-vector as a child of this node.
  void PushBack(const Teuchos::RCP<const TreeVectorSpace>& subvec);

 private:
  // private and unimplemented
  TreeVectorSpace& operator=(const TreeVectorSpace&);

 private:
  Teuchos::RCP<const CompositeVectorSpace> data_;
  std::vector< Teuchos::RCP<const TreeVectorSpace> > subvecs_;
<<<<<<< HEAD
=======
  Epetra_MpiComm comm_world_;
  
>>>>>>> a28664b9
};

} // namespace Amanzi

#endif<|MERGE_RESOLUTION|>--- conflicted
+++ resolved
@@ -22,13 +22,8 @@
 
 class TreeVectorSpace {
  public:
-<<<<<<< HEAD
-  // Constructors
-  TreeVectorSpace() {};
-=======
   // Constructor
-  TreeVectorSpace() : comm_world_(MPI_COMM_WORLD) {}
->>>>>>> a28664b9
+  TreeVectorSpace() : comm_world_(MPI_COMM_WORLD) {};
   TreeVectorSpace(const Teuchos::RCP<const CompositeVectorSpace>& cvfac) :
       data_(cvfac),
       comm_world_(MPI_COMM_WORLD) {}
@@ -40,11 +35,7 @@
 
   // Set/get data space
   Teuchos::RCP<const CompositeVectorSpace> Data() const { return data_; }
-<<<<<<< HEAD
   void SetData(const Teuchos::RCP<const CompositeVectorSpace>& data) { data_ = data; }
-=======
-  void SetData(const Teuchos::RCP<const CompositeVectorSpace>& data) {
-    data_ = data; }
 
   // Access to ANY communicator (this may be ill-posed!)
   const Epetra_MpiComm& Comm() const {
@@ -52,7 +43,6 @@
     if (subvecs_.size() > 0) return subvecs_[0]->Comm();
     return comm_world_;
   }
->>>>>>> a28664b9
 
   // Access to SubVectors
   typedef std::vector<Teuchos::RCP<const TreeVectorSpace> > SubVectorsContainer;
@@ -76,11 +66,7 @@
  private:
   Teuchos::RCP<const CompositeVectorSpace> data_;
   std::vector< Teuchos::RCP<const TreeVectorSpace> > subvecs_;
-<<<<<<< HEAD
-=======
   Epetra_MpiComm comm_world_;
-  
->>>>>>> a28664b9
 };
 
 } // namespace Amanzi
