# -*- mode: cmake -*-

#
#  ATS
#    Executable
#

include_directories(${ATS_SOURCE_DIR}/src/data_structures)
include_directories(${ATS_SOURCE_DIR}/src/state)
include_directories(${ATS_SOURCE_DIR}/src/pks)
include_directories(${ATS_SOURCE_DIR}/src/pks/mpc)
include_directories(${ATS_SOURCE_DIR}/src/operators/divgrad)
include_directories(${ATS_SOURCE_DIR}/src/operators/divgrad/upwind_scheme)
include_directories(${ATS_SOURCE_DIR}/src/operators/advection)
include_directories(${ATS_SOURCE_DIR}/src/pks/energy/base)


include_directories(${ATS_SOURCE_DIR}/src/coordinator)

include_evaluators_directories(LISTNAME ATS_POROSITY_EVAL_INCLUDES)
include_evaluators_directories(LISTNAME CONSTITUTIVE_RELATIONS_EOS_EVALUATORS_INCLUDES)
include_evaluators_directories(LISTNAME CONSTITUTIVE_RELATIONS_SURFACE_SUBSURFACE_FLUXES_EVALUATORS_INCLUDES)
include_evaluators_directories(LISTNAME FLOW_CONSTITUTIVE_RELATIONS_OVERLAND_CONDUCTIVITY_INCLUDES)
include_evaluators_directories(LISTNAME FLOW_CONSTITUTIVE_RELATIONS_POROSITY_EVALUATORS_INCLUDES)
include_evaluators_directories(LISTNAME WRM_MODELS_EVALUATORS_FACTORIES_INCLUDES)
include_evaluators_directories(LISTNAME WMR_EVALUATORS_FACTORIES_INCLUDES)
include_evaluators_directories(LISTNAME FLOW_ICY_OVERLAND_EVAL_FAC_INCLUDES)
include_evaluators_directories(LISTNAME FLOW_OVERLAND_HEAD_EVAL_FAC_INCLUDES)
include_evaluators_directories(LISTNAME FLOW_OVERLAND_EVAL_FAC_INCLUDES)
include_evaluators_directories(LISTNAME RICHARDS_EVAL_FAC_INCLUDES)
include_evaluators_directories(LISTNAME PERMAFROST_EVAL_FAC_INCLUDES)
include_evaluators_directories(LISTNAME PRESCRIBED_DEFORMATION_EVAL_INCLUDES)
include_evaluators_directories(LISTNAME ENERGY_ADVECTION_DIFFUSION_REG_INCLUDES)
include_evaluators_directories(LISTNAME ENERGY_CONSTANT_TEMPERATURE_REG_INCLUDES)
include_evaluators_directories(LISTNAME ENERGY_CONST_REL_INTERNAL_ENERGY_REG_INCLUDES)
include_evaluators_directories(LISTNAME ENERGY_CONST_REL_THERMAL_CONDUCTIVITY_REG_INCLUDES)
include_evaluators_directories(LISTNAME ENERGY_SURFACE_ICE_REG_INCLUDES)
include_evaluators_directories(LISTNAME ENERGY_TWO_PHASE_REG_INCLUDES)
include_evaluators_directories(LISTNAME ENERGY_THREE_PHASE_REG_INCLUDES)
include_evaluators_directories(LISTNAME SURFACE_BALANCE_SEB_REG_INCLUDES)
include_evaluators_directories(LISTNAME TEST_PKS_DIVGRAD_TEST_REG_INCLUDES)
#include_evaluators_directories(LISTNAME TRANSPORT_PASSIVE_TRACER_REG_INCLUDES)


add_executable(ats amanzi_unstructured_grid_simulation_driver.cc main.cc )

<<<<<<< HEAD
WHOLE_ARCHIVE(relations_eos)
WHOLE_ARCHIVE(flow_relations_wrm)
WHOLE_ARCHIVE(flow_relations_wrm_models)
WHOLE_ARCHIVE(flow_relations_overland_conductivity)
WHOLE_ARCHIVE(flow_relations_surface_subsurface_fluxes)
WHOLE_ARCHIVE(flow_relations_elevation)
WHOLE_ARCHIVE(flow_relations_porosity)
WHOLE_ARCHIVE(energy_relations_enthalpy)
WHOLE_ARCHIVE(energy_relations_source_terms)
WHOLE_ARCHIVE(energy_relations_internal_energy)
WHOLE_ARCHIVE(energy_relations_thermal_conductivity)
WHOLE_ARCHIVE(deform_relations_porosity)
WHOLE_ARCHIVE(amanzi_mesh_functions)
WHOLE_ARCHIVE(amanzi_state)

target_link_libraries(ats
                      coordinator
                      ${mpc}
                      ${pk_test_divgrad}
#                      ${pk_transport_passive_tracer}
                      ${pk_energy_constant_temperature}
                      ${pk_energy_advection_diffusion}
                      ${pk_energy_base}
                      ${pk_energy_two_phase}
                      ${pk_energy_three_phase}
                      ${pk_energy_surface_ice}
                      ${pk_flow_permafrost}
                      ${pk_flow_richards}
                      ${pk_flow_overland}
                      ${pk_flow_overland_head}
                      ${pk_flow_icy_overland}
		              ${pk_prescribed_deformation}
    			      ${pk_prescribed_volumetric_deformation}
		              ${pk_volumetric_deformation}
                      ${pk_surface_balance_SEB}
                      ${pk_bases}
                      ${deform_relations_porosity}
                      ${energy_relations_thermal_conductivity}
                      ${energy_relations_internal_energy}
                      ${energy_relations_enthalpy}
                      ${energy_relations_source_terms}
                      ${flow_relations_wrm}
                      ${flow_relations_wrm_models}
                      ${flow_relations_overland_conductivity}
                      ${flow_relations_elevation}
                      ${flow_relations_porosity}
                      ${flow_relations_surface_subsurface_fluxes}
                      ${relations_eos}
=======

target_link_libraries(ats
                      coordinator
                      mpc
                      pk_test_divgrad
#                      pk_transport_passive_tracer
                      pk_energy_constant_temperature
                      pk_energy_advection_diffusion
		      pk_energy_two_phase
                      pk_energy_three_phase
                      pk_energy_surface_ice
                      pk_energy_base
		      pk_flow_permafrost
                      pk_flow_richards
                      pk_flow_overland
                      pk_flow_overland_head
                      pk_flow_icy_overland
		      pk_prescribed_deformation
#    		       pk_prescribed_volumetric_deformation
		      pk_volumetric_deformation
                      pk_surface_balance_SEB
                      pk_bases
                      deform_relations_porosity
                      energy_relations_thermal_conductivity
                      energy_relations_internal_energy
                      energy_relations_enthalpy
                      flow_relations_wrm
                      flow_relations_wrm_models
                      flow_relations_overland_conductivity
                      flow_relations_elevation
                      flow_relations_porosity
                      flow_relations_surface_subsurface_fluxes
                      relations_eos
>>>>>>> 7536e2cf
                      relations_ewc
                      bc_factory
                      advection
                      divgrad
                      deformation_operator
                      amanzi_state
		      amanzi_whetstone
                      amanzi_time_integration
		      amanzi_solvers
                      amanzi_mesh
                      amanzi_mesh_audit
                      amanzi_mesh_functions
                      amanzi_geometry
                      amanzi_mesh_factory
                      amanzi_input
                      amanzi_interface
                      amanzi_output
                      amanzi_stk_mesh
                      )

install(TARGETS ats DESTINATION bin)<|MERGE_RESOLUTION|>--- conflicted
+++ resolved
@@ -33,67 +33,19 @@
 include_evaluators_directories(LISTNAME ENERGY_ADVECTION_DIFFUSION_REG_INCLUDES)
 include_evaluators_directories(LISTNAME ENERGY_CONSTANT_TEMPERATURE_REG_INCLUDES)
 include_evaluators_directories(LISTNAME ENERGY_CONST_REL_INTERNAL_ENERGY_REG_INCLUDES)
+include_evaluators_directories(LISTNAME ENERGY_CONST_REL_SOURCE_TERMS_REG_INCLUDES)
 include_evaluators_directories(LISTNAME ENERGY_CONST_REL_THERMAL_CONDUCTIVITY_REG_INCLUDES)
 include_evaluators_directories(LISTNAME ENERGY_SURFACE_ICE_REG_INCLUDES)
 include_evaluators_directories(LISTNAME ENERGY_TWO_PHASE_REG_INCLUDES)
 include_evaluators_directories(LISTNAME ENERGY_THREE_PHASE_REG_INCLUDES)
 include_evaluators_directories(LISTNAME SURFACE_BALANCE_SEB_REG_INCLUDES)
 include_evaluators_directories(LISTNAME TEST_PKS_DIVGRAD_TEST_REG_INCLUDES)
+include_evaluators_directories(LISTNAME MPC_PK_FAC_INCLUDES)
 #include_evaluators_directories(LISTNAME TRANSPORT_PASSIVE_TRACER_REG_INCLUDES)
 
 
 add_executable(ats amanzi_unstructured_grid_simulation_driver.cc main.cc )
 
-<<<<<<< HEAD
-WHOLE_ARCHIVE(relations_eos)
-WHOLE_ARCHIVE(flow_relations_wrm)
-WHOLE_ARCHIVE(flow_relations_wrm_models)
-WHOLE_ARCHIVE(flow_relations_overland_conductivity)
-WHOLE_ARCHIVE(flow_relations_surface_subsurface_fluxes)
-WHOLE_ARCHIVE(flow_relations_elevation)
-WHOLE_ARCHIVE(flow_relations_porosity)
-WHOLE_ARCHIVE(energy_relations_enthalpy)
-WHOLE_ARCHIVE(energy_relations_source_terms)
-WHOLE_ARCHIVE(energy_relations_internal_energy)
-WHOLE_ARCHIVE(energy_relations_thermal_conductivity)
-WHOLE_ARCHIVE(deform_relations_porosity)
-WHOLE_ARCHIVE(amanzi_mesh_functions)
-WHOLE_ARCHIVE(amanzi_state)
-
-target_link_libraries(ats
-                      coordinator
-                      ${mpc}
-                      ${pk_test_divgrad}
-#                      ${pk_transport_passive_tracer}
-                      ${pk_energy_constant_temperature}
-                      ${pk_energy_advection_diffusion}
-                      ${pk_energy_base}
-                      ${pk_energy_two_phase}
-                      ${pk_energy_three_phase}
-                      ${pk_energy_surface_ice}
-                      ${pk_flow_permafrost}
-                      ${pk_flow_richards}
-                      ${pk_flow_overland}
-                      ${pk_flow_overland_head}
-                      ${pk_flow_icy_overland}
-		              ${pk_prescribed_deformation}
-    			      ${pk_prescribed_volumetric_deformation}
-		              ${pk_volumetric_deformation}
-                      ${pk_surface_balance_SEB}
-                      ${pk_bases}
-                      ${deform_relations_porosity}
-                      ${energy_relations_thermal_conductivity}
-                      ${energy_relations_internal_energy}
-                      ${energy_relations_enthalpy}
-                      ${energy_relations_source_terms}
-                      ${flow_relations_wrm}
-                      ${flow_relations_wrm_models}
-                      ${flow_relations_overland_conductivity}
-                      ${flow_relations_elevation}
-                      ${flow_relations_porosity}
-                      ${flow_relations_surface_subsurface_fluxes}
-                      ${relations_eos}
-=======
 
 target_link_libraries(ats
                       coordinator
@@ -102,24 +54,25 @@
 #                      pk_transport_passive_tracer
                       pk_energy_constant_temperature
                       pk_energy_advection_diffusion
-		      pk_energy_two_phase
+		              pk_energy_two_phase
                       pk_energy_three_phase
                       pk_energy_surface_ice
                       pk_energy_base
-		      pk_flow_permafrost
+		              pk_flow_permafrost
                       pk_flow_richards
                       pk_flow_overland
                       pk_flow_overland_head
                       pk_flow_icy_overland
-		      pk_prescribed_deformation
-#    		       pk_prescribed_volumetric_deformation
-		      pk_volumetric_deformation
+		              pk_prescribed_deformation
+#                      pk_prescribed_volumetric_deformation
+                      pk_volumetric_deformation
                       pk_surface_balance_SEB
                       pk_bases
                       deform_relations_porosity
                       energy_relations_thermal_conductivity
                       energy_relations_internal_energy
                       energy_relations_enthalpy
+                      energy_relations_source_terms
                       flow_relations_wrm
                       flow_relations_wrm_models
                       flow_relations_overland_conductivity
@@ -127,16 +80,15 @@
                       flow_relations_porosity
                       flow_relations_surface_subsurface_fluxes
                       relations_eos
->>>>>>> 7536e2cf
                       relations_ewc
                       bc_factory
                       advection
                       divgrad
                       deformation_operator
                       amanzi_state
-		      amanzi_whetstone
+		              amanzi_whetstone
                       amanzi_time_integration
-		      amanzi_solvers
+		              amanzi_solvers
                       amanzi_mesh
                       amanzi_mesh_audit
                       amanzi_mesh_functions
