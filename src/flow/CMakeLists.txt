# -*- mode: cmake -*-

#
#  Amanzi
#   Flow process kernel
#

# Amanzi module, include files found in AMANZI_MODULE_PATH
include(PrintVariable)
include(TestManager)

#
# Define a project name
# After this command the following varaibles are defined
#   FLOW_SOURCE_DIR
#   FLOW_BINARY_DIR
# Other projects (subdirectories) can reference this directory
# through these variables.
project(FLOW)

# Amanzi include directories
include_directories(${DBC_SOURCE_DIR})
include_directories(${ATK_SOURCE_DIR})
include_directories(${MESH_SOURCE_DIR})
include_directories(${MESH_DATA_SOURCE_DIR})
include_directories(${GEOMETRY_SOURCE_DIR})
include_directories(${DATA_STRUCTURES_SOURCE_DIR})
include_directories(${STATE_SOURCE_DIR})
include_directories(${WHETSTONE_SOURCE_DIR})
include_directories(${SOLVERS_SOURCE_DIR})
include_directories(${TIME_INTEGRATION_SOURCE_DIR})
include_directories(${FUNCS_SOURCE_DIR})
include_directories(${MFUNCS_SOURCE_DIR})
include_directories(${OUTPUT_SOURCE_DIR})
include_directories(${DBG_SOURCE_DIR})

# External (TPL) include directories
include_directories(${Teuchos_INCLUDE_DIRS})
include_directories(${Epetra_INCLUDE_DIRS})
include_directories(${NOX_INCLUDE_DIRS})
include_directories(${HDF5_C_INCLUDE_DIR})
include_directories(${ASCEMIO_INCLUDE_DIR})

#
# Library: flow
#
set(flow_src_files Flow_PK.cc Flow_State.cc Flow_IO.cc
                   Flow_BC_Factory.cc Flow_BC_Actions.cc Flow_SourceFactory.cc Flow_VandV.cc 
                   Darcy_PK.cc Darcy_TI.cc Darcy_IO.cc Darcy_AztecOO.cc
                   Richards_PK.cc Richards_IO.cc Richards_TI.cc Richards_WRM.cc
                   Richards_SteadyState.cc Richards_Picard.cc Richards_AztecOO.cc
                   Richards_Bundles.cc Richards_Devel.cc Richards_AndersonMixing.cc
                   Matrix_MFD.cc Matrix_MFD_TPFA.cc Matrix_MFD_PLambda.cc Matrix_VAG.cc 
<<<<<<< HEAD
                   Stiffness_MFD.cc 
                   WRM_vanGenuchten.cc WRM_BrooksCorey.cc WRM_fake.cc
                   RelativePermeability.cc RelativePermeability_IO.cc
                   Flow_Utilities.cc)
=======
                   WRM_vanGenuchten.cc WRM_BrooksCorey.cc WRM_fake.cc
		   flow-domain-function.cc flow-boundary-function.cc)
>>>>>>> 1bd278a4
set(flow_tpl_libs ${Teuchos_LIBRARIES} ${NOX_LIBRARIES} ${Epetra_LIBRARIES})
if ( Ifpack_ENABLE_HYPRE )
  list(APPEND flow_tpl_libs ${Ifpack_LIBRARIES})
endif()
list(REVERSE flow_tpl_libs)
list(REMOVE_DUPLICATES flow_tpl_libs)
list(REVERSE flow_tpl_libs)
add_amanzi_library(flow SOURCE ${flow_src_files}
                   LINK_LIBS functions mesh_functions ${flow_tpl_libs} time_integration data_structures state)

#
# Library: matrix audit
#
add_amanzi_library(matrix_audit SOURCE Matrix_Audit.cc LINK_LIBS ${flow_tpl_libs})

#
# Install Targets
#
file(GLOB flow_inc_files "*.hh")
add_install_include_file(${flow_inc_files})

if (BUILD_TESTS) 
#if (0)
    # Add UnitTest include directoy
    include_directories(${UnitTest_INCLUDE_DIRS})
    include_directories(${MESH_FACTORY_SOURCE_DIR})

    # Copy test directory files if an out of source build
    if (NOT (${FLOW_SOURCE_DIR} EQUAL ${FLOW_BINARY_DIR}) )
        execute_process(COMMAND ${CMAKE_COMMAND} -E 
          copy_directory ${FLOW_SOURCE_DIR}/test ${FLOW_BINARY_DIR}/test) 
    endif()

    # Add the flow directory to the include paths
    include_directories(${FLOW_SOURCE_DIR})
    include_directories(${SOLVERS_SOURCE_DIR})

    if ( ENABLE_MSTK_Mesh )
        set(amanzi_libs geometry mesh mesh_audit mesh_factory state flow whetstone data_structures)
 
        # Test: miscaleneous Darcy flow routines
        add_amanzi_test(flow_darcy_misc flow_darcy_misc 
	                KIND int
	                SOURCE test/Main.cc test/flow_darcy_misc.cc
			LINK_LIBS ${amanzi_libs} ${UnitTest_LIBRARIES})

        add_amanzi_test(flow_darcy_parallel_2pe flow_darcy_misc NPROCS 2 KIND unit)
        add_amanzi_test(flow_darcy_parallel_4pe flow_darcy_misc NPROCS 4 KIND unit)

        # Test: two steady-state Darcy flow tests
        add_amanzi_test(flow_darcy_source flow_darcy_source
	                KIND int
                        SOURCE test/Main.cc test/flow_darcy_source.cc
                        LINK_LIBS ${amanzi_libs} ${UnitTest_LIBRARIES})
 
        # Test: transient Darcy flow 
        add_amanzi_test(flow_darcy_2D flow_darcy_2D
	                KIND int
                        SOURCE test/Main.cc test/flow_darcy_2D.cc
                        LINK_LIBS ${amanzi_libs} ${UnitTest_LIBRARIES})
 
        # Test: transient Darcy flow 
        add_executable(flow_darcy_3D test/Main.cc test/flow_darcy_3D.cc)
        target_link_libraries(flow_darcy_3D ${amanzi_libs} ${UnitTest_LIBRARIES})
        add_amanzi_test(flow_darcy_3D flow_darcy_3D KIND int)
        add_amanzi_test(flow_darcy_3D_parallel flow_darcy_3D NPROCS 2 KIND unit)
 
        # Test: transient Darcy flow 
        add_amanzi_test(flow_darcy_dual2D flow_darcy_dual2D
	                KIND int
                        SOURCE test/Main.cc test/flow_darcy_dual2D.cc
                        LINK_LIBS ${amanzi_libs} ${UnitTest_LIBRARIES})
 
        # Test: transient Darcy flow with a source
        add_amanzi_test(flow_darcy_well flow_darcy_well
	                KIND int
                        SOURCE test/Main.cc test/flow_darcy_well.cc
                        LINK_LIBS ${amanzi_libs} ${UnitTest_LIBRARIES})

        # Test: convergence analysis
        add_amanzi_test(flow_richards_convergence flow_richards_convergence
	                KIND int
                        SOURCE test/Main.cc test/flow_richards_convergence.cc
                        LINK_LIBS ${amanzi_libs} ${UnitTest_LIBRARIES})

        # Test: convergence analysis on random meshes
        add_amanzi_test(flow_richards_random flow_richards_random
	                KIND int
                        SOURCE test/Main.cc test/flow_richards_random.cc
                        LINK_LIBS ${amanzi_libs} ${UnitTest_LIBRARIES})

        # Test: 2D Richards
        add_amanzi_test(flow_richards_2D flow_richards_2D
	                KIND unit
                        SOURCE test/Main.cc test/flow_richards_2D.cc
                        LINK_LIBS ${amanzi_libs} ${UnitTest_LIBRARIES})

        add_amanzi_test(flow_richards_seepage flow_richards_seepage
	                KIND unit
                        SOURCE test/Main.cc test/flow_richards_seepage.cc
                        LINK_LIBS ${amanzi_libs} ${UnitTest_LIBRARIES})

        # Test: pseudo-1D Richards
        add_amanzi_test(flow_richards_bc_cribs flow_richards_bc_cribs
	                KIND unit
                        SOURCE test/Main.cc test/flow_richards_bc_cribs.cc
                        LINK_LIBS ${amanzi_libs} ${UnitTest_LIBRARIES})

        # Test: Newton
        add_amanzi_test(flow_richards_newton_TPFA flow_richards_newton_TPFA
                        KIND unit
                        SOURCE test/Main.cc test/flow_richards_newton_TPFA.cc
                        LINK_LIBS ${amanzi_libs} ${UnitTest_LIBRARIES})
    endif()    
 
    set(amanzi_libs geometry mesh mesh_factory state flow whetstone data_structures)
 
    # Test: van Genuchten flow routines
    add_amanzi_test(flow_vanGenuchten flow_vanGenuchten
                    KIND int
                    SOURCE test/Main.cc test/flow_vanGenuchten.cc
                    LINK_LIBS ${amanzi_libs} ${UnitTest_LIBRARIES})

    # Test: flow-bc-factory
    add_amanzi_test(flow_bc_factory flow_bc_factory
                    KIND unit
                    SOURCE test/flow_bc_factory.cc
                    LINK_LIBS ${amanzi_libs} ${UnitTest_LIBRARIES})
 
    # Test: 3D Richards
    set(amanzi_libs geometry mesh mesh_factory flow state whetstone solvers output data_structures)
    
    add_amanzi_test(flow_richards_tensor flow_richards_tensor
                    KIND unit
                    SOURCE test/Main.cc test/flow_richards_tensor.cc
                    LINK_LIBS ${amanzi_libs} ${UnitTest_LIBRARIES})

    if ( ENABLE_STK_Mesh )
        add_amanzi_test(flow_richards_3D flow_richards_3D
	                KIND unit
                        SOURCE test/Main.cc test/flow_richards_3D.cc
                        LINK_LIBS ${amanzi_libs} ${UnitTest_LIBRARIES})
    endif()
endif()

option(ENABLE_FLOW_EXAMPLES "Build flow examples" OFF)
if (ENABLE_FLOW_EXAMPLES)
   add_subdirectory(examples)
endif()<|MERGE_RESOLUTION|>--- conflicted
+++ resolved
@@ -51,15 +51,11 @@
                    Richards_SteadyState.cc Richards_Picard.cc Richards_AztecOO.cc
                    Richards_Bundles.cc Richards_Devel.cc Richards_AndersonMixing.cc
                    Matrix_MFD.cc Matrix_MFD_TPFA.cc Matrix_MFD_PLambda.cc Matrix_VAG.cc 
-<<<<<<< HEAD
                    Stiffness_MFD.cc 
                    WRM_vanGenuchten.cc WRM_BrooksCorey.cc WRM_fake.cc
                    RelativePermeability.cc RelativePermeability_IO.cc
-                   Flow_Utilities.cc)
-=======
-                   WRM_vanGenuchten.cc WRM_BrooksCorey.cc WRM_fake.cc
-		   flow-domain-function.cc flow-boundary-function.cc)
->>>>>>> 1bd278a4
+                   Flow_Utilities.cc
+                   flow-domain-function.cc flow-boundary-function.cc)
 set(flow_tpl_libs ${Teuchos_LIBRARIES} ${NOX_LIBRARIES} ${Epetra_LIBRARIES})
 if ( Ifpack_ENABLE_HYPRE )
   list(APPEND flow_tpl_libs ${Ifpack_LIBRARIES})
