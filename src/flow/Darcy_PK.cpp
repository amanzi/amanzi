/*
This is the flow component of the Amanzi code. 
License: BSD
Authors: Neil Carlson (version 1) 
         Konstantin Lipnikov (version 2) (lipnikov@lanl.gov)
*/

#include "Epetra_Vector.h"
#include "Epetra_Import.h"

#include "errors.hh"
#include "exceptions.hh"

#include "mfd3d.hpp"
#include "tensor.hpp"

#include "Flow_State.hpp"
#include "Darcy_PK.hpp"
#include "Matrix_MFD.hpp"

namespace Amanzi {
namespace AmanziFlow {

/* ******************************************************************
* We set up only default values and call Init() routine to complete
* each variable initialization
****************************************************************** */
Darcy_PK::Darcy_PK(Teuchos::ParameterList& dp_list_, Teuchos::RCP<Flow_State> FS_MPC)
{
  Flow_PK::Init(FS_MPC);  // sets up default parameters

  FS = FS_MPC;
  dp_list = dp_list_;

  mesh_ = FS->get_mesh();
  dim = mesh_->space_dimension();

  // Create the combined cell/face DoF map.
  super_map_ = createSuperMap();
 
  // Other fundamental physical quantaties
  rho = *(FS->get_fluid_density());
  mu = *(FS->get_fluid_viscosity()); 
  gravity.init(dim);
  for (int k=0; k<dim; k++) gravity[k] = (*(FS->get_gravity()))[k];

#ifdef HAVE_MPI
  const  Epetra_Comm& comm = mesh_->cell_map(false).Comm(); 
  MyPID = comm.MyPID();

  const Epetra_Map& source_cmap = mesh_->cell_map(false);
  const Epetra_Map& target_cmap = mesh_->cell_map(true);

  cell_importer_ = Teuchos::rcp(new Epetra_Import(target_cmap, source_cmap));

  const Epetra_Map& source_fmap = mesh_->face_map(false);
  const Epetra_Map& target_fmap = mesh_->face_map(true);

  face_importer_ = Teuchos::rcp(new Epetra_Import(target_fmap, source_fmap));
#endif

  // miscalleneous
  flag_upwind = false;
  verbosity = FLOW_VERBOSITY_HIGH;
}


/* ******************************************************************
* Clean memory.
****************************************************************** */
Darcy_PK::~Darcy_PK() 
{ 
  delete super_map_; 
  delete solver; 
  if (matrix == preconditioner) {
    delete matrix; 
  } else {
    delete matrix;
    delete preconditioner;
  }
  delete bc_pressure;
  delete bc_head;
  delete bc_flux; 
}


/* ******************************************************************
* Extract information from Diffusion Problem parameter list.
****************************************************************** */
void Darcy_PK::Init(Matrix_MFD* matrix_, Matrix_MFD* preconditioner_)
{
  if (matrix_ == NULL) matrix = new Matrix_MFD(FS, *super_map_);
  else matrix = matrix_;

  if (preconditioner_ == NULL) preconditioner = matrix;
  else preconditioner = preconditioner_;

  // Create the solution vectors.
  solution = Teuchos::rcp(new Epetra_Vector(*super_map_));
  solution_cells = Teuchos::rcp(FS->createCellView(*solution));
  solution_faces = Teuchos::rcp(FS->createFaceView(*solution));

  solver = new AztecOO;
  solver->SetUserOperator(matrix);
  solver->SetPrecOperator(preconditioner);
  solver->SetAztecOption(AZ_solver, AZ_cg);

  // Get parameters from the flow parameter list.
  processParameterList();

  // Process boundary data
  int nfaces = mesh_->num_entities(AmanziMesh::FACE, AmanziMesh::USED);
  bc_markers.resize(nfaces, FLOW_BC_FACE_NULL);
  bc_values.resize(nfaces, 0.0);

  T_physical = FS->get_time();
  double time = (standalone_mode) ? T_internal : T_physical;

  bc_pressure->Compute(time);
  bc_head->Compute(time);
  bc_flux->Compute(time);
  updateBoundaryConditions(bc_pressure, bc_head, bc_flux, bc_markers, bc_values);

  // Process other fundamental structures
  K.resize(number_owned_cells);
  matrix->setSymmetryProperty(true);
  matrix->symbolicAssembleGlobalMatrices(*super_map_);

  // Allocate data for relative permeability (for consistency).
  Krel_faces = Teuchos::rcp(new Epetra_Vector(mesh_->face_map(true)));
  Krel_faces->PutScalar(1.0);  // must go away (lipnikov@lanl.gov) 

  // Preconditioner
  Teuchos::ParameterList ML_list = dp_list.sublist("ML Parameters");
  preconditioner->init_ML_preconditioner(ML_list);
};


/* ******************************************************************
* Calculates steady-state solution assuming that absolute permeability 
* does not depend on time.                                                    
****************************************************************** */
int Darcy_PK::advance_to_steady_state()
{
<<<<<<< HEAD
  solver->SetAztecOption(AZ_output, AZ_none);

  // work-around limited support for tensors
  setAbsolutePermeabilityTensor(K);
  for (int c=0; c<K.size(); c++) K[c] *= rho / mu;

  // calculate and assemble elemental stifness matrices
  matrix->createMFDstiffnessMatrices(K, *Krel_faces);
  matrix->createMFDrhsVectors();
  addGravityFluxes_MFD(K, *Krel_faces, matrix);
  matrix->applyBoundaryConditions(bc_markers, bc_values);
  matrix->assembleGlobalMatrices();
  matrix->computeSchurComplement(bc_markers, bc_values);
  matrix->update_ML_preconditioner();

  rhs = matrix->get_rhs();
  Epetra_Vector b(*rhs);
  solver->SetRHS(&b);  // Aztec00 modifies the right-hand-side.
  solver->SetLHS(&*solution);  // initial solution guess 

  solver->Iterate(max_itrs_sss, convergence_tol_sss);
  num_itrs_sss = solver->NumIters();
  residual_sss = solver->TrueResidual();

  if (verbosity >= FLOW_VERBOSITY_HIGH && MyPID == 0) {
    std::cout << "Darcy solver performed " << num_itrs_sss << " iterations." << std::endl
              << "Norm of true residual = " << residual_sss << std::endl;
  }

  // calculate darcy mass flux
  Epetra_Vector& darcy_mass_flux = FS_next->ref_darcy_mass_flux();
  matrix->createMFDstiffnessMatrices(K, *Krel_faces);  // Should be improved. (lipnikov@lanl.gov)
  matrix->deriveDarcyFlux(*solution, *face_importer_, darcy_mass_flux);
  addGravityFluxes_DarcyFlux(K, *Krel_faces, darcy_mass_flux);
=======
  // Set problem parameters.
  problem->set_absolute_permeability(FS->get_vertical_permeability());
>>>>>>> 72ba5b60

  return 0;
}


/* ******************************************************************
*  Temporary convertion from double to tensor.                                               
****************************************************************** */
void Darcy_PK::setAbsolutePermeabilityTensor(std::vector<WhetStone::Tensor>& K)
{
  const Epetra_Vector& permeability = FS->ref_absolute_permeability();

  for (int c=0; c<K.size(); c++) {
    K[c].init(dim, 1);
    K[c](0, 0) = permeability[c];
  }
}


/* ******************************************************************
*  Printing information about Flow status.                                                     
****************************************************************** */
void Darcy_PK::print_statistics() const
{
  if (!MyPID && verbosity_level > 0) {
    cout << "Flow PK:" << endl;
    cout << "    Execution mode = " << (standalone_mode ? "standalone" : "MPC") << endl;
    cout << "    Verbosity level = " << verbosity_level << endl;
    cout << "    Enable internal tests = " << (internal_tests ? "yes" : "no")  << endl;
  }
}

}  // namespace AmanziFlow
}  // namespace Amanzi
<|MERGE_RESOLUTION|>--- conflicted
+++ resolved
@@ -142,7 +142,6 @@
 ****************************************************************** */
 int Darcy_PK::advance_to_steady_state()
 {
-<<<<<<< HEAD
   solver->SetAztecOption(AZ_output, AZ_none);
 
   // work-around limited support for tensors
@@ -177,10 +176,6 @@
   matrix->createMFDstiffnessMatrices(K, *Krel_faces);  // Should be improved. (lipnikov@lanl.gov)
   matrix->deriveDarcyFlux(*solution, *face_importer_, darcy_mass_flux);
   addGravityFluxes_DarcyFlux(K, *Krel_faces, darcy_mass_flux);
-=======
-  // Set problem parameters.
-  problem->set_absolute_permeability(FS->get_vertical_permeability());
->>>>>>> 72ba5b60
 
   return 0;
 }
@@ -191,11 +186,18 @@
 ****************************************************************** */
 void Darcy_PK::setAbsolutePermeabilityTensor(std::vector<WhetStone::Tensor>& K)
 {
-  const Epetra_Vector& permeability = FS->ref_absolute_permeability();
+  const Epetra_Vector& vertical_permeability = FS->ref_vertical_permeability();
+  const Epetra_Vector& horizontal_permeability = FS->ref_horizontal_permeability();
 
   for (int c=0; c<K.size(); c++) {
-    K[c].init(dim, 1);
-    K[c](0, 0) = permeability[c];
+    if (vertical_permeability[c] == horizontal_permeability[c]) {
+      K[c].init(dim, 1);
+      K[c](0, 0) = vertical_permeability[c];
+    } else {
+      K[c].init(dim, 2);
+      for (int i=0; i<dim-1; i++) K[c](i, i) = horizontal_permeability[c];
+      K[c](dim-1, dim-1) = vertical_permeability[c];
+    }
   }
 }
 
