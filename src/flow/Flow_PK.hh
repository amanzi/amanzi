--- conflicted
+++ resolved
@@ -137,23 +137,19 @@
   int MyPID;  // parallel information: will be moved to private
   int verbosity, verbosity_AztecOO;  // output information
   int missed_bc_faces_;
- 
+
   Teuchos::RCP<Flow_State> FS;
   Teuchos::RCP<Flow_State> FS_aux;  // adds ghosts to selected state variables 
-  
-  int ti_phase_counter;  
+
+  int ti_phase_counter;
   double T_physics, dT, dTnext;
   int flow_status_;
   int dim;
 
- private:
+private:  // this should probably be protected too, not private
   int nseepage_prev;
 
-<<<<<<< HEAD
- private:
-=======
- protected:
->>>>>>> 5435a8e8
+protected:
   Teuchos::RCP<const AmanziMesh::Mesh> mesh_;
 };
 
