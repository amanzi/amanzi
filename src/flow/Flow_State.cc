/* -*-  mode: c++; c-default-style: "google"; indent-tabs-mode: nil -*- */
/* -------------------------------------------------------------------------
Amanzi Flow

License: see COPYRIGHT
Author: Ethan Coon

Interface layer between Flow and State, this is a harness for
accessing the new state-dev from the old Flow PK.

 ------------------------------------------------------------------------- */


#include "Flow_State.hh"

namespace Amanzi {
namespace AmanziFlow {

Flow_State::Flow_State(Teuchos::RCP<AmanziMesh::Mesh> mesh) :
    PK_State(std::string("state"), mesh) {
  Construct_();
}

Flow_State::Flow_State(Teuchos::RCP<State> S) :
    PK_State(std::string("state"), S) {
  Construct_();
}

Flow_State::Flow_State(State& S) :
    PK_State(std::string("state"), S) {
  Construct_();
}

Flow_State::Flow_State(const Flow_State& other,
        PKStateConstructMode mode) :
    PK_State(other, STATE_CONSTRUCT_MODE_COPY_POINTERS) {
  if (mode == CONSTRUCT_MODE_VIEW_DATA) {
    ghosted_ = false; // non-ghosted views
  } else if (mode == CONSTRUCT_MODE_VIEW_DATA_GHOSTED) {
    ghosted_ = true; // no guarantees -- if other is not ghosted, this is not
                     // ghosted either!
  } else if (mode == CONSTRUCT_MODE_COPY_DATA) {
    // Not currently needed by Flow?
    ASSERT(0);
  } else if (mode == CONSTRUCT_MODE_COPY_DATA_GHOSTED) {
    // Copy data, making new vector for Darcy flux with ghosted entries.
    ghosted_ = true;

    CompositeVectorFactory fac;
    fac.SetMesh(mesh_);
    fac.SetComponent("face", AmanziMesh::FACE, 1);
    Teuchos::RCP<CompositeVector> flux = fac.CreateVector(true);
    flux->CreateData();
    *flux->ViewComponent("face",false) = *other.darcy_flux();
    flux->ScatterMasterToGhosted();
    S_->SetData("darcy_flux", name_, flux);
  }
}

void Flow_State::Construct_() {
  // for creating fields
  std::vector<AmanziMesh::Entity_kind> locations(2);
  std::vector<std::string> names(2);
  std::vector<int> ndofs(2,1);
  locations[0] = AmanziMesh::CELL; locations[1] = AmanziMesh::FACE;
  names[0] = "cell"; names[1] = "face";

  // Require data, all owned
  S_->RequireScalar("fluid_density", name_);
  S_->RequireScalar("fluid_viscosity", name_);
  S_->RequireConstantVector("gravity", name_, mesh_->space_dimension());
  
  if (!S_->HasField("pressure")) {
    S_->RequireField("pressure", name_)->SetMesh(mesh_)->SetGhosted(false)
      ->SetComponents(names, locations, ndofs);
  }
  if (!S_->HasField("permeability")) {
    S_->RequireField("permeability", name_)->SetMesh(mesh_)->SetGhosted(false)
      ->SetComponent("cell", AmanziMesh::CELL, mesh_->space_dimension());
  }
  if (!S_->HasField("porosity")) {
    S_->RequireField("porosity", name_)->SetMesh(mesh_)->SetGhosted(false)
      ->SetComponent("cell", AmanziMesh::CELL, 1);
  }
  if (!S_->HasField("water_saturation")) {
    S_->RequireField("water_saturation", name_)->SetMesh(mesh_)->SetGhosted(false)
      ->SetComponent("cell", AmanziMesh::CELL, 1);
  }
  if (!S_->HasField("prev_water_saturation")) {
    S_->RequireField("prev_water_saturation", name_)->SetMesh(mesh_)->SetGhosted(false)
      ->SetComponent("cell", AmanziMesh::CELL, 1);
  }
  if (!S_->HasField("specific_storage")) {
    S_->RequireField("specific_storage", name_)->SetMesh(mesh_)->SetGhosted(false)
      ->SetComponent("cell", AmanziMesh::CELL, 1);
  }
  if (!S_->HasField("specific_yield")) {
    S_->RequireField("specific_yield", name_)->SetMesh(mesh_)->SetGhosted(false)
      ->SetComponent("cell", AmanziMesh::CELL, 1);
  }
  if (!S_->HasField("darcy_flux")) {
    S_->RequireField("darcy_flux", name_)->SetMesh(mesh_)->SetGhosted(false)
      ->SetComponent("face", AmanziMesh::FACE, 1);
  }
  if (!S_->HasField("darcy_velocity")) {
    S_->RequireField("darcy_velocity", name_)->SetMesh(mesh_)->SetGhosted(false)
      ->SetComponent("cell", AmanziMesh::CELL, mesh_->space_dimension());
  }
};

void Flow_State::Initialize() {
  if (standalone_mode_) {
    S_->Setup();
    S_->GetField("fluid_density",name_)->set_initialized();
    S_->GetField("fluid_viscosity",name_)->set_initialized();
    S_->GetField("gravity",name_)->set_initialized();
    S_->GetField("pressure",name_)->set_initialized();
    S_->GetField("permeability",name_)->set_initialized();
    S_->GetField("porosity",name_)->set_initialized();
    S_->GetField("water_saturation",name_)->set_initialized();
    S_->GetField("prev_water_saturation",name_)->set_initialized();
    S_->GetField("specific_storage",name_)->set_initialized();
    S_->GetField("specific_yield",name_)->set_initialized();
    S_->GetField("darcy_flux",name_)->set_initialized();
    S_->GetField("darcy_velocity",name_)->set_initialized();
    S_->Initialize();
  } else {
    // BEGIN REMOVE ME once flow tests pass --etc
    S_->GetFieldData("pressure",name_)->PutScalar(-1.);
    S_->GetFieldData("water_saturation",name_)->PutScalar(-1.);
    S_->GetFieldData("prev_water_saturation",name_)->PutScalar(-1.);
    S_->GetFieldData("darcy_flux",name_)->PutScalar(-1.);
    S_->GetFieldData("darcy_velocity",name_)->PutScalar(-1.);
    S_->GetFieldData("specific_storage",name_)->PutScalar(-1.);
    S_->GetFieldData("specific_yield",name_)->PutScalar(-1.);
    // END REMOVE ME

    // secondary variables, will be initialized by the PK
    S_->GetField("water_saturation",name_)->set_initialized();
    S_->GetField("prev_water_saturation",name_)->set_initialized();

    S_->GetField("darcy_flux",name_)->set_initialized();
    S_->GetField("darcy_velocity",name_)->set_initialized();

    // no clue how these work or where they are initialized, but it seems not
    // in the state.
    S_->GetField("specific_storage",name_)->set_initialized();
    S_->GetField("specific_yield",name_)->set_initialized();
  }
}

Teuchos::RCP<AmanziGeometry::Point>
Flow_State::gravity() {
  Teuchos::RCP<Epetra_Vector> gvec = S_->GetConstantVectorData("gravity", name_);
  Teuchos::RCP<AmanziGeometry::Point> gpoint =
    Teuchos::rcp(new AmanziGeometry::Point(gvec->MyLength()));
  for (int i=0; i!=gvec->MyLength(); ++i) (*gpoint)[i] = (*gvec)[i];
  return gpoint;
}


// debug routines
void Flow_State::set_fluid_density(double rho) {
  *fluid_density() = rho;
}

<<<<<<< HEAD

/* *******************************************************************
* Copy face-based data from master to ghost positions.              
* WARNING: vector vhost must contain ghost cells.              
******************************************************************* */
void Flow_State::CopyMasterFace2GhostFace(const Epetra_Vector& v, Epetra_Vector& vghost)
{
#ifdef HAVE_MPI
  const Epetra_BlockMap& source_fmap = mesh_->face_map(false);
  const Epetra_BlockMap& target_fmap = mesh_->face_map(true);
  Epetra_Import importer(target_fmap, source_fmap);
 
  vghost.Import(v, importer, Insert);
#else
  vghost = v;
#endif
}


/* *******************************************************************
* Transfers node-based data from ghost to master positions and 
* performs the operation 'mode' there. 
* WARNING: Vector v must contain ghost nodes.              
******************************************************************* */
void Flow_State::CombineGhostNode2MasterNode(Epetra_Vector& v, Epetra_CombineMode mode)
{
#ifdef HAVE_MPI
  const Epetra_BlockMap& source_vmap = mesh_->node_map(false);
  const Epetra_BlockMap& target_vmap = mesh_->node_map(true);
  Epetra_Import importer(target_vmap, source_vmap);

  double* vdata;
  v.ExtractView(&vdata);
  Epetra_Vector vv(View, source_vmap, vdata);

  vv.Export(v, importer, mode);
#endif
}


/* *******************************************************************
* Lp norm of the vector v1.    
******************************************************************* */
double Flow_State::normLpCell(const Epetra_Vector& v1, double p)
{
  int ncells = (mesh_->cell_map(false)).NumMyElements();

  double Lp_norm, Lp = 0.0;
  for (int c = 0; c < ncells; c++) {
    double volume = mesh_->cell_volume(c);
    Lp += volume * pow(v1[c], p);
  }
  v1.Comm().MaxAll(&Lp, &Lp_norm, 1);

  return pow(Lp_norm, 1.0/p);
=======
void Flow_State::set_fluid_viscosity(double mu) {
  *fluid_viscosity() = mu;
}

void Flow_State::set_porosity(double phi) {
  porosity()->PutScalar(phi);
>>>>>>> 1bd278a4
}

void Flow_State::set_pressure_hydrostatic(double z0, double p0) {
  int dim = mesh_->space_dimension();
  int ncells = mesh_->num_entities(AmanziMesh::CELL, AmanziMesh::USED);

  double rho = *fluid_density();
  double g = (*gravity())[dim - 1];

  Epetra_Vector& pres = ref_pressure();
  for (int c=0; c!=ncells; ++c) {
    const AmanziGeometry::Point& xc = mesh_->cell_centroid(c);
    pres[c] = p0 + rho * g * (xc[dim - 1] - z0);
  }

}

void Flow_State::set_permeability_2D(double Kx, double Ky) {
  (*permeability())(0)->PutScalar(Kx);
  (*permeability())(1)->PutScalar(Ky); 
}

void Flow_State::set_permeability_3D(double Kx, double Ky, double Kz) {
  (*permeability())(0)->PutScalar(Kx);
  (*permeability())(1)->PutScalar(Ky);
  (*permeability())(2)->PutScalar(Kz);
}

void Flow_State::set_permeability_2D(double Kx, double Ky, const string region) {
  Epetra_Vector& perm_x = *(*permeability())(0);
  Epetra_Vector& perm_y = *(*permeability())(1);

  AmanziMesh::Entity_ID_List block;
  mesh_->get_set_entities(region, AmanziMesh::CELL, AmanziMesh::OWNED, &block);
  int ncells = block.size();

  for (int i=0; i!=ncells; ++i) {
    int c = block[i];
    perm_x[c] = Kx;
    perm_y[c] = Ky;
  }
}

void Flow_State::set_permeability_3D(double Kx, double Ky, double Kz, const string region) {
  Epetra_Vector& perm_x = *(*permeability())(0);
  Epetra_Vector& perm_y = *(*permeability())(1);
  Epetra_Vector& perm_z = *(*permeability())(2);

  AmanziMesh::Entity_ID_List block;
  mesh_->get_set_entities(region, AmanziMesh::CELL, AmanziMesh::OWNED, &block);
  int ncells = block.size();

  for (int i=0; i!=ncells; ++i) {
    int c = block[i];
    perm_x[c] = Kx;
    perm_y[c] = Ky;
    perm_z[c] = Kz;
  }
}

void Flow_State::set_gravity(double g) {
  Teuchos::RCP<Epetra_Vector> gvec = S_->GetConstantVectorData("gravity",name_);
  int dim = mesh_->space_dimension();

  gvec->PutScalar(0.);
  (*gvec)[dim-1] = g;
  //  (*gvec)[2] = g;  // Waiting for Markus ticket (lipnikov@lanl.gov)
}


void Flow_State::set_specific_storage(double ss) {
  specific_storage()->PutScalar(ss);
}

} // namespace
} // namespace<|MERGE_RESOLUTION|>--- conflicted
+++ resolved
@@ -149,40 +149,6 @@
   }
 }
 
-Teuchos::RCP<AmanziGeometry::Point>
-Flow_State::gravity() {
-  Teuchos::RCP<Epetra_Vector> gvec = S_->GetConstantVectorData("gravity", name_);
-  Teuchos::RCP<AmanziGeometry::Point> gpoint =
-    Teuchos::rcp(new AmanziGeometry::Point(gvec->MyLength()));
-  for (int i=0; i!=gvec->MyLength(); ++i) (*gpoint)[i] = (*gvec)[i];
-  return gpoint;
-}
-
-
-// debug routines
-void Flow_State::set_fluid_density(double rho) {
-  *fluid_density() = rho;
-}
-
-<<<<<<< HEAD
-
-/* *******************************************************************
-* Copy face-based data from master to ghost positions.              
-* WARNING: vector vhost must contain ghost cells.              
-******************************************************************* */
-void Flow_State::CopyMasterFace2GhostFace(const Epetra_Vector& v, Epetra_Vector& vghost)
-{
-#ifdef HAVE_MPI
-  const Epetra_BlockMap& source_fmap = mesh_->face_map(false);
-  const Epetra_BlockMap& target_fmap = mesh_->face_map(true);
-  Epetra_Import importer(target_fmap, source_fmap);
- 
-  vghost.Import(v, importer, Insert);
-#else
-  vghost = v;
-#endif
-}
-
 
 /* *******************************************************************
 * Transfers node-based data from ghost to master positions and 
@@ -205,29 +171,27 @@
 }
 
 
-/* *******************************************************************
-* Lp norm of the vector v1.    
-******************************************************************* */
-double Flow_State::normLpCell(const Epetra_Vector& v1, double p)
-{
-  int ncells = (mesh_->cell_map(false)).NumMyElements();
-
-  double Lp_norm, Lp = 0.0;
-  for (int c = 0; c < ncells; c++) {
-    double volume = mesh_->cell_volume(c);
-    Lp += volume * pow(v1[c], p);
-  }
-  v1.Comm().MaxAll(&Lp, &Lp_norm, 1);
-
-  return pow(Lp_norm, 1.0/p);
-=======
+Teuchos::RCP<AmanziGeometry::Point>
+Flow_State::gravity() {
+  Teuchos::RCP<Epetra_Vector> gvec = S_->GetConstantVectorData("gravity", name_);
+  Teuchos::RCP<AmanziGeometry::Point> gpoint =
+    Teuchos::rcp(new AmanziGeometry::Point(gvec->MyLength()));
+  for (int i=0; i!=gvec->MyLength(); ++i) (*gpoint)[i] = (*gvec)[i];
+  return gpoint;
+}
+
+
+// debug routines
+void Flow_State::set_fluid_density(double rho) {
+  *fluid_density() = rho;
+}
+
 void Flow_State::set_fluid_viscosity(double mu) {
   *fluid_viscosity() = mu;
 }
 
 void Flow_State::set_porosity(double phi) {
   porosity()->PutScalar(phi);
->>>>>>> 1bd278a4
 }
 
 void Flow_State::set_pressure_hydrostatic(double z0, double p0) {
