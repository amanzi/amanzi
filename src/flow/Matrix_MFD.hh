--- conflicted
+++ resolved
@@ -77,19 +77,14 @@
   void DestroyPreconditioner() { preconditioner_->Destroy(); }
 
   // required methods
-<<<<<<< HEAD
   virtual int Apply(const CompositeVector& X, CompositeVector& Y) const;
   virtual int ApplyInverse(const CompositeVector& X, CompositeVector& Y) const;
-=======
-  virtual int Apply(const Epetra_MultiVector& X, Epetra_MultiVector& Y) const;
-  virtual int ApplyInverse(const Epetra_MultiVector& X, Epetra_MultiVector& Y) const;
   const Epetra_Map& DomainMap() const {
     return *map_;
   }
   const Epetra_Map& RangeMap() const {
     return *map_;
   }
->>>>>>> ff04fbec
 
   // control methods
   void SetSymmetryProperty(bool flag_symmetry) { flag_symmetry_ = flag_symmetry; }
