/*
  This is the flow component of the Amanzi code. 

  Copyright 2010-2012 held jointly by LANS/LANL, LBNL, and PNNL. 
  Amanzi is released under the three-clause BSD License. 
  The terms of use and "as is" disclaimer for this license are 
  provided in the top-level COPYRIGHT file.

  Authors: Konstantin Lipnikov (lipnikov@lanl.gov)
           Daniil Svyatskiy (dasvyat@lanl.gov)
*/

#include <vector>

#include "Epetra_FECrsGraph.h"
#include "AztecOO.h"
#include "mfd3d_diffusion.hh"

#include "FlowDefs.hh"
#include "Matrix_TPFA.hh"

#include "LinearOperatorFactory.hh"
#include "PreconditionerFactory.hh"

namespace Amanzi {
namespace AmanziFlow {

template<class T>
int FindPosition(const std::vector<T>& v, const T& value) {
  for (int i = 0; i < v.size(); i++)
     if (v[i] == value) return i;
  return -1;
}


/* ******************************************************************
* Constructor.                                           
****************************************************************** */
Matrix_TPFA::Matrix_TPFA(Teuchos::RCP<State> S,
                         std::vector<WhetStone::Tensor>* K, 
                         Teuchos::RCP<RelativePermeability> rel_perm)
    : Matrix<CompositeVector, CompositeVectorSpace>(S, K, rel_perm)
{
  ncells_owned = mesh_->num_entities(AmanziMesh::CELL, AmanziMesh::OWNED);
  ncells_wghost = mesh_->num_entities(AmanziMesh::CELL, AmanziMesh::USED);

  nfaces_owned = mesh_->num_entities(AmanziMesh::FACE, AmanziMesh::OWNED);
  nfaces_wghost = mesh_->num_entities(AmanziMesh::FACE, AmanziMesh::USED);

  Acc_cells_.resize(ncells_owned);
  Fc_cells_.resize(ncells_owned);

  npassed_ = 0;
  nokay_ = 0;
}


/* ******************************************************************
* Constructor.                                           
****************************************************************** */
void Matrix_TPFA::Init() 
{
  const Epetra_BlockMap& fmap_wghost = mesh_->face_map(true);
  transmissibility_ = Teuchos::rcp(new Epetra_Vector(fmap_wghost));
  gravity_term_ = Teuchos::rcp(new Epetra_Vector(fmap_wghost));

  ComputeTransmissibilities_();
}


/* ******************************************************************
* Initialize Trilinos matrices. It must be called only once. 
* If matrix is non-symmetric, we generate transpose of the matrix 
* block Afc to reuse cf_graph; otherwise, pointer Afc = Acf.   
****************************************************************** */
void Matrix_TPFA::SymbolicAssemble()
{
  if (cvs_.size() == 0) {  // ugly solution (lipnikov@lanl.gov) 
    cvs_.SetMesh(mesh_);
    cvs_.SetGhosted(true);
    cvs_.SetComponent("cell", AmanziMesh::CELL, 1);
  }

  const Epetra_Map& cmap = mesh_->cell_map(false);
  const Epetra_Map& cmap_wghost = mesh_->cell_map(true);
  const Epetra_Map& fmap_wghost = mesh_->face_map(true);

  int avg_entries_row = (mesh_->space_dimension() == 2) ? FLOW_QUAD_FACES : FLOW_HEX_FACES;
  Epetra_FECrsGraph pp_graph(Copy, cmap, avg_entries_row + 1);

  AmanziMesh::Entity_ID_List cells;   
  int cells_GID[2];

  int nfaces = mesh_->num_entities(AmanziMesh::FACE, AmanziMesh::OWNED);
  for (int f = 0; f < nfaces; f++) {
    mesh_->face_get_cells(f, AmanziMesh::USED, &cells);
    int ncells = cells.size();

    for (int n = 0; n < ncells; n++)
        cells_GID[n] = cmap_wghost.GID(cells[n]);

    pp_graph.InsertGlobalIndices(ncells, cells_GID, ncells, cells_GID);
  }
  pp_graph.GlobalAssemble();  // Symbolic graph is complete.

  // create global matrices
  Spp_ = Teuchos::rcp(new Epetra_FECrsMatrix(Copy, pp_graph));
  Spp_->GlobalAssemble();

  // create space for right-hand side
  rhs_ = Teuchos::RCP<CompositeVector>(new CompositeVector(cvs_, true));
}


/* ******************************************************************
* Add gravity fluxes to RHS of TPFA approximation                                            
****************************************************************** */
void Matrix_TPFA::AddGravityFluxesRichards(double rho, const AmanziGeometry::Point& gravity, 
                                           std::vector<int>& bc_model)
{
  Epetra_MultiVector& rhs_cells = *rhs_->ViewComponent("cell");
  Epetra_MultiVector& Krel_faces = *rel_perm_->Krel().ViewComponent("face", true);

  AmanziMesh::Entity_ID_List cells;
  std::vector<int> dirs;

  //cout<<"AddGravityFluxesRichards\n";
  //  cout<<rhs_cells<<endl;

  for (int f = 0; f < nfaces_wghost; f++) {
    if (bc_model[f] == FLOW_BC_FACE_FLUX) continue;
    mesh_->face_get_cells(f, AmanziMesh::USED, &cells);
    int ncells = cells.size();

    int sign(1);
    for (int i = 0; i < ncells; i++) {
      int c = cells[i];
      //if (c >= ncells_owned) continue;
      if (c < ncells_owned){
	rhs_cells[0][c] -= sign * (*gravity_term_)[f] * Krel_faces[0][f];  
      //cout<<"cell "<<c<<" -- "<< sign * (*gravity_term_)[f] * Krel_faces[0][f]<<" "<<sign<<" "<<(*gravity_term_)[f]<<endl;
      }
      sign = -sign;
    }
  }


  //cout<<rhs_cells<<endl;
  //exit(0);

}


/* ******************************************************************
* 
****************************************************************** */
void Matrix_TPFA::Assemble()
{
  Epetra_MultiVector& Krel_faces = *rel_perm_->Krel().ViewComponent("face", true);

  AmanziMesh::Entity_ID_List faces;
  std::vector<int> dirs;

  const Epetra_Map& cmap_wghost = mesh_->cell_map(true);
  AmanziMesh::Entity_ID_List cells;

  int cells_LID[2], cells_GID[2];
  Teuchos::SerialDenseMatrix<int, double> Spp_local(2, 2);

  Spp_->PutScalar(0.0);

  for (int f = 0; f < nfaces_owned; f++){
    mesh_->face_get_cells(f, AmanziMesh::USED, &cells);
    int mcells = cells.size();

    for (int n = 0; n < mcells; n++) {
      cells_LID[n] = cells[n];
      cells_GID[n] = cmap_wghost.GID(cells_LID[n]);     
    }

    double tij = (*transmissibility_)[f] * Krel_faces[0][f];
    for (int i=0; i < mcells; i++){
      for (int j=0; j < mcells; j++){
	if (i==j) Spp_local(i,j) = tij;
	else Spp_local(i,j) = -tij;
      }
    }
    (*Spp_).SumIntoGlobalValues(mcells, cells_GID, Spp_local.values());
  }

  Epetra_MultiVector& rhs_cells = *rhs_->ViewComponent("cell", true);

  int mcells = 1;
  for (int c = 0; c < ncells_owned; c++){
    cells_GID[0] = cmap_wghost.GID(c);
    Spp_local(0,0) = Acc_cells_[c];
    (*Spp_).SumIntoGlobalValues(mcells, cells_GID, Spp_local.values());
    rhs_cells[0][c] += Fc_cells_[c];
  }

  Spp_->GlobalAssemble();
}


/* ******************************************************************
* Initialization of the preconditioner                                                 
****************************************************************** */
void Matrix_TPFA::InitPreconditioner(const std::string& prec_name, const Teuchos::ParameterList& prec_list)
{
  AmanziPreconditioners::PreconditionerFactory factory;
  preconditioner_ = factory.Create(prec_name, prec_list);
}


/* ******************************************************************
* Parallel matvec product Spp * Xc.                                              
****************************************************************** */
int Matrix_TPFA::Apply(const CompositeVector& X, CompositeVector& Y) const
{
  const Epetra_MultiVector& Xc = *X.ViewComponent("cell");
  Epetra_MultiVector& Yc = *Y.ViewComponent("cell");

  int ierr = (*Spp_).Multiply(false, Xc, Yc);

  if (ierr) {
    Errors::Message msg("Matrix_TPFA::Apply has failed to calculate y = A*x.");
    Exceptions::amanzi_throw(msg);
  }

  return 0;
}


/* ******************************************************************
* The OWNED cell-based and face-based d.o.f. are packed together into 
* the X and Y Epetra vectors, with the cell-based in the first part.                                           
****************************************************************** */
int Matrix_TPFA::ApplyPreconditioner(const CompositeVector& X, CompositeVector& Y) const
{
  Teuchos::ParameterList plist;
  Teuchos::ParameterList& slist = plist.sublist("gmres");
  slist.set<string>("iterative method", "gmres");
<<<<<<< HEAD
  slist.set<double>("error tolerance", 1e-18);
  slist.set<int>("maximum number of iterations", 10000);
=======
  slist.set<double>("error tolerance", 1e-10);
  slist.set<int>("maximum number of iterations", 200);
>>>>>>> 6890ef56
  Teuchos::ParameterList& vlist = slist.sublist("VerboseObject");
  vlist.set("Verbosity Level", "low");

  Teuchos::RCP<const Matrix_TPFA> matrix_tmp = Teuchos::rcp(this, false);

  AmanziSolvers::LinearOperatorFactory<FlowMatrix, CompositeVector, CompositeVectorSpace> factory;
  Teuchos::RCP<AmanziSolvers::LinearOperator<FlowMatrix, CompositeVector, CompositeVectorSpace> > 
      solver = factory.Create("gmres", plist, matrix_tmp, matrix_tmp);
   
  int ok = solver->ApplyInverse(X, Y);

  if (ok != 1) {
    cout << "Newton solver (" << solver->name() 
         << "): ||r||=" << solver->residual() << " itr=" << solver->num_itrs()
         << " code=" << ok << endl;
    exit(0);
  }

  return 0;
}


/* ******************************************************************
x * 
****************************************************************** */
int Matrix_TPFA::ApplyInverse(const CompositeVector& X, CompositeVector& Y) const
{
  const Epetra_MultiVector& Xc = *X.ViewComponent("cell");
  Epetra_MultiVector& Yc = *Y.ViewComponent("cell");

  preconditioner_->ApplyInverse(Xc, Yc);
}


/* ******************************************************************
* 
****************************************************************** */
void Matrix_TPFA::ApplyBoundaryConditions(std::vector<int>& bc_model, 
                                          std::vector<bc_tuple>& bc_values)
{
  Epetra_MultiVector& Krel_faces = *rel_perm_->Krel().ViewComponent("face", true);

  int ncells = mesh_->num_entities(AmanziMesh::CELL, AmanziMesh::OWNED);
  AmanziMesh::Entity_ID_List faces;
  std::vector<int> dirs;

  Epetra_MultiVector& rhs_cells = *rhs_->ViewComponent("cell");

  for (int c = 0; c < ncells; c++) {
    mesh_->cell_get_faces_and_dirs(c, &faces, &dirs);
    int nfaces = faces.size();

    for (int n = 0; n < nfaces; n++) {
      int f = faces[n];
      double value = bc_values[f][0];

      if (bc_model[f] == FLOW_BC_FACE_PRESSURE) {
	rhs_cells[0][c] += value * (*transmissibility_)[f] * Krel_faces[0][f];
      } else if (bc_model[f] == FLOW_BC_FACE_FLUX) {
        rhs_cells[0][c] -= value * mesh_->face_area(f);
	(*transmissibility_)[f] = 0.0;
	(*gravity_term_)[f] = 0.0;
      } else if (bc_model[f] == FLOW_BC_FACE_MIXED) {
	Errors::Message msg;
	msg << "Mixed boundary conditions are not supported in TPFA mode\n";
	Exceptions::amanzi_throw(msg);
      }
    }
  }
}


/* ******************************************************************
* Adds time derivative to the cell-based part of MFD algebraic system.
****************************************************************** */
void Matrix_TPFA::AddTimeDerivative(
    const Epetra_MultiVector& p, const Epetra_MultiVector& phi, double rho, double dT)
{
  Epetra_MultiVector dSdP(p);
  rel_perm_->DerivedSdP(p, dSdP);

  for (int c = 0; c < ncells_owned; c++) {
    double volume = mesh_->cell_volume(c);
    double factor = rho * phi[0][c] * dSdP[0][c] * volume / dT;
    Acc_cells_[c] += factor;
    Fc_cells_[c] += factor * p[0][c];
  }
}


/* ******************************************************************
* Linear algebra operations with matrices: r = A * u - f                                                 
****************************************************************** */
double Matrix_TPFA::ComputeNegativeResidual(const CompositeVector& u, CompositeVector& r)
{
  Epetra_MultiVector& Krel_faces = *rel_perm_->Krel().ViewComponent("face", true);

  AmanziMesh::Entity_ID_List faces;
  AmanziMesh::Entity_ID_List cells;
  std::vector<int> dirs;

  r.PutScalar(0.0);
  Epetra_MultiVector& rc = *r.ViewComponent("cell");

  u.ScatterMasterToGhosted("cell");
  const Epetra_MultiVector& uc = *u.ViewComponent("cell", true);

  for (int f = 0; f < nfaces_wghost; f++) {
    mesh_->face_get_cells(f, AmanziMesh::USED, &cells);
    int ncells = cells.size();
    if (ncells > 1) {
      int sign(1);
      for (int i = 0; i < ncells; i++) {
	int c = cells[i];
	if (c >= ncells_owned) continue;
	rc[0][c] += sign * Krel_faces[0][f] * (*transmissibility_)[f] * (uc[0][cells[0]] - uc[0][cells[1]]);  
        sign = -sign;
      }
    } else if (ncells == 1) {
      int c = cells[0];
      if (c < ncells_owned) { 
        rc[0][c] += Krel_faces[0][f] * (*transmissibility_)[f] * uc[0][c];
      }
    }							
  } 

  
  
  Epetra_MultiVector& rhs_cells = *rhs_->ViewComponent("cell");

  

  for (int c = 0; c < ncells_owned; c++) {    
    rc[0][c] -= rhs_cells[0][c];
  }
    
  double norm_residual;
  r.Norm2(&norm_residual);
  return norm_residual;
}


/* ******************************************************************
* 
****************************************************************** */
void Matrix_TPFA::DeriveMassFlux(
    const CompositeVector& solution, CompositeVector& darcy_mass_flux,
    std::vector<int>& bc_model, std::vector<bc_tuple>& bc_values)
{
  Epetra_MultiVector& Krel_faces = *rel_perm_->Krel().ViewComponent("face", true);

  solution.ScatterMasterToGhosted("cell");
  const Epetra_MultiVector& p = *solution.ViewComponent("cell", true);
  Epetra_MultiVector& flux = *darcy_mass_flux.ViewComponent("face", true);

  AmanziMesh::Entity_ID_List faces;
  std::vector<double> dp;
  std::vector<int> dirs;

  AmanziMesh::Entity_ID_List cells;
  std::vector<int> flag(nfaces_wghost, 0);

  for (int c = 0; c < ncells_owned; c++) {
    mesh_->cell_get_faces_and_dirs(c, &faces, &dirs);
    int nfaces = faces.size();

    for (int n = 0; n < nfaces; n++) {
      int f = faces[n];

      if (bc_model[f] == FLOW_BC_FACE_PRESSURE) {
	double value = bc_values[f][0];
	flux[0][f] = dirs[n] * Krel_faces[0][f] * ((*transmissibility_)[f] * (p[0][c] - value) + (*gravity_term_)[f]);
      } else if (bc_model[f] == FLOW_BC_FACE_FLUX) {
	double value = bc_values[f][0];
	double area = mesh_->face_area(f);
	flux[0][f] = value*area;
      } else {
	if (f < nfaces_owned && !flag[f]) {
	  mesh_->face_get_cells(f, AmanziMesh::USED, &cells);
	  if (cells.size() <= 1) {
	    Errors::Message msg("Flow PK: These boundary conditions are not supported by TPFA.");
	    Exceptions::amanzi_throw(msg);
	  }

          if (c == cells[0]){
            flux[0][f] = dirs[n] * (*transmissibility_)[f] * (p[0][cells[0]] - p[0][cells[1]]) + (*gravity_term_)[f];
          } else {
            flux[0][f] = dirs[n] * (*transmissibility_)[f] * (p[0][cells[1]] - p[0][cells[0]]) + (*gravity_term_)[f];
          }	    
          flux[0][f] *= Krel_faces[0][f];
          flag[f] = 1;
	}
      }
    }
  }
}


/* ******************************************************************
* Computation of the part of the jacobian which depends on
* analytical derivatives of relative permeabilities
****************************************************************** */
void Matrix_TPFA::AnalyticJacobian_(const CompositeVector& u, 
                                    std::vector<int>& bc_models,
                                    std::vector<bc_tuple>& bc_values)
{
  u.ScatterMasterToGhosted("cell");
  const Epetra_MultiVector& uc = *u.ViewComponent("cell", true);

  //cout.precision(10);
  //cout<<uc<<endl;

  AmanziMesh::Entity_ID_List faces;
  std::vector<int> dirs;

  const Epetra_Map& cmap_wghost = mesh_->cell_map(true);
  AmanziMesh::Entity_ID_List cells;

  int cells_LID[2], cells_GID[2];
  double perm_abs_vert[2], perm_abs_horz[2];
  double k_rel[2], dk_dp[2], pres[2];
  AmanziGeometry::Point cntr_cell[2];
  double dist;

  const Epetra_MultiVector& Krel_cells = *rel_perm_->Krel().ViewComponent("cell");
  Epetra_MultiVector& Krel_faces = *rel_perm_->Krel().ViewComponent("face", true);

  const Epetra_MultiVector& dKdP_cells = *rel_perm_->dKdP().ViewComponent("cell");
  Epetra_MultiVector& dKdP_faces = *rel_perm_->dKdP().ViewComponent("face", true);
  int method = rel_perm_->method();

  for (int f = 0; f < nfaces_owned; f++){
    mesh_->face_get_cells(f, AmanziMesh::USED, &cells);
    int mcells = cells.size();
    Teuchos::SerialDenseMatrix<int, double> Jpp(mcells, mcells);

    for (int n = 0; n < mcells; n++) {
      cells_LID[n] = cells[n];
      cells_GID[n] = cmap_wghost.GID(cells_LID[n]);
      pres[n] = uc[0][cells_LID[n]];
      dk_dp[n] = dKdP_cells[0][cells_LID[n]];
    }

    if (mcells == 1) {
      dk_dp[0] = dKdP_faces[0][f];
    }

    const AmanziGeometry::Point& normal = mesh_->face_normal(f, false, cells[0]);
    ComputeJacobianLocal_(mcells, f, method, bc_models, bc_values, pres, dk_dp, Jpp);
    (*Spp_).SumIntoGlobalValues(mcells, cells_GID, Jpp.values());
  }

  Spp_->GlobalAssemble();
}


/* ******************************************************************
* Computation of a local submatrix of 
* Analytical Jacobian (nonlinear part) on a particular face.
****************************************************************** */
void Matrix_TPFA::ComputeJacobianLocal_(
    int mcells, int face_id, int Krel_method,
    std::vector<int>& bc_models, std::vector<bc_tuple>& bc_values,
    double *pres, double *dk_dp_cell,
    Teuchos::SerialDenseMatrix<int, double>& Jpp)
{
  double dKrel_dp[2];
  double rho_w = *S_->GetScalarData("fluid_density");

  double dpres;
  if (mcells == 2) {
    dpres = pres[0] - pres[1];  // + grn;
    if (Krel_method == FLOW_RELATIVE_PERM_UPWIND_GRAVITY) {  // Define K and Krel_faces
      double cos_angle = (*gravity_term_)[face_id] / (rho_w * mesh_->face_area(face_id));
      if (cos_angle > FLOW_RELATIVE_PERM_TOLERANCE) {  // Upwind
        dKrel_dp[0] = dk_dp_cell[0];
        dKrel_dp[1] = 0.0;
      } else if (cos_angle < -FLOW_RELATIVE_PERM_TOLERANCE) {  // Upwind
        dKrel_dp[0] = 0.0;
        dKrel_dp[1] = dk_dp_cell[1];
      } else if (fabs(cos_angle) < FLOW_RELATIVE_PERM_TOLERANCE) {  // Upwind
        dKrel_dp[0] = 0.5*dk_dp_cell[0];
        dKrel_dp[1] = 0.5*dk_dp_cell[1];
      }
    } else if (Krel_method == FLOW_RELATIVE_PERM_UPWIND_DARCY_FLUX) {
      if ((*transmissibility_)[face_id] * dpres + (*gravity_term_)[face_id] > FLOW_RELATIVE_PERM_TOLERANCE) {  // Upwind
        dKrel_dp[0] = dk_dp_cell[0];
        dKrel_dp[1] = 0.0;
      } else if ((*transmissibility_)[face_id] * dpres + (*gravity_term_)[face_id] < -FLOW_RELATIVE_PERM_TOLERANCE) {  // Upwind
        dKrel_dp[0] = 0.0;
        dKrel_dp[1] = dk_dp_cell[1];
      } else if (fabs((*transmissibility_)[face_id] * dpres + (*gravity_term_)[face_id]) < FLOW_RELATIVE_PERM_TOLERANCE) {  // Upwind
        dKrel_dp[0] = 0.5*dk_dp_cell[0];
        dKrel_dp[1] = 0.5*dk_dp_cell[1];
      }
    } else if (Krel_method == FLOW_RELATIVE_PERM_ARITHMETIC_MEAN) {
      dKrel_dp[0] = 0.5*dk_dp_cell[0];
      dKrel_dp[1] = 0.5*dk_dp_cell[1];
    }

    Jpp(0, 0) = ((*transmissibility_)[face_id] * dpres + (*gravity_term_)[face_id]) * dKrel_dp[0];
    Jpp(0, 1) = ((*transmissibility_)[face_id] * dpres + (*gravity_term_)[face_id]) * dKrel_dp[1];
    Jpp(1, 0) = -Jpp(0, 0);
    Jpp(1, 1) = -Jpp(0, 1);

  } else if (mcells == 1) {
    if (bc_models[face_id] == FLOW_BC_FACE_PRESSURE) {                   
      pres[1] = bc_values[face_id][0];

      dpres = pres[0] - pres[1];  // + grn;
      Jpp(0,0) = ((*transmissibility_)[face_id] * dpres + (*gravity_term_)[face_id]) * dk_dp_cell[0];
    } else {
      Jpp(0,0) = 0.0;
    }
  }
}


/* ******************************************************************
* Compute transmissibilities on faces 
****************************************************************** */
void Matrix_TPFA::ComputeTransmissibilities_()
{
  transmissibility_->PutScalar(0.0);

  double rho_ = *S_->GetScalarData("fluid_density");
  double mu_ = *S_->GetScalarData("fluid_viscosity");
  const Epetra_Vector& gravity_ = *S_->GetConstantVectorData("gravity");

  int dim = mesh_->space_dimension();
  AmanziGeometry::Point gravity(dim);
  for (int k = 0; k < dim; k++) gravity[k] = gravity_[k] * rho_;

  AmanziMesh::Entity_ID_List faces;
  AmanziMesh::Entity_ID_List cells;
  AmanziGeometry::Point a_dist;
  double h[2], perm[2], perm_test[2], h_test[2];
  double trans_f;

  std::vector<int> dirs;

  for (int f = 0; f < nfaces_owned; f++) {
    mesh_->face_get_cells(f, AmanziMesh::USED, &cells);
    int ncells = cells.size();
    const AmanziGeometry::Point& normal = mesh_->face_normal(f, false, cells[0]);
    const AmanziGeometry::Point& face_centr = mesh_->face_centroid(f);
    double area = mesh_->face_area(f);

    if (ncells == 2) {
      a_dist = mesh_->cell_centroid(cells[1]) - mesh_->cell_centroid(cells[0]);
    } else if (ncells == 1) {    
      a_dist = face_centr - mesh_->cell_centroid(cells[0]);
    } 

    a_dist *= 1./norm(a_dist);

    for (int i=0; i<ncells; i++) {
      h[i] = norm(face_centr - mesh_->cell_centroid(cells[i]));
      perm[i] = (rho_/mu_) * (((*K_)[cells[i]] * normal) * normal) / area;

      perm_test[i] = (rho_/mu_) * (((*K_)[cells[i]] * normal) * a_dist);
      h_test[i] = pow(-1.0, i)*((face_centr - mesh_->cell_centroid(cells[i]))*normal) / area;
    }

    double factor, grav;
    grav = (gravity * normal) / area;

    if (ncells == 2){
      factor = (perm[0]*perm[1]) / (h[0]*perm[1] + h[1]*perm[0]);
      grav *= (h[0] + h[1]);
    } else if (ncells == 1) {    
      factor = perm[0] / h[0];
      grav *= h[0];
    } 

    trans_f = 0.0;
    for (int i = 0; i < ncells; i++) {
      trans_f += h_test[i] / perm[i];
    }

    trans_f = 1.0 / trans_f;

    (*transmissibility_)[f] = trans_f;
    (*gravity_term_)[f] = (*transmissibility_)[f] * grav;

  }

  // parallelization using CV capability
#ifdef HAVE_MPI
  CompositeVectorSpace cvs;
  cvs.SetMesh(mesh_);
  cvs.SetGhosted(true);
  cvs.SetComponent("face", AmanziMesh::FACE, 1);

  CompositeVector tmp(cvs, true);
  Epetra_MultiVector& data = *tmp.ViewComponent("face", true);

  data = *transmissibility_;
  tmp.ScatterMasterToGhosted("face", true);
  for (int f = nfaces_owned; f < nfaces_wghost; f++) {
    (*transmissibility_)[f] = data[0][f];
  }

  data = *gravity_term_;
  tmp.ScatterMasterToGhosted("face", true);
  for (int f = nfaces_owned; f < nfaces_wghost; f++) {
    (*gravity_term_)[f] = data[0][f];
  }
#endif
}

}  // namespace AmanziFlow
}  // namespace Amanzi

<|MERGE_RESOLUTION|>--- conflicted
+++ resolved
@@ -240,13 +240,8 @@
   Teuchos::ParameterList plist;
   Teuchos::ParameterList& slist = plist.sublist("gmres");
   slist.set<string>("iterative method", "gmres");
-<<<<<<< HEAD
   slist.set<double>("error tolerance", 1e-18);
-  slist.set<int>("maximum number of iterations", 10000);
-=======
-  slist.set<double>("error tolerance", 1e-10);
   slist.set<int>("maximum number of iterations", 200);
->>>>>>> 6890ef56
   Teuchos::ParameterList& vlist = slist.sublist("VerboseObject");
   vlist.set("Verbosity Level", "low");
 
