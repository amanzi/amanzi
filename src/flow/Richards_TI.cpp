--- conflicted
+++ resolved
@@ -213,13 +213,8 @@
 
     if (fabs(du[c]) > du_pert_max) {
       if (MyPID == 0 && verbosity >= FLOW_VERBOSITY_EXTREME) {
-<<<<<<< HEAD
-        cout << "Richards_PK: saturation clipping in cell " << c << 
-                " pressure change:" << du[c] << " -> " << du_pert_max << endl;
-=======
         cout << "Flow PK: saturation clipping in cell " << c << 
                 " pressure change: " << du[c] << " -> " << du_pert_max << endl;
->>>>>>> c4dc474e
       }
        
       if (du[c] >= 0.0) du[c] = fabs(du_pert_max);
@@ -228,17 +223,6 @@
       ncells_clipped++;
       ret_val = true;
     }    
-<<<<<<< HEAD
-  } 
-  
-  // if (MyPID == 0 && verbosity >= FLOW_VERBOSITY_HIGH) {
-  //   int ncells_tmp = ncells_clipped;
-  //   du.Comm().MaxAll(&ncells_tmp, &ncells_clipped, 1);
-  //   if (ncells_clipped > 0) {
-  //       printf("Richards_PK: saturation was clipped in %d cells.\n", ncells_clipped); 
-  //   }    
-  // }
-=======
   }
 
   if (verbosity >= FLOW_VERBOSITY_HIGH) {
@@ -247,7 +231,6 @@
     if (MyPID == 0 && ncells_clipped > 0)
         printf("Flow PK: saturation was clipped in %d cells\n", ncells_clipped); 
   }
->>>>>>> c4dc474e
 
   return ret_val;
 }
