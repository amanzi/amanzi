--- conflicted
+++ resolved
@@ -70,6 +70,7 @@
           <Parameter name="error abs tol" type="double" value="1"/>
           <Parameter name="error rel tol" type="double" value="0"/>
           <Parameter name="time step increase factor" type="double" value="1.2"/>
+          <Parameter name="time step increase factor" type="double" value="1.2"/>
           <Parameter name="max iterations" type="int" value="5"/>
           <Parameter name="min iterations" type="int" value="2"/>
           <Parameter name="limit iterations" type="int" value="12"/>
@@ -82,23 +83,6 @@
           <Parameter name="end time" type="double" value="100.0"/>
           <Parameter name="initial time step" type="double" value="0.01"/>
           <Parameter name="maximum time step" type="double" value="1.0"/>
-<<<<<<< HEAD
-=======
-          <Parameter name="time step increase factor" type="double" value="1.2"/>
-
-          <ParameterList name="BDF1 parameters">
-            <Parameter name="max iterations" type="int" value="5"/>
-            <Parameter name="min iterations" type="int" value="2"/>
-            <Parameter name="limit iterations" type="int" value="12"/>
-            <Parameter name="nonlinear tolerance" type="double" value="0.1"/>
-            <Parameter name="error abs tol" type="double" value="1"/>
-            <Parameter name="error rel tol" type="double" value="0"/>
-            <Parameter name="max preconditioner lag iterations" type="int" value="1"/>
-            <Parameter name="time step increase factor" type="double" value="1.2"/>
-            <Parameter name="time step reduction factor" type="double" value="0.5"/>
-            <Parameter name="max time step" type="double" value="1.0"/>
-          </ParameterList>
->>>>>>> 1bd278a4
         </ParameterList>
       </ParameterList>
 
