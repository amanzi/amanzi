/* -*-  mode: c++; c-default-style: "google"; indent-tabs-mode: nil -*- */
//! RegionBox: a rectangular region in space, defined by two corners

/*
  Copyright 2010-2013 held jointly by LANS/LANL, LBNL, and PNNL. 
  Amanzi is released under the three-clause BSD License. 
  The terms of use and "as is" disclaimer for this license are 
  provided in the top-level COPYRIGHT file.

  Authors: William Perkins
           Rao Garimella
           Ethan Coon (ecoon@lanl.gov)

*/

/*!

List *region: box* defines a region bounded by coordinate-aligned
planes. Boxes are allowed to be of zero thickness in only one
direction in which case they are equivalent to planes.

* `"low coordinate`" ``[Array(double)]`` Location of the boundary point with the lowest coordinates.

* `"high coordinate`" ``[Array(double)]`` Location of the boundary points with the highest coordinates.

Example:

.. code-block:: xml

   <ParameterList name="WELL">  <!-- parent list -->
     <ParameterList name="region: box">
       <Parameter name="low coordinate" type="Array(double)" value="{-5.0,-5.0, -5.0}"/>
       <Parameter name="high coordinate" type="Array(double)" value="{5.0, 5.0,  5.0}"/>
     </ParameterList>
   </ParameterList>
  
*/


#ifndef AMANZI_BOX_REGION_HH_
#define AMANZI_BOX_REGION_HH_

#include "Point.hh"

#include "Region.hh"

namespace Amanzi {
namespace AmanziGeometry {

class RegionBox : public Region {
 public:
  // Default constructor uses two corner points (order not important).
  RegionBox(const std::string& name,
            const int id,
            const Point& p0, 
            const Point& p1,
            const LifeCycleType lifecycle=PERMANENT);

  // Get the first point defining the region
  const Point& point0() const { return p0_; }

  // Get the second point defining the region
  const Point& point1() const { return p1_; }

  // Is the the specified point inside this region
  bool inside(const Point& p) const;

  // Is the box degenerate - zero length in one or more directions and
  // if so in how many directions?
  bool is_degenerate(int *ndeg) const;

<<<<<<< HEAD
 protected:
  const Point p0_; // one corner of the region
  const Point p1_; // the other corner of the region

  // Is the specified value between the two values (inclusive, order not important)
  //
  // static -- this could be a function, but is only used here and
  // therefore scoping is convenient.
  static bool between_(const double& x, const double& x0, const double& x1);
=======
 private:
  Point p0_; // lower corner of the box
  Point p1_; // high  corner of the box
>>>>>>> 61f65f00
};

} // namespace AmanziGeometry
} // namespace Amanzi

#endif<|MERGE_RESOLUTION|>--- conflicted
+++ resolved
@@ -69,21 +69,9 @@
   // if so in how many directions?
   bool is_degenerate(int *ndeg) const;
 
-<<<<<<< HEAD
- protected:
-  const Point p0_; // one corner of the region
-  const Point p1_; // the other corner of the region
-
-  // Is the specified value between the two values (inclusive, order not important)
-  //
-  // static -- this could be a function, but is only used here and
-  // therefore scoping is convenient.
-  static bool between_(const double& x, const double& x0, const double& x1);
-=======
  private:
   Point p0_; // lower corner of the box
   Point p1_; // high  corner of the box
->>>>>>> 61f65f00
 };
 
 } // namespace AmanziGeometry
