/*
  Geometry

  Copyright 2010-201x held jointly by LANS/LANL, LBNL, and PNNL. 
  Amanzi is released under the three-clause BSD License. 
  The terms of use and "as is" disclaimer for this license are 
  provided in the top-level COPYRIGHT file.

  Authors: Daniil Svyatsky (dasvyat@lanl.gov)

  A region defined by a line segment.
*/

#include <vector>

#include "dbc.hh"
#include "errors.hh"

#include "Point.hh"
#include "Geometry.hh"
#include "RegionLineSegment.hh"

namespace Amanzi {
namespace AmanziGeometry {

// -------------------------------------------------------------------
// Constructor
// -------------------------------------------------------------------
RegionLineSegment::RegionLineSegment(
    const std::string& name, const int id,
    const Point& p0, const Point& p1,
    const LifeCycleType lifecycle)
  : Region(name, id, true, LINE_SEGMENT, p0.dim(), p0.dim(), lifecycle),
    p0_(p0),
    p1_(p1)
{
  set_manifold_dimension(3);
  //line_points_.clear();
  //line_frac_.clear();
  
  Errors::Message msg;
  if (p0_.dim() != p1_.dim()) {
    msg << "Mismatch in dimensions of end points of RegionLineSegment \""
        << Region::name() << "\"";
    Exceptions::amanzi_throw(msg);
  }

  double eps = 1e-15;
  if (norm(p0_ - p1_) < eps) {
    msg <<" Zero length line segment \""<< Region::name() <<"\" is NOT allowed."; 
    Exceptions::amanzi_throw(msg);
  }
}


// -------------------------------------------------------------------
// Implementation of a virtual member function.
// -------------------------------------------------------------------
bool RegionLineSegment::inside(const Point& p) const
{
  Errors::Message mesg("In/out check not implemented for line segment sets");
  Exceptions::amanzi_throw(mesg);
  return false;
}


// -------------------------------------------------------------------
// Implementation of a virtual member function.
// We have to analyze 
// -------------------------------------------------------------------
double RegionLineSegment::intersect(
    const std::vector<Point>& polytope,
    const std::vector<std::vector<int> >& faces) const
{
  int mdim, sdim;

  mdim = manifold_dimension();
  sdim = polytope[0].dim();

  if ((mdim == 3)&&(sdim==3)) {
    std::vector<Point> line(2);
    bool intersct = false;
    double eps = 1e-12;
    line[0] = p0_;
    line[1] = p1_;
    std::vector<Point> inter_pnts(2);
    Point v1(p0_.dim()), vp(p0_.dim());  
    double tau[2]={0., 0.};
    int num_int = 0;
    int num_line_int = 0;
    for (int i=0; i<faces.size(); i++) {
      intersct = false;
      std::vector<Point> plane(faces[i].size());
      for (int j=0;j<plane.size();j++) plane[j] = polytope[faces[i][j]];
      double t = PlaneLineIntersection(plane, line);

      v1 = p0_ + t*(p1_ - p0_);
      double diff_x = 0., diff_y = 0.;
      for (int j=0; j<plane.size(); j++) {
        diff_x += fabs(plane[j].x() - v1.x());
        diff_y += fabs(plane[j].y() - v1.y());
      }
      if (diff_x < eps) { // projection to plane y-z
        vp[0] = v1[1]; vp[1] = v1[2];
        for (int j=0; j<plane.size(); j++) {
          plane[j][0] = plane[j][1];
          plane[j][1] = plane[j][2];
        }
      } else if (diff_y < eps) { //projection to plane x-z
        vp[0] = v1[0]; vp[1] = v1[2];
        for (int j=0; j<plane.size(); j++) {         
          plane[j][1] = plane[j][2];
        }
      } else {
        vp = v1;
      }
          
      intersct = point_in_polygon(vp, plane);

      if (intersct) {
        if (std::fabs(t) < eps) t = 0;
        tau[num_line_int] = t;
        num_line_int++;
        if ((t>=0)&&(t<=1)) {
          inter_pnts[num_int] = v1;
          num_int++;
        }
      }
    }
    double len;
    if (num_int == 0) {
      if (num_line_int==2) {
        if (tau[0]*tau[1]<0) {
          len = norm(p1_ - p0_);
          return len;
        }       
      }
      return 0.;
    }
    else if (num_int == 1) {
      len = 0.;
      if ((tau[0]<0)||(tau[1]<0)) {
        // v1 = 0.5*(p0_ + inter_pnts[0]);
        len = norm(p0_ - inter_pnts[0]);        
      } else if ((tau[0]>=0) && (tau[1]>=0)) {
        //v1 = 0.5*(p1_ + inter_pnts[0]);
        len = norm(p1_ - inter_pnts[0]);
      }
      return len;
    } else if (num_int == 2) {
      len = norm(inter_pnts[1] - inter_pnts[0]);
      return len;
    } else {
      Errors::Message mesg("More than two intersection points in RegionLineSegment intersect function"); 
      Exceptions::amanzi_throw(mesg);
    }
  }

  return 0.;
}


void RegionLineSegment::ComputeInterLinePoints(const std::vector<Point>& polytope,
                                               const std::vector<std::vector<int> >& faces,
                                               Point& res_point) const
{
  int mdim, sdim;
  double eps = 1e-12;

  mdim = manifold_dimension();
  sdim = polytope[0].dim();

  if ((mdim == 3)&&(sdim==3)) {
    std::vector<Point> line(2);
    bool intersct = false;
    line[0] = p0_;
    line[1] = p1_;
    std::vector<Point> inter_pnts(2);
    Point v1(p0_.dim()), vp(p0_.dim());    
    int num_int = 0;
    double tau[2]={0., 0.};
    int num_line_int = 0;    


    for (int i=0; i<faces.size(); i++) {
      intersct = false;
      std::vector<Point> plane(faces[i].size());
      for (int j=0;j<plane.size();j++) plane[j] = polytope[faces[i][j]];
      double t = PlaneLineIntersection(plane, line);
      //if ((t<0)||(t>1)) continue;

      v1 = p0_ + t*(p1_ - p0_);
      double diff_x = 0., diff_y = 0.;
      for (int j=0; j<plane.size(); j++) {
        diff_x += fabs(plane[j].x() - v1.x());
        diff_y += fabs(plane[j].y() - v1.y());
      }
      if (diff_x < eps) { // projection to plane y-z
        vp[0] = v1[1]; vp[1] = v1[2];
        for (int j=0; j<plane.size(); j++) {
          plane[j][0] = plane[j][1];
          plane[j][1] = plane[j][2];
        }
      } else if (diff_y < eps) { //projection to plane x-z
        vp[0] = v1[0]; vp[1] = v1[2];
        for (int j=0; j<plane.size(); j++) {         
          plane[j][1] = plane[j][2];
        }
      } else {
        vp = v1;
      }

      intersct = point_in_polygon(vp, plane);

      if (intersct) {
        if (std::fabs(t) < eps) t = 0;
        tau[num_line_int] = t;
        num_line_int++;
        if ((t>=0)&&(t<=1)) {
          inter_pnts[num_int] = v1;
          num_int++;
        }
      }
    }
    double len;
    if (num_int == 0) {
      res_point = 0.5*(p1_ + p0_);
      return;
      //Errors::Message mesg("No intersection points in RegionLineSegment"); 
      //Exceptions::amanzi_throw(mesg);
    }
    else if (num_int == 1) {
      if ((tau[0]<0)||(tau[1]<0)) {
        res_point = 0.5*(p0_ + inter_pnts[0]);
      } else if ((tau[0]>=0) && (tau[1]>=0)) {
        res_point = 0.5*(p1_ + inter_pnts[0]);
      }
      return;
    } else if (num_int == 2) {
      res_point =0.5*(inter_pnts[1] + inter_pnts[0]); 
      return;
    }
    else {
      Errors::Message mesg("More than two intersection points in RegionLineSegment intersect function"); 
      Exceptions::amanzi_throw(mesg);
    }
  }
}


/* 
   Compute intersection of line and plane which defined 
   by 3 points of a face.
*/
double PlaneLineIntersection(const std::vector<Point>& plane,
                             const std::vector<Point>& line)
{
  std::vector<double> row1(4, 1.), row2(4,1);
  row2[3] = 0.;

  std::vector<double> smatr1(12), smatr2(12);

  int k=0;
  for (int i=0; i<3; i++) {
    for (int j=0; j<3; j++) {
      smatr1[k] = plane[i][j];
      smatr2[k] = plane[i][j];
      k++;
    }
  }

  for (int i=0;i<3;i++) {
    smatr1[k] = line[0][i];
    smatr2[k] = line[1][i] - line[0][i];
    k++;
  }

  
  double t1 = det_aux(row1, smatr1);
  double t2 = det_aux(row2, smatr2);

<<<<<<< HEAD
    //    std::cout<< "PlaneLineIntersection: either plane or line is degenerate\n";
=======
  // std::cout<< "PlaneLineIntersection: either plane or line is degenerate\n";
  // std::cout.precision(16);
  // std::cout<<"line "<<line[0]<<" : "<<line[1]<<"\n";
  // std::cout<<t1<<" "<<t2<<"\n\n";
  // for (int i=0; i<4; i++) std::cout<<row1[i]<<" "; std::cout<<"\n";
  // for (int i=0; i<3; i++) {
  //   for (int j=0;j<4;j++) std::cout<<smatr1[i + j*3]<<" ";std::cout<<"\n";
  // }
  // std::cout<<"\n";
  // for (int i=0; i<4; i++) std::cout<<row2[i]<<" "; std::cout<<"\n";
  // for (int i=0; i<3; i++) {
  //   for (int j=0;j<4;j++) std::cout<<smatr2[i + j*3]<<" ";std::cout<<"\n";
  // }
>>>>>>> c3be1570

  if (fabs(t2) < 1e-10) {
    return nan("");
  }

  return -t1/t2;
}


/*
    Computes determinant of matrix 4x4.
    x x x x      - first_row
    x x x x
    x x x x      - submatr
    x x x x
*/
double det_aux(const std::vector<double>& first_row,
               const std::vector<double>& submatr)
{
  if ((first_row.size()<4)||(submatr.size()<12)) {
    Errors::Message mesg("Incorrect parameters in det_aux"); 
    Exceptions::amanzi_throw(mesg);
  }

  double res = 0.;

  res += first_row[0]*(submatr[3]*submatr[7]*submatr[11] +
                       submatr[6]*submatr[10]*submatr[5] +
                       submatr[4]*submatr[8]*submatr[9] -
                       submatr[5]*submatr[7]*submatr[9] -
                       submatr[4]*submatr[6]*submatr[11] -
                       submatr[3]*submatr[8]*submatr[10]);

  res -= first_row[1]*(submatr[0]*submatr[7]*submatr[11] +
                       submatr[6]*submatr[10]*submatr[2] +
                       submatr[1]*submatr[8]*submatr[9] -
                       submatr[2]*submatr[7]*submatr[9] -
                       submatr[1]*submatr[6]*submatr[11] -
                       submatr[0]*submatr[8]*submatr[10]);

  res += first_row[2]*(submatr[0]*submatr[4]*submatr[11] +
                       submatr[3]*submatr[10]*submatr[2] +
                       submatr[1]*submatr[5]*submatr[9] -
                       submatr[2]*submatr[4]*submatr[9] -
                       submatr[1]*submatr[3]*submatr[11] -
                       submatr[0]*submatr[5]*submatr[10]);

  res -= first_row[3]*(submatr[0]*submatr[4]*submatr[8] +
                       submatr[3]*submatr[7]*submatr[2] +
                       submatr[1]*submatr[5]*submatr[6] -
                       submatr[2]*submatr[4]*submatr[6] -
                       submatr[1]*submatr[3]*submatr[8] -
                       submatr[0]*submatr[5]*submatr[7]);

  return res;
}

} // namespace AmanziGeometry
} // namespace Amanzi<|MERGE_RESOLUTION|>--- conflicted
+++ resolved
@@ -279,23 +279,7 @@
   double t1 = det_aux(row1, smatr1);
   double t2 = det_aux(row2, smatr2);
 
-<<<<<<< HEAD
     //    std::cout<< "PlaneLineIntersection: either plane or line is degenerate\n";
-=======
-  // std::cout<< "PlaneLineIntersection: either plane or line is degenerate\n";
-  // std::cout.precision(16);
-  // std::cout<<"line "<<line[0]<<" : "<<line[1]<<"\n";
-  // std::cout<<t1<<" "<<t2<<"\n\n";
-  // for (int i=0; i<4; i++) std::cout<<row1[i]<<" "; std::cout<<"\n";
-  // for (int i=0; i<3; i++) {
-  //   for (int j=0;j<4;j++) std::cout<<smatr1[i + j*3]<<" ";std::cout<<"\n";
-  // }
-  // std::cout<<"\n";
-  // for (int i=0; i<4; i++) std::cout<<row2[i]<<" "; std::cout<<"\n";
-  // for (int i=0; i<3; i++) {
-  //   for (int j=0;j<4;j++) std::cout<<smatr2[i + j*3]<<" ";std::cout<<"\n";
-  // }
->>>>>>> c3be1570
 
   if (fabs(t2) < 1e-10) {
     return nan("");
