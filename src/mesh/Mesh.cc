//
// Mesh
//
// Copyright 2010-201x held jointly by LANS/LANL, LBNL, and PNNL.
// Amanzi is released under the three-clause BSD License.
// The terms of use and "as is" disclaimer for this license are
// provided in the top-level COPYRIGHT file.
//
// Base mesh class for Amanzi
//
// Use the associated mesh factory to create an instance of a
// derived class based on a particular mesh framework (like MSTK, MOAB, etc)
//
// Design documentation:
//
// This class is designed to be both flexible and performant (and somewhat
// succeeds at both).  Many of the low-level methods here are accessed in the
// innermost loop of performance-critical physics methods, so must themselves
// be as simple as possible.  To meet this need, the low-level geometry ( such
// as cell_volume() ) and relational topology ( such as cell_get_faces() ) are
// ideally inlined to a single array access.
//
// To accomplish this goal, this class stores a cache of data which is
// accessed using the public interface.  This cache is (lazily) built up using
// "cache-building" methods (i.e. compute_cell_geometry_() ) which are virtual,
// but have a default implementation here.  These default implementations
// simply call more virtual methods (i.e. cell_get_faces_internal() ) which
// are NOT implemented here and instead use the various mesh frameworks.
//
//
// There are a few exceptions to this -- Mesh_Simple and classes that inherit
// from Mesh_Simple have no internal storage -- they use the cache directly as
// their mesh representation.  They are not full-featured, but are useful for
// some simple structured tests and mesh manipulations where a mesh is implied
// (i.e. MeshLogical, MeshColumn, etc).
//
// Note that not everything is cached, which would be memory overkill.  Only
// things which have proven (or more accurately, a few were proven and the
// rest were assumed based on those results) to be an issue have been cached.
//
// NOTE: Lazy definition of the cache itself is necessarily "mutable".
//

#include "Epetra_MultiVector.h"

#include "dbc.hh"

#include "Geometry.hh"
#include "RegionLabeledSet.hh"

#include "Mesh.hh"

namespace Amanzi {
namespace AmanziMesh {

// Gather and cache cell to face and face to cell connectivity
// info. Both are gathered simultaneously because we assume that if we
// asked for faces we are likely to need both cell->face and
// face->cell info and in the rare case that we don't, we are ready to
// pay the storage price.
//
// Sets up: cell_face_ids_, cell_face_dirs_, face_cell_ids_, face_cell_ptype_

Mesh::Mesh(const Comm_ptr_type& comm,
           const Teuchos::RCP<const AmanziGeometry::GeometricModel>& gm,
           const Teuchos::RCP<const Teuchos::ParameterList>& plist,
           const bool request_faces,
           const bool request_edges)
    : plist_(plist),
      mesh_type_(GENERAL),
      parent_(Teuchos::null),
      logical_(false),
      columns_built_(false),
      kdtree_faces_initialized_(false)
{
  comm_ = comm;

  manifold_dim_ = -1;

  faces_requested_ = request_faces;
  edges_requested_ = request_edges;

  geometric_model_ = gm;

  cell2face_info_cached_ = false;
  cell2edge_info_cached_ = false;
  face2cell_info_cached_ = false;
  face2edge_info_cached_ = false;

  cell_geometry_precomputed_ = false;
  face_geometry_precomputed_ = false;
  edge_geometry_precomputed_ = false;

  if (plist_ == Teuchos::null) {
    plist_ = Teuchos::rcp(new Teuchos::ParameterList("Mesh"));
  }
  vo_ = Teuchos::rcp(new VerboseObject(comm_,
          Keys::cleanPListName(plist_->name()), *plist_));
};


Entity_ID
Mesh::entity_get_parent(const Entity_kind kind, const Entity_ID entid) const
{
  Errors::Message mesg("Parent/daughter entities not enabled in this framework.");
  Exceptions::amanzi_throw(mesg);
  return -1;
}


// Get the bisectors, i.e. vectors from cell centroid to face centroids.
void Mesh::cell_get_faces_and_bisectors(
    const Entity_ID cellid,
    Entity_ID_List *faceids,
    std::vector<AmanziGeometry::Point> *bisectors,
    const bool ordered) const
{
  cell_get_faces(cellid, faceids, ordered);

  AmanziGeometry::Point cc = cell_centroid(cellid);
  if (bisectors) {
    bisectors->resize(faceids->size());
    for (int i=0; i!=faceids->size(); ++i) {
      (*bisectors)[i] = face_centroid((*faceids)[i]) - cc;
    }
  }
  return;
}


void
Mesh::cell_2D_get_edges_and_dirs(const Entity_ID cellid,
                                 Entity_ID_List *edgeids,
                                 std::vector<int> *edgedirs) const
{
#if AMANZI_MESH_CACHE_VARS != 0
  if (!cell2edge_info_cached_) cache_cell2edge_info_();

  *edgeids = cell_edge_ids_[cellid]; // copy operation
  *edgedirs = cell_2D_edge_dirs_[cellid];

#else  // Non-cached version
  cell_2D_get_edges_and_dirs_internal_(cellid, edgeids, edgedirs);

#endif
}


int
Mesh::compute_cell_geometry_(const Entity_ID cellid, double *volume,
                             AmanziGeometry::Point *centroid) const
{
  if (manifold_dim_ == 3) {
    // 3D Elements with possibly curved faces
    // We have to build a description of the element topology
    // and send it into the polyhedron volume and centroid
    // calculation routine

    // General polyhedra always need to have an explicit face
    // representation - special elements like hexes can get away
    // without (but we have yet to put in the code for the standard
    // node ordering and computation for these special elements)
    Entity_ID_List faces;
    std::vector<unsigned int> nfnodes;
    std::vector<int> fdirs;
    std::vector<AmanziGeometry::Point> ccoords, cfcoords, fcoords;

    cell_get_faces_and_dirs(cellid,&faces,&fdirs);

    int nf = faces.size();
    nfnodes.resize(nf);

    if (nf == 2) {
      /* special case of column mesh - only top and bottom faces
         are returned */
      AmanziGeometry::Point fcentroid0(space_dim_), fcentroid1(space_dim_);
      AmanziGeometry::Point normal(space_dim_);
      double farea;

      /* compute volume on the assumption that the top and bottom faces form
         a vertical columnar cell or in other words a polygonal prism */

      face_get_coordinates(faces[0],&fcoords);
      AmanziGeometry::polygon_get_area_centroid_normal(fcoords,&farea,
              &fcentroid0,&normal);

      face_get_coordinates(faces[1],&fcoords);
      AmanziGeometry::polygon_get_area_centroid_normal(fcoords,&farea,
              &fcentroid1,&normal);

      *centroid = (fcentroid0+fcentroid1)/2.0;
      double height = norm(fcentroid1-fcentroid0);

      *volume = farea*height;
    }
    else { /* general case */

      for (int j = 0; j < nf; j++) {
        face_get_coordinates(faces[j],&fcoords);
        nfnodes[j] = fcoords.size();

        if (fdirs[j] == 1) {
          for (int k = 0; k < nfnodes[j]; k++)
            cfcoords.push_back(fcoords[k]);
        }
        else {
          for (int k = nfnodes[j]-1; k >=0; k--)
            cfcoords.push_back(fcoords[k]);
        }
      }

      cell_get_coordinates(cellid,&ccoords);

      AmanziGeometry::polyhed_get_vol_centroid(ccoords,nf,nfnodes,
                                               cfcoords,volume,
                                               centroid);
    }
    return 1;
  }
  else if (manifold_dim_ == 2) {
    std::vector<AmanziGeometry::Point> ccoords;
    cell_get_coordinates(cellid,&ccoords);

    AmanziGeometry::Point normal(space_dim_);

    AmanziGeometry::polygon_get_area_centroid_normal(ccoords,volume,centroid,
                                                     &normal);
    return 1;
  }

  return 0;
}


int
Mesh::compute_face_geometry_(const Entity_ID faceid, double *area,
                             AmanziGeometry::Point *centroid,
                             std::vector<AmanziGeometry::Point> *normals) const
{
  AmanziGeometry::Point_List fcoords;
  normals->clear();

  if (manifold_dim_ == 3) {
    // 3D Elements with possibly curved faces

    face_get_coordinates(faceid,&fcoords);

    AmanziGeometry::Point normal(3);
    AmanziGeometry::polygon_get_area_centroid_normal(fcoords,area,centroid,&normal);

    Entity_ID_List cellids;
    face_get_cells(faceid, Parallel_type::ALL, &cellids);
    AMANZI_ASSERT(cellids.size() <= 2);

    normals->resize(cellids.size(), AmanziGeometry::Point(0.0, 0.0, 0.0));
    for (int i = 0; i < cellids.size(); i++) {
      Entity_ID_List cellfaceids;
      std::vector<int> cellfacedirs;
      int dir = 1;

      cell_get_faces_and_dirs(cellids[i], &cellfaceids, &cellfacedirs);

      bool found = false;
      for (int j = 0; j < cellfaceids.size(); j++) {
        if (cellfaceids[j] == faceid) {
          found = true;
          dir = cellfacedirs[j];
          break;
        }
      }

      AMANZI_ASSERT(found);

      (*normals)[i] = (dir == 1) ? normal : -normal;
    }

    return 1;
  }
  else if (manifold_dim_ == 2) {
    if (space_dim_ == 2) {   // 2D mesh
      face_get_coordinates(faceid,&fcoords);

      AmanziGeometry::Point evec = fcoords[1]-fcoords[0];
      *area = sqrt(evec*evec);

      *centroid = 0.5*(fcoords[0]+fcoords[1]);

      AmanziGeometry::Point normal(evec[1],-evec[0]);

      Entity_ID_List cellids;
      face_get_cells(faceid, Parallel_type::ALL, &cellids);
      AMANZI_ASSERT(cellids.size() <= 2);

      normals->resize(cellids.size(), AmanziGeometry::Point(0.0, 0.0));
      for (int i = 0; i < cellids.size(); i++) {
        Entity_ID_List cellfaceids;
        std::vector<int> cellfacedirs;
        int dir = 1;

        cell_get_faces_and_dirs(cellids[i], &cellfaceids, &cellfacedirs);

        bool found = false;
        for (int j = 0; j < cellfaceids.size(); j++) {
          if (cellfaceids[j] == faceid) {
            found = true;
            dir = cellfacedirs[j];
            break;
          }
        }

        AMANZI_ASSERT(found);

        (*normals)[i] = (dir == 1) ? normal : -normal;
      }

      return 1;
    }
    else {  // Surface mesh - cells are 2D, coordinates are 3D

      // Since the edge likely forms a discontinuity in the surface
      // (or may even be the intersection of several surfaces), we
      // have to compute an outward normal to the edge with respect to
      // each face

      face_get_coordinates(faceid,&fcoords);

      AmanziGeometry::Point evec = fcoords[1]-fcoords[0];
      *area = sqrt(evec*evec);

      *centroid = 0.5*(fcoords[0]+fcoords[1]);

      Entity_ID_List cellids;
      face_get_cells(faceid, Parallel_type::ALL, &cellids);

      normals->resize(cellids.size(), AmanziGeometry::Point(0.0, 0.0, 0.0));
      for (int i = 0; i < cellids.size(); i++) {
        Entity_ID_List cellfaceids;
        std::vector<int> cellfacedirs;

        cell_get_faces_and_dirs(cellids[i], &cellfaceids, &cellfacedirs);

        bool found = false;
        for (int j = 0; j < cellfaceids.size(); j++) {
          if (cellfaceids[j] == faceid) {
            found = true;
            break;
          }
        }

        AMANZI_ASSERT(found);

        AmanziGeometry::Point cvec = fcoords[0]-cell_centroids_[cellids[i]];
        AmanziGeometry::Point trinormal = cvec^evec;

        AmanziGeometry::Point normal = evec^trinormal;

        double len = norm(normal);
        normal /= len;
        normal *= *area;

        (*normals)[i] = normal;  // Always an outward normal as calculated
      }

      return 1;
    }
  }
  return 0;
}


int
Mesh::compute_edge_geometry_(const Entity_ID edgeid, double *edge_length,
                             AmanziGeometry::Point *edge_vector) const
{
  (*edge_vector).set(0.0L);
  *edge_length = 0.0;

  Entity_ID node0, node1;

  edge_get_nodes(edgeid,&node0,&node1);

  AmanziGeometry::Point point0, point1;
  node_get_coordinates(node0,&point0);
  node_get_coordinates(node1,&point1);

  *edge_vector = point1 - point0;
  *edge_length = norm(*edge_vector);

  return 0;
}


// Get set ID given the name of the set - return 0 if no match is found
Set_ID
Mesh::set_id_from_name(const std::string setname) const
{
  if (!geometric_model_.get()) return 0;

  unsigned int ngr = geometric_model_->size();
  for (int i = 0; i < ngr; i++) {
    Teuchos::RCP<const AmanziGeometry::Region> rgn = geometric_model_->FindRegion(i);

    if (rgn->name() == setname)
      return rgn->id();
  }

  return 0;
}


// Get set name given the ID of the set - return 0 if no match is found
std::string
Mesh::set_name_from_id(const int setid) const
{
  std::string nullname("");

  if (!geometric_model_.get()) return nullname;

  unsigned int ngr = geometric_model_->size();
  for (int i = 0; i < ngr; i++) {
    Teuchos::RCP<const AmanziGeometry::Region> rgn = geometric_model_->FindRegion(i);

    if (rgn->id() == setid)
      return rgn->name();
  }

  return 0;
}


bool
Mesh::point_in_cell(const AmanziGeometry::Point &p, const Entity_ID cellid) const
{
  std::vector<AmanziGeometry::Point> ccoords;

  if (manifold_dim_ == 3) {
    // 3D Elements with possibly curved faces
    // We have to build a description of the element topology
    // and send it into the polyhedron volume and centroid
    // calculation routine
    int nf;
    Entity_ID_List faces;
    std::vector<unsigned int> nfnodes;
    std::vector<int> fdirs;
    std::vector<AmanziGeometry::Point> cfcoords;

    cell_get_faces_and_dirs(cellid,&faces,&fdirs);

    nf = faces.size();
    nfnodes.resize(nf);

    for (int j = 0; j < nf; j++) {
      std::vector<AmanziGeometry::Point> fcoords;

      face_get_coordinates(faces[j],&fcoords);
      nfnodes[j] = fcoords.size();

      if (fdirs[j] == 1) {
        for (int k = 0; k < nfnodes[j]; k++)
          cfcoords.push_back(fcoords[k]);
      }
      else {
        for (int k = nfnodes[j]-1; k >=0; k--)
          cfcoords.push_back(fcoords[k]);
      }
    }

    cell_get_coordinates(cellid,&ccoords);

    return AmanziGeometry::point_in_polyhed(p,ccoords,nf,nfnodes,cfcoords);

  }
  else if (manifold_dim_ == 2) {
    cell_get_coordinates(cellid,&ccoords);
    return AmanziGeometry::point_in_polygon(p,ccoords);
  }

  return false;
}


// synchronize node positions across processors
void
Mesh::update_ghost_node_coordinates()
{
  int ndim = space_dimension();

  Epetra_Map owned_node_map = node_map(false);
  Epetra_Map used_node_map = node_map(true);
  Epetra_Import importer(used_node_map, owned_node_map);

  // change last arg to false after debugging
  Epetra_MultiVector owned_node_coords(node_map(true),ndim,true);

  AmanziGeometry::Point pnt(ndim);

  // Fill the owned node coordinates
  int nnodes_owned = num_entities(NODE,Parallel_type::OWNED);
  for (int i = 0; i < nnodes_owned; i++) {
    node_get_coordinates(i,&pnt);
    for (int k = 0; k < ndim; k++)
      owned_node_coords[k][i] = pnt[k];
  }

  double **data;
  owned_node_coords.ExtractView(&data);
  Epetra_MultiVector used_node_coords(View, owned_node_map, data, ndim);

  used_node_coords.Import(owned_node_coords, importer, Insert);

  int nnodes_used = num_entities(NODE,Parallel_type::ALL);
  for (int i = nnodes_owned; i < nnodes_used; i++) {
    double xyz[3];
    for (int k = 0; k < ndim; k++)
      xyz[k] = used_node_coords[k][i];
    pnt.set(xyz);
    node_set_coordinates(i, pnt);
  }
}


// Deform the mesh according to a given set of new node positions
// If keep_valid is true, the routine will cut back node displacement
// if the cells connected to a moved node become invalid
//
// CAVEAT: this is not parallel, and so all deformations must be consistent
// across ghost entities, and provided for ghost nodes.  User beware!
int
Mesh::deform(const Entity_ID_List& nodeids,
             const AmanziGeometry::Point_List& new_positions) {
  AMANZI_ASSERT(nodeids.size() == new_positions.size());

  int nn = nodeids.size();
  for (int j=0; j!=nn; ++j) {
    node_set_coordinates(nodeids[j], new_positions[j]);
  }

  // recompute all geometric quantities
  compute_cell_geometric_quantities_();
  if (faces_requested_) compute_face_geometric_quantities_();
  if (edges_requested_) compute_edge_geometric_quantities_();

  int nc = num_entities(CELL,Parallel_type::ALL);
  for (int c=0; c!=nc; ++c) {
    if (cell_volume(c) < 0.) return 0;
  }
  return 1;
}


// Deform the mesh according to a given set of new node positions
// If keep_valid is true, the routine will cut back node displacement
// if the cells connected to a moved node become invalid
//
// CAVEAT: this is not parallel, and so all deformations must be consistent
// across ghost entities, and provided for ghost nodes.  User beware!
int
Mesh::deform(const Entity_ID_List& nodeids,
             const AmanziGeometry::Point_List& new_positions,
             const bool keep_valid,
             AmanziGeometry::Point_List *final_positions)
{
  int status = 1;

  AMANZI_ASSERT(nodeids.size() == new_positions.size());
  AMANZI_ASSERT(final_positions != NULL);

  // Once we start moving nodes around, the precomputed/cached
  // geometric quantities are no longer valid. So any geometric calls
  // must use the "recompute=true" option until the end of this routine
  // where we once again call compute_geometric_quantities
  int nn = nodeids.size();
  final_positions->resize(nn);

  bool done_outer = false;
  int iter = 0, maxiter = 5;

  while (!done_outer) {
    double totdisp2 = 0.0;

    for (int j = 0; j < nn; j++) {
      Entity_ID node = nodeids[j];

      AmanziGeometry::Point oldcoords, newcoords, dispvec;
      Entity_ID_List cells;

      node_get_coordinates(node,&oldcoords);
      dispvec = new_positions[j]-oldcoords;

      node_get_cells(node,Parallel_type::ALL,&cells);
      int nc = cells.size();

      double mult = 1.0;
      bool done = false;
      bool allvalid = true;

      while (!done) {
        newcoords = oldcoords + mult*dispvec;

        node_set_coordinates(node,newcoords);

        if (keep_valid) { // check if the cells remain valid
          allvalid = true;
          for (int k = 0; k < nc; k++)
            if (cell_volume(cells[k],true) < 0.0) {
              allvalid = false;
              break;
            }
        }

        if (allvalid)
          done = true;
        else {
          if (mult < 1.0e-5)
            done = true;
          mult = mult/2.0;
        }
      } // while (!done)

      if (!allvalid) { // could not move the node even a bit
        status = 0;    // perhaps the mesh was invalid to start?
        node_set_coordinates(node,oldcoords);
      }
      else {
        AmanziGeometry::Point actual_dispvec = newcoords - oldcoords;
        totdisp2 += L22(actual_dispvec);
      }
    } // for (j = 0; j < nn; j++)

    if (totdisp2 < 1.0e-12)
      done_outer = 1;

    if (++iter == maxiter)
      break;
  } // while (!done_outer)


  for (int j = 0; j < nn; j++) {
    Entity_ID node = nodeids[j];

    AmanziGeometry::Point newcoords;

    node_get_coordinates(node,&newcoords);
    (*final_positions)[j] = newcoords;
  }

  // recompute all geometric quantities
  compute_cell_geometric_quantities_();
  if (faces_requested_) compute_face_geometric_quantities_();
  if (edges_requested_) compute_edge_geometric_quantities_();

  return status;
}


// Figure out columns of cells in a semi-structured mesh and cache the
// information for later.
//
<<<<<<< HEAD
=======
// The columns are defined by identifying all boundary faces in a provided
// set, then collecting cells and faces upward.
//
// NOTE: Currently ghost columns are built too because we didn't know that
// they weren't necessary. --etc
//
// NOTE: this could be const thanks to only changing mutable things, but we
// choose not to be since it is directly a user asking for provided column
// structure.
int
Mesh::build_columns(const std::string& setname) const
{
  if (columns_built_) return 0;
  int rank = get_comm()->MyPID();

  // Allocate space and initialize.
  int nn = num_entities(NODE,Parallel_type::ALL);
  int nc = num_entities(CELL,Parallel_type::ALL);

  columnsID_.resize(nc);
  cell_cellbelow_.resize(nc);
  cell_cellbelow_.assign(nc,-1);
  cell_cellabove_.resize(nc);
  cell_cellabove_.assign(nc,-1);
  node_nodeabove_.resize(nn);
  node_nodeabove_.assign(nn,-1);

  // build all columns, but need owned ones first
  Entity_ID_List top_faces_owned;
  get_set_entities(setname, FACE, Parallel_type::OWNED, &top_faces_owned);

  Entity_ID_List top_faces_ghost;
  get_set_entities(setname, FACE, Parallel_type::GHOST, &top_faces_ghost);

  num_owned_cols_ = top_faces_owned.size();
  int ncolumns = num_owned_cols_ + top_faces_ghost.size();

  int success = 1;
  for (int i = 0; i < ncolumns; i++) {
    Entity_ID f;
    if (i < num_owned_cols_) f = top_faces_owned[i];
    else f = top_faces_ghost[i - num_owned_cols_];
    Entity_ID_List fcells;
    face_get_cells(f,Parallel_type::ALL,&fcells);

    // not a boundary face?
    if (fcells.size() != 1) {
      std::cerr << "Mesh: Provided set for build_columns() includes faces that are not exterior faces.\n";
      success = 0;
      break;
    }

    // check that the normal points upward
    AmanziGeometry::Point normal = face_normal(f,false,fcells[0]);
    normal /= norm(normal);
    if (normal[2] < 1.e-10) {
      std::cerr << "Mesh: Provided set for build_columns() includes faces that don't point upward.\n";
      success = 0;
      break;
    }

    // build the column
    success &= build_single_column_(i, f);
  }

  int min_success;
  get_comm()->MinAll(&success, &min_success, 1);
  columns_built_ = (min_success == 1);
  return columns_built_ ? 1 : 0;
}


// Figure out columns of cells in a semi-structured mesh and cache the
// information for later.
//
>>>>>>> 9e328014
// The columns are defined by identifying all boundary faces which
// have a negative-z-direction normal, then collecting cells and faces
// while travelling downward through the columns.  As a
// semi-structured mesh requires that all lateral faces have 0
// z-normal, and all top surface faces have positive z-normal, the set
// of bottom faces is defined with no user input.
//
// NOTE: Currently ghost columns are built too because we didn't know that
// they weren't necessary. --etc
int
Mesh::build_columns() const
{
  if (columns_built_) return 1;

  // Allocate space and initialize.
  int nn = num_entities(NODE,Parallel_type::ALL);
  int nf = num_entities(FACE,Parallel_type::ALL);
  int nf_owned = num_entities(FACE,Parallel_type::OWNED);
  int nc = num_entities(CELL,Parallel_type::ALL);

  columnsID_.resize(nc);
  cell_cellbelow_.resize(nc);
  cell_cellbelow_.assign(nc,-1);
  cell_cellabove_.resize(nc);
  cell_cellabove_.assign(nc,-1);
  node_nodeabove_.resize(nn);
  node_nodeabove_.assign(nn,-1);

  // Find the faces at the top of the domain. We assume that these are all
  // the boundary faces whose normal points in the positive z-direction
  //
  int success = 1;
  int ncolumns = 0;
  num_owned_cols_ = 0;
  for (int i = 0; i < nf; i++) {
    Entity_ID_List fcells;
    face_get_cells(i,Parallel_type::ALL,&fcells);

    // Is it a boundary face?
    if (fcells.size() != 1) continue;

    // Is it pointing up?
    AmanziGeometry::Point normal = face_normal(i,false,fcells[0]);
    normal /= norm(normal);

    AmanziGeometry::Point zvec(space_dim_);
    if (space_dim_ == 2)
      zvec.set(0.0,1.0);
    else if (space_dim_ == 3)
      zvec.set(0.0,0.0,1.0);

    double dp = zvec*normal;

    // Check the normal:
    //  1) n dot z = 0 --> lateral face
    //  2) n dot z < 0 --> downard pointing face
    if (dp < 1.e-10) continue;

    success &= build_single_column_(ncolumns, i);
    ncolumns++;
    if (i < nf_owned) num_owned_cols_++;
  }

  int min_success;
  get_comm()->MinAll(&success, &min_success, 1);
  columns_built_ = (min_success == 1);
  return columns_built_ ? 1 : 0;
}


int
Mesh::build_single_column_(int colnum, Entity_ID top_face) const
{
  Entity_ID_List fcells;
  face_get_cells(top_face,Parallel_type::ALL,&fcells);

  // Walk through the cells until we get to the bottom of the domain
  Entity_ID cur_cell = fcells[0];
  bool is_ghost_column = (entity_get_ptype(CELL, cur_cell) == Parallel_type::GHOST);
  Entity_ID bot_face = -1;
  Entity_ID_List fcells2, cfaces, colcells, colfaces;
  std::vector<int> cfdirs;

  AmanziGeometry::Point negzvec(space_dim_);
  if (space_dim_ == 2)
    negzvec.set(0.0,-1.0);
  else if (space_dim_ == 3)
    negzvec.set(0.0,0.0,-1.0);

  int success = 1;
  bool done = false;
  while (!done) {
    bool is_ghost_cell = (entity_get_ptype(CELL, cur_cell) == Parallel_type::GHOST);
    if (is_ghost_column != is_ghost_cell) {
      //      Errors::Message mesg("A column contains cells from different mesh partitions!");
      //      Exceptions::amanzi_throw(mesg);
      std::cerr << "A column contains cells from different mesh partitions" << std::endl;
      success = 0;
      break;

    }
    columnsID_[cur_cell] = colnum;
    colcells.push_back(cur_cell);
    colfaces.push_back(top_face);

    // Faces of current cell
    cell_get_faces_and_dirs(cur_cell,&cfaces,&cfdirs);

    // Find the bottom face of the cell as the face whose outward
    // normal from the current cell is most aligned with the -Z
    // direction
    double mindp = -999.0;
    bot_face = -1;
    for (int j = 0; j < cfaces.size(); j++) {
      AmanziGeometry::Point normal = face_normal(cfaces[j]);
      if (cfdirs[j] == -1) normal *= -1;
      normal /= norm(normal);

      double dp = normal*negzvec;
      if (dp > mindp) {
        mindp = dp;
        bot_face = cfaces[j];
      }
    }

    if (bot_face == top_face) {
      std::cerr << "Build Columns broke:" << std::endl
                << "  on column = " << colnum << std::endl
                << "  cell / face = " << cur_cell << "," << bot_face << std::endl
                << "  candidates = " << cfaces[cfaces.size()-2] << "," << cfaces[cfaces.size()-1] << std::endl;
      success = 0;
      break;
    }
    AMANZI_ASSERT(bot_face != top_face);
    AMANZI_ASSERT(bot_face != -1);

    // record the cell above and cell below
    face_get_cells(bot_face,Parallel_type::ALL,&fcells2);
    if (fcells2.size() == 2) {
      if (cell_cellbelow_[cur_cell] != -1) {  // intersecting column of cells
        std::cerr << "Intersecting column of cells\n";
        success = 0;
        break;
      }

      if (fcells2[0] == cur_cell) {
        cell_cellbelow_[cur_cell] = fcells2[1];
        cell_cellabove_[fcells2[1]] = cur_cell;
        cur_cell = fcells2[1];
      }
      else if (fcells2[1] == cur_cell) {
        cell_cellbelow_[cur_cell] = fcells2[0];
        cell_cellabove_[fcells2[0]] = cur_cell;
        cur_cell = fcells2[0];
      }
      else {
        std::cerr << "Unlikely problem in face to cell connectivity\n";
        success = 0;
        break;
      }
    }
    else {
      done = true;
    }

    // record the node below for each of the top face nodes
    // start node of bottom face
    Entity_ID_List botnodes, topnodes, sidenodes;

    face_get_nodes(top_face,&topnodes);
    Entity_ID topnode0 = topnodes[0];

    // nodes of the top face
    face_get_nodes(bot_face,&botnodes);

    if (topnodes.size() != botnodes.size()) {
      std::cerr << "Top and bottom face of columnar cell have different number of nodes.\n";
      success = 0;
      break;
    }

    // match a node below to a node above
    bool found = false;
    int ind = -1;
    int nfvtop = topnodes.size();

    AmanziGeometry::Point topnode0c;
    node_get_coordinates(topnode0, &topnode0c);

    for (int k = 0; k < nfvtop; k++) {
      AmanziGeometry::Point kc;
      node_get_coordinates(botnodes[k], &kc);

      double horiz_dist = 0.;
      for (int m=0; m!=space_dim_-1; ++m) {
        horiz_dist += std::abs(topnode0c[m]-kc[m]);
      }

      if (horiz_dist < 1.e-6) {
        found = true;
        ind = k;
        break;
      }
    }

    if (!found) {
      std::cerr << "Could not find the right structure in mesh\n";
      success = 0;
      break;
    }

    // We have a matching topnode and botnode - now match up the rest
    // even or odd handedness?
    double even_odd_product = face_normal(bot_face)[space_dim_-1]
        * face_normal(top_face)[space_dim_-1];
    AMANZI_ASSERT(std::abs(even_odd_product) > 0);
    int even_odd = even_odd_product >= 0. ? 1 : -1;

    for (int k = 0; k < nfvtop; k++) {
      Entity_ID topnode = topnodes[k];
      int bot_i = (ind+even_odd*k)%nfvtop;
      if (bot_i < 0) bot_i += nfvtop;
      Entity_ID botnode = botnodes[bot_i];
      node_nodeabove_[botnode] = topnode;

      // AMANZI_ASSERT used in debugging
      // AmanziGeometry::Point bc;
      // AmanziGeometry::Point tc;
      // node_get_coordinates(topnode, &bc);
      // node_get_coordinates(botnode, &tc);
      // double horiz_dist = 0.;
      // for (int m=0; m!=space_dim_-1; ++m) {
      //   horiz_dist += std::abs(bc[m]-tc[m]);
      // }
      // AMANZI_ASSERT(horz_dist < 1.e-10);
    }

    top_face = bot_face;
  } // while (!done)

  if (success) {
    colfaces.push_back(bot_face);
    columns_cells_.push_back(colcells);
    columns_faces_.push_back(colfaces);
  }

  return success;
}


std::string
Mesh::cell_type_to_name(const Cell_type type)
{
  switch (type)
  {
    case TRI:
      return "triangle";
    case QUAD:
      return "quad";
    case POLYGON:
      return "polygon";
    case TET:
      return "tetrahedron";
    case PYRAMID:
      return "pyramid";
    case PRISM:
      return "prism";
    case HEX:
      return "hexahedron";
    case POLYHED:
      return "polyhedron";
    default:
      return "unknown";
  }
}


// Figure out columns of cells in a semi-structured mesh and cache the
// information for later.
int Mesh::build_columns(const std::string& setname) const
{
  if (columns_built_) return 0;

  // Allocate space and initialize.
  int nn = num_entities(NODE,Parallel_type::ALL);
  int nc = num_entities(CELL,Parallel_type::ALL);

  columnsID_.resize(nc);
  cell_cellbelow_.resize(nc);
  cell_cellbelow_.assign(nc,-1);
  cell_cellabove_.resize(nc);
  cell_cellabove_.assign(nc,-1);
  node_nodeabove_.resize(nn);
  node_nodeabove_.assign(nn,-1);

  Entity_ID_List top_faces;
  get_set_entities(setname, FACE, Parallel_type::ALL, &top_faces);

  int ncolumns = top_faces.size();
  num_owned_cols_ = get_set_size(setname, FACE, Parallel_type::OWNED);

  int success = 1;
  for (int i = 0; i < ncolumns; i++) {
    Entity_ID f = top_faces[i];
    Entity_ID_List fcells;
    face_get_cells(f,Parallel_type::ALL,&fcells);

    // not a boundary face?
    if (fcells.size() != 1) {
      std::cerr << "Mesh: Provided set for build_columns() includes faces that are not exterior faces.\n";
      success = 0;
      break;
    }

    // check that the normal points upward
    AmanziGeometry::Point normal = face_normal(f,false,fcells[0]);
    normal /= norm(normal);
    if (normal[2] < 1.e-10) {
      std::cerr << "Mesh: Provided set for build_columns() includes faces that don't point upward.\n";
      success = 0;
      break;
    }

    success &= build_single_column_(i, f);
  }

  int min_success;
  get_comm()->MinAll(&success, &min_success, 1);
  columns_built_ = (min_success == 1);
  return columns_built_ ? 1 : 0;
}


int Mesh::num_columns(bool ghosted) const
{
  if (!columns_built_) {
    Errors::Message mesg("num_columns called before calling build_columns");
    Exceptions::amanzi_throw(mesg);
  }
  return ghosted ? columns_cells_.size() : num_owned_cols_; // number of vector of vectors
}


const Entity_ID_List& Mesh::cells_of_column(const int columnID) const
{
  if (!columns_built_) {
    Errors::Message mesg("cells_of_column called before calling build_columns");
    Exceptions::amanzi_throw(mesg);
  }
  return columns_cells_[columnID];
}


const Entity_ID_List& Mesh::faces_of_column(const int columnID) const
{
  if (!columns_built_) {
    Errors::Message mesg("faces_of_columns called before calling build_columns");
    Exceptions::amanzi_throw(mesg);
  }
  return columns_faces_[columnID];
}


int Mesh::column_ID(const Entity_ID cellid) const
{
  if (!columns_built_) {
    Errors::Message mesg("column_ID called before calling build_columns");
    Exceptions::amanzi_throw(mesg);
  }
  return columnsID_[cellid];
}


Entity_ID Mesh::cell_get_cell_above(const Entity_ID cellid) const
{
  if (!columns_built_) {
    Errors::Message mesg("cell_get_cell_above called before calling build_columns");
    Exceptions::amanzi_throw(mesg);
  }
  return cell_cellabove_[cellid];
}


Entity_ID Mesh::cell_get_cell_below(const Entity_ID cellid) const
{
  if (!columns_built_) {
    Errors::Message mesg("cell_get_cell_below called before calling build_columns");
    Exceptions::amanzi_throw(mesg);
  }
  return cell_cellbelow_[cellid];
}


Entity_ID Mesh::node_get_node_above(const Entity_ID nodeid) const
{
  if (!columns_built_) {
    Errors::Message mesg("node_get_node_above called before calling build_columns");
    Exceptions::amanzi_throw(mesg);
  }
  return node_nodeabove_[nodeid];
}


void Mesh::PrintMeshStatistics() const
{
  if (vo_.get() && vo_->getVerbLevel() >= Teuchos::VERB_LOW) {
    int ncells = num_entities(AmanziMesh::CELL, AmanziMesh::Parallel_type::OWNED);
    int nfaces = num_entities(AmanziMesh::FACE, AmanziMesh::Parallel_type::OWNED);

    int min_out[2], max_out[2], sum_out[2], tmp_in[2] = {ncells, nfaces};
    get_comm()->MinAll(tmp_in, min_out, 2);
    get_comm()->MaxAll(tmp_in, max_out, 2);
    get_comm()->SumAll(tmp_in, sum_out, 2);

    Teuchos::OSTab tab = vo_->getOSTab();
    *vo_->os() << "cells, tot/min/max: " << sum_out[0] << "/" << min_out[0] << "/" << max_out[0] << "\n";
    *vo_->os() << "faces, tot/min/max: " << sum_out[1] << "/" << min_out[1] << "/" << max_out[1] << "\n\n";
  }
}

}  // namespace AmanziMesh
}  // namespace Amanzi<|MERGE_RESOLUTION|>--- conflicted
+++ resolved
@@ -656,8 +656,6 @@
 // Figure out columns of cells in a semi-structured mesh and cache the
 // information for later.
 //
-<<<<<<< HEAD
-=======
 // The columns are defined by identifying all boundary faces in a provided
 // set, then collecting cells and faces upward.
 //
@@ -733,7 +731,6 @@
 // Figure out columns of cells in a semi-structured mesh and cache the
 // information for later.
 //
->>>>>>> 9e328014
 // The columns are defined by identifying all boundary faces which
 // have a negative-z-direction normal, then collecting cells and faces
 // while travelling downward through the columns.  As a
