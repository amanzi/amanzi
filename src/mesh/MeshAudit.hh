--- conflicted
+++ resolved
@@ -1,11 +1,4 @@
 /*
-<<<<<<< HEAD
-  Copyright 2010-201x held jointly by LANS/LANL, LBNL, and PNNL.
-  Amanzi is released under the three-clause BSD License.
-  The terms of use and "as is" disclaimer for this license are
-  provided in the top-level COPYRIGHT file.
-*/
-=======
   Copyright 2010-202x held jointly by participating institutions.
   Amanzi is released under the three-clause BSD License.
   The terms of use and "as is" disclaimer for this license are
@@ -13,12 +6,6 @@
 
   Authors:
 */
-
-#ifndef __MESHAUDIT__
-#define __MESHAUDIT__
-
-#include "Teuchos_RCP.hpp"
->>>>>>> 7a1f8b7a
 
 #pragma once
 
