// Emacs Mode Line: -*- Mode:c++;-*-
// -------------------------------------------------------------
// file: MeshDefs.hh
// -------------------------------------------------------------
/**
 * @file   MeshDefs.hh
 * @author William A. Perkins
 * @date Mon May  2 13:03:23 2011
 * 
 * @brief  Various definitions needed by Mesh
 * 
 * 
 */
// -------------------------------------------------------------
// Created May  2, 2011 by William A. Perkins
// Last Change: Mon May  2 13:03:23 2011 by William A. Perkins <d3g096@PE10900.pnl.gov>
// -------------------------------------------------------------

// SCCS ID: $Id$ Battelle PNL

#ifndef _MeshDefs_hh_
#define _MeshDefs_hh_

#include <vector>
#include <string>
#include "boost/algorithm/string.hpp"

#include "errors.hh"
#include "GeometryDefs.hh"

namespace Amanzi {
namespace AmanziMesh {

// Necessary typedefs and enumerations
  using AmanziGeometry::Entity_ID;
  using AmanziGeometry::Entity_ID_List;
  using AmanziGeometry::Set_ID;
  using AmanziGeometry::Set_ID_List;
  

  
// Mesh Type

enum Mesh_type
{
  RECTANGULAR,   // Equivalent of structured but can't use i,j,k notation
  GENERAL        // general unstructured
};

// Cells (aka zones/elements) are the highest dimension entities in a mesh 
// Nodes (aka vertices) are lowest dimension entities in a mesh 
// Faces in a 3D mesh are 2D entities, in a 2D mesh are 1D entities
// BOUNDARY_FACE is a special type of entity that is need so that process 
// kernels can define composite vectors (see src/data_structures) on 
// exterior boundary faces of the mesh only
enum Entity_kind 
{
  NODE = 0,
  EDGE,
  FACE,
  CELL,
  BOUNDARY_FACE
};

// Check if Entity_kind is valid
inline 
bool entity_valid_kind (const Entity_kind kind) {
  return (kind >= NODE && kind <= CELL);
}

// entity kind from string
inline
Entity_kind entity_kind(const std::string& instring)
{
  std::string estring = instring; // note not done in signature to throw a better error
  boost::algorithm::to_lower(estring);
  if (estring == "cell") return CELL;
  else if (estring == "face") return FACE;
  else if (estring == "boundary_face") return BOUNDARY_FACE;
  else if (estring == "edge") return EDGE;
  else if (estring == "node") return NODE;
  else {
    Errors::Message msg;
    msg << "Unknown entity kind string: \"" << instring << "\", valid are \"cell\", \"face\", \"boundary_face\", \"edge\", and \"node\".";
    Exceptions::amanzi_throw(msg);
    return NODE;
  }
}

<<<<<<< HEAD
=======
// string from entity kind
>>>>>>> 4b83bc4c
inline
std::string entity_kind_string(Entity_kind kind)
{
  switch(kind) {
    case(CELL): return "cell";
    case(FACE): return "face";
    case(BOUNDARY_FACE): return "boundary_face";
    case(EDGE): return "edge";
    case(NODE): return "node";
    default: return "unknown";
<<<<<<< HEAD
  }      
}
  

=======
  }
}
>>>>>>> 4b83bc4c

// Parallel status of entity 
    
enum Parallel_type 
{
  PTYPE_UNKNOWN = 0, // Initializer
  OWNED = 1,         // Owned by this processor
  GHOST = 2,         // Owned by another processor
  USED  = 3          // OWNED + GHOST
};

// Check if Parallel_type is valid

inline 
bool entity_valid_ptype (const Parallel_type ptype) {
  return (ptype >= OWNED && ptype <= USED);
}
    
// Standard element types and catchall (POLYGON/POLYHED)

enum Cell_type {
  CELLTYPE_UNKNOWN = 0,
  TRI = 1,
  QUAD,
  POLYGON,
  TET,
  PRISM,
  PYRAMID,
  HEX,
  POLYHED  // Polyhedron 
};
    
// Check if Cell_type is valid
inline 
bool cell_valid_type (const Cell_type type) {
  return (type >= TRI && type <= POLYHED); 
}

// Types of partitioners (partitioning scheme bundled into the name)
enum class Partitioner_type : std::uint8_t {
  METIS,
  ZOLTAN_GRAPH,
  ZOLTAN_RCB
};

constexpr int NUM_PARTITIONER_TYPES = 3;
constexpr Partitioner_type PARTITIONER_DEFAULT = Partitioner_type::METIS;

// Return an string description for each partitioner type
inline
std::string Partitioner_type_string(const Partitioner_type partitioner_type) {
  static std::string partitioner_type_str[NUM_PARTITIONER_TYPES] =
      {"Partitioner_type::METIS",
       "Partitioner_type::ZOLTAN_GRAPH", "Partitioner_type::ZOLTAN_RCB"};

  int iptype = static_cast<int>(partitioner_type);
  return (iptype >= 0 && iptype < NUM_PARTITIONER_TYPES) ?
      partitioner_type_str[iptype] : "";
}

// Output operator for Partitioner_type
inline
std::ostream& operator<<(std::ostream& os,
                         const Partitioner_type& partitioner_type) {
  os << " " << Partitioner_type_string(partitioner_type) << " ";
  return os;
}

// Types of partitioning algorithms - Add as needed in the format METIS_RCB etc.
enum class Partitioning_scheme {DEFAULT};
  
}  // namespace Amanzi 
}  // namespace AmanziMesh



#endif<|MERGE_RESOLUTION|>--- conflicted
+++ resolved
@@ -87,10 +87,7 @@
   }
 }
 
-<<<<<<< HEAD
-=======
 // string from entity kind
->>>>>>> 4b83bc4c
 inline
 std::string entity_kind_string(Entity_kind kind)
 {
@@ -101,15 +98,9 @@
     case(EDGE): return "edge";
     case(NODE): return "node";
     default: return "unknown";
-<<<<<<< HEAD
   }      
 }
   
-
-=======
-  }
-}
->>>>>>> 4b83bc4c
 
 // Parallel status of entity 
     
