/*
  Mesh

  Copyright 2010-201x held jointly by LANS/LANL, LBNL, and PNNL. 
  Amanzi is released under the three-clause BSD License. 
  The terms of use and "as is" disclaimer for this license are 
  provided in the top-level COPYRIGHT file.

  Authors: William A. Perkins
           Rao Garimella
 
 Various definitions needed by Mesh class.
*/

#ifndef _MeshDefs_hh_
#define _MeshDefs_hh_

#include <vector>
#include <string>
#include "boost/algorithm/string.hpp"

#include "errors.hh"

namespace Amanzi {
namespace AmanziMesh {

// Necessary typedefs and enumerations
<<<<<<< HEAD
using AmanziGeometry::Entity_ID;
using AmanziGeometry::Entity_ID_List;
using AmanziGeometry::Set_ID;
using AmanziGeometry::Set_ID_List;
  
 
// Recognize special meshes
=======
typedef int Set_ID;
typedef int Entity_ID;
typedef std::vector<Entity_ID> Entity_ID_List;
  
// Recongnize special meshes
>>>>>>> c3be1570
enum Mesh_type
{
  RECTANGULAR,   // Equivalent of structured but can't use i,j,k notation
  GENERAL        // general unstructured
};

// Cells (aka zones/elements) are the highest dimension entities in a mesh 
// Nodes (aka vertices) are lowest dimension entities in a mesh 
// Faces in a 3D mesh are 2D entities, in a 2D mesh are 1D entities
// BOUNDARY_FACE is a special type of entity that is need so that process 
// kernels can define composite vectors (see src/data_structures) on 
// exterior boundary faces of the mesh only
enum Entity_kind 
{
  NODE = 0,
  EDGE,
  FACE,
  CELL,
  BOUNDARY_FACE
};

// Check if Entity_kind is valid
inline 
bool entity_valid_kind (const Entity_kind kind) {
  return (kind >= NODE && kind <= CELL);
}

// entity kind from string
inline
Entity_kind entity_kind(const std::string& instring)
{
  std::string estring = instring; // note not done in signature to throw a better error
  boost::algorithm::to_lower(estring);
  if (estring == "cell") return CELL;
  else if (estring == "face") return FACE;
  else if (estring == "boundary_face") return BOUNDARY_FACE;
  else if (estring == "edge") return EDGE;
  else if (estring == "node") return NODE;
  else {
    Errors::Message msg;
    msg << "Unknown entity kind string: \"" << instring << "\", valid are \"cell\", \"face\", \"boundary_face\", \"edge\", and \"node\".";
    Exceptions::amanzi_throw(msg);
    return NODE;
  }
}

// string from entity kind
inline
std::string entity_kind_string(Entity_kind kind)
{
  switch(kind) {
    case(CELL): return "cell";
    case(FACE): return "face";
    case(BOUNDARY_FACE): return "boundary_face";
    case(EDGE): return "edge";
    case(NODE): return "node";
    default: return "unknown";
  }
}

// Parallel status of entity 
enum class Parallel_type {
  PTYPE_UNKNOWN = 0,
  OWNED = 1,  // Owned by this processor
  GHOST = 2,  // Owned by another processor
  ALL = 3     // OWNED + GHOST 
};

// Check if Parallel_type is valid
inline 
bool entity_valid_ptype (const Parallel_type ptype) {
  return (ptype >= Parallel_type::OWNED && ptype <= Parallel_type::ALL);
}
    
// Standard element types and catchall (POLYGON/POLYHED)
enum Cell_type {
  CELLTYPE_UNKNOWN = 0,
  TRI = 1,
  QUAD,
  POLYGON,
  TET,
  PRISM,
  PYRAMID,
  HEX,
  POLYHED  // Polyhedron 
};
    
// Check if Cell_type is valid
inline 
bool cell_valid_type (const Cell_type type) {
  return (type >= TRI && type <= POLYHED); 
}

// Types of partitioners (partitioning scheme bundled into the name)
enum class Partitioner_type : std::uint8_t {
  METIS,
  ZOLTAN_GRAPH,
  ZOLTAN_RCB
};

constexpr int NUM_PARTITIONER_TYPES = 3;
constexpr Partitioner_type PARTITIONER_DEFAULT = Partitioner_type::METIS;

// Return an string description for each partitioner type
inline
std::string Partitioner_type_string(const Partitioner_type partitioner_type) {
  static std::string partitioner_type_str[NUM_PARTITIONER_TYPES] =
      {"Partitioner_type::METIS",
       "Partitioner_type::ZOLTAN_GRAPH", "Partitioner_type::ZOLTAN_RCB"};

  int iptype = static_cast<int>(partitioner_type);
  return (iptype >= 0 && iptype < NUM_PARTITIONER_TYPES) ?
      partitioner_type_str[iptype] : "";
}

// Output operator for Partitioner_type
inline
std::ostream& operator<<(std::ostream& os,
                         const Partitioner_type& partitioner_type) {
  os << " " << Partitioner_type_string(partitioner_type) << " ";
  return os;
}

// Types of partitioning algorithms - Add as needed in the format METIS_RCB etc.
enum class Partitioning_scheme {DEFAULT};
  
}  // namespace AmanziMesh
}  // namespace Amanzi 

#endif<|MERGE_RESOLUTION|>--- conflicted
+++ resolved
@@ -25,21 +25,11 @@
 namespace AmanziMesh {
 
 // Necessary typedefs and enumerations
-<<<<<<< HEAD
-using AmanziGeometry::Entity_ID;
-using AmanziGeometry::Entity_ID_List;
-using AmanziGeometry::Set_ID;
-using AmanziGeometry::Set_ID_List;
-  
- 
-// Recognize special meshes
-=======
 typedef int Set_ID;
 typedef int Entity_ID;
 typedef std::vector<Entity_ID> Entity_ID_List;
   
 // Recongnize special meshes
->>>>>>> c3be1570
 enum Mesh_type
 {
   RECTANGULAR,   // Equivalent of structured but can't use i,j,k notation
