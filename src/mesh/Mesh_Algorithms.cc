--- conflicted
+++ resolved
@@ -10,16 +10,7 @@
 //
 // Mesh
 //
-<<<<<<< HEAD
-// Copyright 2010-201x held jointly by LANL, ORNL, LBNL, and PNNL.
-// Amanzi is released under the three-clause BSD License.
-// The terms of use and "as is" disclaimer for this license are
-// provided in the top-level COPYRIGHT file.
-//
-// Algorithms for commonly used Mesh operations -- for the Mesh user.
-=======
 // Helper functions for Mesh operations and algorithms
->>>>>>> 7a1f8b7a
 //
 
 #include "Mesh_Algorithms.hh"
