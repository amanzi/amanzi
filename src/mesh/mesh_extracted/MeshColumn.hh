--- conflicted
+++ resolved
@@ -36,46 +36,11 @@
 of the nodes of a face are adjusted so that they match the Z-coordinate of the
 centroid of the original face.
 
-<<<<<<< HEAD
 5. The volumes of the resulting cells may or may not have the same volume as
 the parent mesh.  They will have the same volume if and only if the parent mesh
 is "terrain following."
 
 */
-=======
-//
-// This is a mesh with a vertical column of prismatic cells (the
-// horizontal faces can be polygonal). Users of this class must note
-// several important assumptions and simplifications made in its
-// implementation.
-//
-// 1. A prerequisite of instantiation of this mesh class is that
-// columns should have been built in the base class
-//
-// 2. The base face of a column is considered to be perfectly
-// horizontal
-//
-// 3. All cells in the column are assumed to have the
-// same prismatic topology (horizontal faces can have polygonal
-// topology, lateral faces are all quads)
-//
-// 4. The X-Y coordinates of nodes above the base face are adjusted
-// (only in the column mesh not the full 3D mesh) so that they are
-// perfectly stacked on top of the nodes of the base face.  The
-// Z-coordinates of the nodes of a face are adjusted so that they
-// match the Z-coordinate of the centroid of the original face
-//
-// 5. Adjustment of the node coordinates in the column results in
-// the face centroids and cell centroids of the column to line up
-// vertically; however, it will also result in small changes to the
-// cell volumes and face areas
-//
-// 6. The lateral faces of the cells are ignored - so each cell is
-// considered to have only two faces, a bottom face and a top face.
-//
-// 7. The normals of the faces are pointing vertically down or up.
-//
->>>>>>> 7a1f8b7a
 
 #ifndef AMANZI_MESH_COLUMN_HH_
 #define AMANZI_MESH_COLUMN_HH_
