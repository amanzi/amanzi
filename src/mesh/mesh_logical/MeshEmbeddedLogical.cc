#include "Epetra_IntVector.h"

#include "RegionEnumerated.hh"
#include "MeshEmbeddedLogical.hh"

namespace Amanzi {
namespace AmanziMesh {

//
// MeshEmbeddedLogical Constructor
// 
// Combines two meshes, each representing their own domain, into a
// single mesh via set of specified connections.  The result is a
// logical mesh in the sense that it provides a limited interface.
//
//  - face_cell_list          : length nfaces array of length 2 arrays
//                              defining the topology
//  - face_cell_lengths       : length of the cell-to-face connection
//  - face_area_normals       : length nfaces array of normals of the
//                              face, points from cell 1 to 2 in
//                              face_cell_list topology, magnitude
//                              is area
MeshEmbeddedLogical::MeshEmbeddedLogical(const Epetra_MpiComm* comm,
        Teuchos::RCP<Mesh> bg_mesh,
        Teuchos::RCP<Mesh> log_mesh,
        const std::vector<Entity_ID_List>& face_cell_ids,
        const std::vector<std::vector<double> >& face_cell_lengths,
        const std::vector<AmanziGeometry::Point>& face_area_normals,
        const Teuchos::RCP<const VerboseObject>& verbosity_obj)
    : Mesh(verbosity_obj, true, false),
    bg_mesh_(bg_mesh),
    log_mesh_(log_mesh)
{
  set_comm(comm);
  set_space_dimension(3);
  set_manifold_dimension(3); // mixed?

  // ensure cached properties are available
  if (!bg_mesh->cell_geometry_precomputed_)
    bg_mesh->compute_cell_geometric_quantities_();
  if (!bg_mesh->face_geometry_precomputed_)
    bg_mesh->compute_face_geometric_quantities_();
  if (!bg_mesh->cell2face_info_cached_ || !bg_mesh->face2cell_info_cached_)
    bg_mesh->cache_cell_face_info_();

  // ensure cached properties are available
  if (!log_mesh->cell_geometry_precomputed_)
    log_mesh->compute_cell_geometric_quantities_();
  if (!log_mesh->face_geometry_precomputed_)
    log_mesh->compute_face_geometric_quantities_();
  if (!log_mesh->cell2face_info_cached_ || !log_mesh->face2cell_info_cached_)
    log_mesh->cache_cell_face_info_();

  // merge and remap
  int ncells_bg_owned = bg_mesh->num_entities(CELL, Parallel_type::OWNED);
  int ncells_bg_used = bg_mesh->num_entities(CELL, Parallel_type::ALL);
  int ncells_log = log_mesh->num_entities(CELL, Parallel_type::OWNED);
  int ncells_my_owned = ncells_bg_owned + ncells_log;
  int ncells_my_used = ncells_bg_used + ncells_log;

  int nfaces_bg_owned = bg_mesh->num_entities(FACE, Parallel_type::OWNED);
  int nfaces_bg_used = bg_mesh->num_entities(FACE, Parallel_type::ALL);
  int nfaces_log = log_mesh->num_entities(FACE, Parallel_type::OWNED);
  int nfaces_extra = face_cell_ids.size();
  int nfaces_my_owned = nfaces_bg_owned + nfaces_log + nfaces_extra;
  int nfaces_my_used = nfaces_bg_used + nfaces_log + nfaces_extra;

  //
  // face ordered things first
  // ----------------------------
  //
  // Note that new face lids are ordered:
  //  1. logical-logical connections
  //  2. logical-background connections (these are the new ones)
  //  3. background-background connections
  // 
  // face-to-cell map -- remap and add in extras
  // -- first faces are the logical-logical faces
  face_cell_ids_ = log_mesh->face_cell_ids_;
  // -- next are the logical-background faces, insert and remap.
  //
  // Per stated convention of normal direction, take 1s complement of
  // second cell (if not done already)
  std::vector<Entity_ID_List> face_cell_ids_copy = face_cell_ids;
  for (auto & fc : face_cell_ids_copy)
    if (!std::signbit(fc[1])) fc[1] = ~fc[1];
  face_cell_ids_.insert(face_cell_ids_.end(), face_cell_ids_copy.begin(),
                        face_cell_ids_copy.end());
  for (int f=nfaces_log; f!=face_cell_ids_.size(); ++f) {
<<<<<<< HEAD
    // all new faces are logical,bg.  must remap the bg cell
    face_cell_ids_[f][1] += ncells_log;
=======
    // all new faces are logical,bg.  must remap the bg cell. since
    // cell 1 is storing the 1s complement of the ID, we have convert
    // it to a regular ID by taking the 1s complement, offset it and
    // then convert it back
    face_cell_ids_[f][1] = ~(~face_cell_ids_[f][1] + ncells_log);
>>>>>>> 61f65f00
  }
  // -- finally the bg-bg faces, insert and remap
  face_cell_ids_.insert(face_cell_ids_.end(), bg_mesh->face_cell_ids_.begin(),
                        bg_mesh->face_cell_ids_.end());
  for (int f=nfaces_log+nfaces_extra; f!=face_cell_ids_.size(); ++f) {
    int n_cells = face_cell_ids_[f].size();
    for (int i=0; i!=n_cells; ++i)
      if (std::signbit(face_cell_ids_[f][i]))
        face_cell_ids_[f][i] = ~(~face_cell_ids_[f][i] + ncells_log);
      else
        face_cell_ids_[f][i] += ncells_log;
  }

  // // face normals -- same order: log-log, log-bg, bg-bg
  // face_normal0_ = log_mesh->face_normal0_;
  // face_normal0_.insert(face_normal0_.end(), face_area_normals.begin(),
  //                      face_area_normals.end());
  // face_normal0_.insert(face_normal0_.end(), bg_mesh->face_normal0_.begin(),
  //                      bg_mesh->face_normal0_.end());

  // face_normal1_ = log_mesh->face_normal1_;
  // face_normal1_.insert(face_normal1_.end(), face_area_normals.begin(),
  //                      face_area_normals.end());
  // // -- negate normal1, normal direction implied from log->bg
  // for (int f=nfaces_log; f!=face_normal1_.size(); ++f) {
  //   face_normal1_[f] = -face_normal1_[f];
  // }
  // face_normal1_.insert(face_normal1_.end(), bg_mesh->face_normal1_.begin(),
  //                      bg_mesh->face_normal1_.end());

  face_normals_ = log_mesh->face_normals_;
  for (int i = 0; i < face_area_normals.size(); i++)
    face_normals_.emplace_back(
        std::vector<AmanziGeometry::Point>({face_area_normals[i],
                -face_area_normals[i]}));

  face_normals_.insert(face_normals_.end(), bg_mesh->face_normals_.begin(),
                       bg_mesh->face_normals_.end());


  // ptypes -- no remap.  all added faces are owned-owned
  face_cell_ptype_ = log_mesh->face_cell_ptype_;
  std::vector<Parallel_type> extra_ptypes(2, Parallel_type::OWNED);
  for (int f=0; f!=nfaces_extra; ++f) {
    face_cell_ptype_.push_back(extra_ptypes);
  }
  face_cell_ptype_.insert(face_cell_ptype_.end(), bg_mesh->face_cell_ptype_.begin(),
                          bg_mesh->face_cell_ptype_.end());

  // areas -- no remap
  face_areas_ = log_mesh->face_areas_;
  for (int f=nfaces_log; f!=nfaces_log+nfaces_extra; ++f) {
    face_areas_.push_back(AmanziGeometry::norm(face_normals_[f][0]));
  }
  face_areas_.insert(face_areas_.end(), bg_mesh->face_areas_.begin(),
                     bg_mesh->face_areas_.end());

  //
  // cell-ordered
  // ----------------------------
  //
  // cell-to-face map -- remap
  cell_face_ids_ = log_mesh->cell_face_ids_;
  cell_face_ids_.insert(cell_face_ids_.end(), bg_mesh->cell_face_ids_.begin(),
                        bg_mesh->cell_face_ids_.end());
  AMANZI_ASSERT(cell_face_ids_.size() == ncells_my_used);
  for (int c=ncells_log; c!=cell_face_ids_.size(); ++c) {
    int n_faces = cell_face_ids_[c].size();
    for (int i=0; i!=n_faces; ++i) {
      cell_face_ids_[c][i] += nfaces_log + nfaces_extra;
    }
  }

  // directions
  cell_face_dirs_ = log_mesh->cell_face_dirs_;
  cell_face_dirs_.insert(cell_face_dirs_.end(), bg_mesh->cell_face_dirs_.begin(),
                         bg_mesh->cell_face_dirs_.end());

  // bisectors -- special interface since the cache isn't used for Mesh
  Entity_ID_List faces;
  cell_face_bisectors_.resize(cell_face_ids_.size());
  for (int c=0; c!=ncells_log; ++c) {
    log_mesh_->cell_get_faces_and_bisectors(c, &faces, &cell_face_bisectors_[c]);
  } 
  for (int c=0; c!=ncells_bg_used; ++c) {
    bg_mesh_->cell_get_faces_and_bisectors(c, &faces, &cell_face_bisectors_[c+ncells_log]);
  }

  // now loop over new faces, adding the updates to the cell-ordered versions
  for (int f=nfaces_log; f!=nfaces_log+nfaces_extra; ++f) {
    Entity_ID c0 = face_cell_ids_[f][0];
    Entity_ID c1 = ~face_cell_ids_[f][1];
    cell_face_ids_[c0].push_back(f);
    cell_face_ids_[c1].push_back(f);
    cell_face_dirs_[c0].push_back(1);
    cell_face_dirs_[c1].push_back(-1);
    cell_face_bisectors_[c0].push_back(face_cell_lengths[f-nfaces_log][0]
                                       / AmanziGeometry::norm(face_normals_[f][0])
                                       * face_normals_[f][0]);
    cell_face_bisectors_[c1].push_back(face_cell_lengths[f-nfaces_log][1]
                                       / AmanziGeometry::norm(face_normals_[f][1])
                                       * face_normals_[f][1]);
  }
  
  // cell volumes, just a straightforward merge
  cell_volumes_ = log_mesh->cell_volumes_;
  cell_volumes_.insert(cell_volumes_.end(), bg_mesh->cell_volumes_.begin(),
                       bg_mesh->cell_volumes_.end());

  //
  // centroids
  // ---------------------
  if (bg_mesh->cell_centroids_.size() > 0) {
    // -- cell, straighforward merge
    cell_centroids_ = log_mesh->cell_centroids_;
    cell_centroids_.insert(cell_centroids_.end(), bg_mesh->cell_centroids_.begin(),
                           bg_mesh->cell_centroids_.end());

    // -- face, take new face centroids as mean of cell centroids
    face_centroids_ = log_mesh->face_centroids_;
    for (int f=nfaces_log; f!=nfaces_log+nfaces_extra; ++f) {
      Entity_ID c0 = face_cell_ids_[f][0];
      Entity_ID c1 = ~face_cell_ids_[f][1];      
      face_centroids_.push_back((cell_centroids_[c0] +
                                 cell_centroids_[c1])/2.0);
    }
    face_centroids_.insert(face_centroids_.end(), bg_mesh->face_centroids_.begin(),
                           bg_mesh->face_centroids_.end());
  }
  
  // set up counts
  num_entities_owned_[CELL] = ncells_log + ncells_bg_owned;
  num_entities_owned_[FACE] = nfaces_log + nfaces_extra + nfaces_bg_owned;
  num_entities_owned_[BOUNDARY_FACE] = bg_mesh->num_entities(BOUNDARY_FACE, Parallel_type::OWNED) +
    log_mesh->num_entities(BOUNDARY_FACE, Parallel_type::OWNED);
  num_entities_owned_[NODE] = 0;

  num_entities_used_[CELL] = ncells_log + ncells_bg_used;
  num_entities_used_[FACE] = nfaces_log + nfaces_extra + nfaces_bg_used;
  num_entities_used_[BOUNDARY_FACE] = bg_mesh->num_entities(BOUNDARY_FACE, Parallel_type::ALL) +
    log_mesh->num_entities(BOUNDARY_FACE, Parallel_type::ALL);
  num_entities_used_[NODE] = 0;
  
  // toggle flags
  cell_geometry_precomputed_ = true;
  face_geometry_precomputed_ = true;
  cell2face_info_cached_ = true;
  faces_requested_ = true;
  face2cell_info_cached_ = true;

  // build epetra maps
  init_maps();
}  

  
// build maps
void
MeshEmbeddedLogical::init_maps() {
  // owned maps
  // -- cell map
  maps_owned_[CELL] =
    Teuchos::rcp(new Epetra_Map(-1, num_entities_owned_[CELL], 0, *comm_));

  // -- face map
  Teuchos::RCP<Epetra_Map> face_map =
    Teuchos::rcp(new Epetra_Map(-1, num_entities_owned_[FACE], 0, *comm_));
  maps_owned_[FACE] = face_map;

  // exterior face map and importer
  std::vector<int> extface_ids;
  int nfaces_owned = num_entities_owned_[FACE];
  for (int f=0; f != nfaces_owned; ++f) {
    if (face_cell_ids_[f].size() == 1) {
      extface_ids.push_back(face_map->GID(f));
    }
  }
  maps_owned_[BOUNDARY_FACE] =
    Teuchos::rcp(new Epetra_Map(-1, extface_ids.size(), &extface_ids[0], 0, *comm_));
  exterior_face_importer_ =
    Teuchos::rcp(new Epetra_Import(*maps_owned_[BOUNDARY_FACE], *face_map));  

  // ghosted maps: use the bg mesh to communicate the new GIDs into their ghost values
  // CELL:
  if (bg_mesh_->get_comm()->NumProc() == 1) {
    maps_used_[CELL] = maps_owned_[CELL];
    maps_used_[FACE] = maps_owned_[FACE];
  } else {
    int ncells_bg_owned = bg_mesh_->num_entities(CELL, Parallel_type::OWNED);
    int ncells_bg_used = bg_mesh_->num_entities(CELL, Parallel_type::ALL);
    int ncells_log = log_mesh_->num_entities(CELL, Parallel_type::OWNED);
    int ncells_my_used = num_entities(CELL, Parallel_type::ALL);
  
    // -- create a populate the owned GIDs
    Epetra_IntVector bg_gids_owned_c(bg_mesh_->cell_map(false));

    Epetra_Map& my_cell_map = *maps_owned_[CELL];
    for (int c=0; c!=ncells_bg_owned; ++c) {
      bg_gids_owned_c[c] = my_cell_map.GID(c+ncells_log);
    }
    
    // -- create the map from owned to used
    Epetra_Import cell_import(bg_mesh_->cell_map(true), bg_mesh_->cell_map(false));

    // -- create the used GIDs vector, comm_unicate
    Epetra_IntVector bg_gids_used_c(bg_mesh_->cell_map(true));
    bg_gids_used_c.Import(bg_gids_owned_c, cell_import, Insert);

    // -- create a GID list of the used components
    Entity_ID_List cells_my_used(ncells_my_used);
    for (int c=0; c!=ncells_log; ++c) {
      cells_my_used[c] = my_cell_map.GID(c);
    }
    for (int c=0; c!=ncells_bg_used; ++c) {
      cells_my_used[c+ncells_log] = bg_gids_used_c[c];
    }

    // -- create the map
    maps_used_[CELL] = Teuchos::rcp(new Epetra_Map(-1, ncells_my_used,
            &cells_my_used[0], 0, *comm_));

    // FACE:
    int nfaces_bg_owned = bg_mesh_->num_entities(FACE, Parallel_type::OWNED);
    int nfaces_bg_used = bg_mesh_->num_entities(FACE, Parallel_type::ALL);
    int nfaces_my_used = face_cell_ids_.size();
    int nfaces_log_extra = nfaces_my_used - nfaces_bg_used;
  
    // -- create a populate the owned GIDs
    Epetra_IntVector bg_gids_owned_f(bg_mesh_->face_map(false));

    Epetra_Map& my_face_map = *maps_owned_[FACE];
    for (int f=0; f!=nfaces_bg_owned; ++f) {
      bg_gids_owned_f[f] = my_face_map.GID(f+nfaces_log_extra);
    }
    
    // -- create the map from owned to used
    Epetra_Import face_import(bg_mesh_->face_map(true), bg_mesh_->face_map(false));

    // -- create the used GIDs vector, comm_unicate
    Epetra_IntVector bg_gids_used_f(bg_mesh_->face_map(true));
    bg_gids_used_f.Import(bg_gids_owned_f, face_import, Insert);

    // -- create a GID list of the used components
    Entity_ID_List faces_my_used(nfaces_my_used);
    for (int f=0; f!=nfaces_log_extra; ++f) {
      faces_my_used[f] = my_face_map.GID(f);
    }
    for (int f=0; f!=nfaces_bg_used; ++f) {
      faces_my_used[f+nfaces_log_extra] = bg_gids_used_f[f];
    }
    
    // -- create the map
    maps_used_[FACE] = Teuchos::rcp(new Epetra_Map(-1, nfaces_my_used,
            &faces_my_used[0], 0, *comm_));
  }
}

  
// Get parallel type of entity - OWNED, GHOST, ALL (See MeshDefs.hh)
Parallel_type
MeshEmbeddedLogical::entity_get_ptype(const Entity_kind kind,
                                      const Entity_ID entid) const {
  return entid < num_entities_owned_.at(kind) ? Parallel_type::OWNED : Parallel_type::ALL;
}

// Parent entity in the source mesh if mesh was derived from another mesh
Entity_ID
MeshEmbeddedLogical::entity_get_parent(const Entity_kind kind, const Entity_ID entid) const {
  int nents_log = log_mesh_->num_entities(kind, Parallel_type::OWNED);
  return entid < nents_log ? entid : entid - nents_log;
}

  
// Get cell type - UNKNOWN, TRI, QUAD, POLYGON, TET, PRISM, PYRAMID, HEX, POLYHED 
// See MeshDefs.hh
Cell_type
MeshEmbeddedLogical::cell_get_type(const Entity_ID cellid) const {
  return cellid < log_mesh_->num_entities(CELL, Parallel_type::OWNED) ?
    log_mesh_->cell_get_type(entity_get_parent(CELL, cellid)) :
    bg_mesh_->cell_get_type(entity_get_parent(CELL, cellid));
}


//
// General mesh information
// -------------------------
//
// Number of entities of any kind (cell, face, node) and in a
// particular category (OWNED, GHOST, ALL)
unsigned int
MeshEmbeddedLogical::num_entities(const Entity_kind kind,
                                  const Parallel_type ptype) const {
  return ptype == Parallel_type::OWNED ? num_entities_owned_.at(kind) : num_entities_used_.at(kind);
}

// Global ID of any entity
Entity_ID
MeshEmbeddedLogical::GID(const Entity_ID lid, const Entity_kind kind) const {
  return maps_used_.at(kind)->GID(lid);
}


//
// Mesh Entity Adjacencies
//-------------------------
// Downward Adjacencies
//---------------------
// Get nodes of a cell
void
MeshEmbeddedLogical::cell_get_nodes(const Entity_ID cellid, 
                                    Entity_ID_List *nodeids) const {
  Errors::Message mesg("No nodes in MeshEmbeddedLogical.");
  Exceptions::amanzi_throw(mesg);
}


// Get the bisectors, i.e. vectors from cell centroid to face centroids.
void
MeshEmbeddedLogical::cell_get_faces_and_bisectors(
    const Entity_ID cellid,
    Entity_ID_List *faceids,
    std::vector<AmanziGeometry::Point> *bisectors,
    const bool ordered) const {
  if (faceids) *faceids = cell_face_ids_[cellid];
  if (bisectors) *bisectors = cell_face_bisectors_[cellid];
}
  

// Get nodes of face
// On a distributed mesh, all nodes ( Parallel_type::OWNED or Parallel_type::GHOST) of the face
// are returned
// In 3D, the nodes of the face are returned in ccw order consistent
// with the face normal
// In 2D, nfnodes is 2
void
MeshEmbeddedLogical::face_get_nodes(const Entity_ID faceid,
                                    Entity_ID_List *nodeids) const {
  Errors::Message mesg("No nodes in MeshEmbeddedLogical.");
  Exceptions::amanzi_throw(mesg);
}
 

// Get nodes of edge
void
MeshEmbeddedLogical::edge_get_nodes(
    const Entity_ID edgeid, 
    Entity_ID *nodeid0, Entity_ID *nodeid1) const {
  Errors::Message mesg("No nodes in MeshEmbeddedLogical.");
  Exceptions::amanzi_throw(mesg);
}

// Upward adjacencies
//-------------------

// Cells of type 'ptype' connected to a node - The order of cells is
// not guaranteed to be the same for corresponding nodes on
// different processors
void
MeshEmbeddedLogical::node_get_cells(const Entity_ID nodeid,
                                    const Parallel_type ptype,
                                    Entity_ID_List *cellids) const {
  Errors::Message mesg("No nodes in MeshEmbeddedLogical.");
  Exceptions::amanzi_throw(mesg);
}  

// Faces of type 'ptype' connected to a node - The order of faces is
// not guarnateed to be the same for corresponding nodes on
// different processors
void
MeshEmbeddedLogical::node_get_faces(const Entity_ID nodeid,
                                    const Parallel_type ptype,
                                    Entity_ID_List *faceids) const {
  Errors::Message mesg("No nodes in MeshEmbeddedLogical.");
  Exceptions::amanzi_throw(mesg);
}  

// Get faces of ptype of a particular cell that are connected to the
// given node - The order of faces is not guarnateed to be the same
// for corresponding nodes on different processors
void
MeshEmbeddedLogical::node_get_cell_faces(const Entity_ID nodeid,
                                         const Entity_ID cellid,
                                         const Parallel_type ptype,
                                         Entity_ID_List *faceids) const {
  Errors::Message mesg("No nodes in MeshEmbeddedLogical.");
  Exceptions::amanzi_throw(mesg);
}  

// Same level adjacencies
//-----------------------

// Face connected neighboring cells of given cell of a particular ptype
// (e.g. a hex has 6 face neighbors)

// The order in which the cellids are returned cannot be
// guaranteed in general except when ptype = ALL, in which case
// the cellids will correcpond to cells across the respective
// faces given by cell_get_faces
void
MeshEmbeddedLogical::cell_get_face_adj_cells(const Entity_ID cellid,
                                             const Parallel_type ptype,
                                             Entity_ID_List *fadj_cellids) const {
  Errors::Message mesg("Not implemented."); // this could be implemented, just not sure we need it yet. --etc
  Exceptions::amanzi_throw(mesg);
}  

// Node connected neighboring cells of given cell
// (a hex in a structured mesh has 26 node connected neighbors)
// The cells are returned in no particular order
void
MeshEmbeddedLogical::cell_get_node_adj_cells(const Entity_ID cellid,
                                             const Parallel_type ptype,
                                             Entity_ID_List *nadj_cellids) const {
  Errors::Message mesg("No nodes in MeshEmbeddedLogical.");
  Exceptions::amanzi_throw(mesg);
}

//
// Mesh entity geometry
//--------------
//
// Node coordinates - 3 in 3D and 2 in 2D
void
MeshEmbeddedLogical::node_get_coordinates(const Entity_ID nodeid,
                                          AmanziGeometry::Point *ncoord) const {
  Errors::Message mesg("No nodes in MeshEmbeddedLogical.");
  Exceptions::amanzi_throw(mesg);
}  


// Face coordinates - conventions same as face_to_nodes call
// Number of nodes is the vector size divided by number of spatial dimensions
void
MeshEmbeddedLogical::face_get_coordinates(
    const Entity_ID faceid,
    std::vector<AmanziGeometry::Point> *fcoords) const {
  Errors::Message mesg("No nodes in MeshEmbeddedLogical.");
  Exceptions::amanzi_throw(mesg);
}

// Coordinates of cells in standard order (Exodus II convention)
// STANDARD CONVENTION WORKS ONLY FOR STANDARD CELL TYPES IN 3D
// For a general polyhedron this will return the node coordinates in
// arbitrary order
// Number of nodes is vector size divided by number of spatial dimensions
void
MeshEmbeddedLogical::cell_get_coordinates(
    const Entity_ID cellid,
    std::vector<AmanziGeometry::Point> *ccoords) const {
  Errors::Message mesg("No nodes in MeshEmbeddedLogical.");
  Exceptions::amanzi_throw(mesg);
}

//
// Mesh modification
//-------------------

// Set coordinates of node
void
MeshEmbeddedLogical::node_set_coordinates(
    const Entity_ID nodeid,
    const AmanziGeometry::Point ncoord) {
  Errors::Message mesg("No nodes in MeshEmbeddedLogical.");
  Exceptions::amanzi_throw(mesg);
}  

void
MeshEmbeddedLogical::node_set_coordinates(const Entity_ID nodeid,
                                          const double *ncoord) {
  Errors::Message mesg("No nodes in MeshEmbeddedLogical.");
  Exceptions::amanzi_throw(mesg);
}


// Deformation not supported.
int
MeshEmbeddedLogical::deform(const std::vector<double>& target_cell_volumes_in,
                            const std::vector<double>& min_cell_volumes_in,
                            const Entity_ID_List& fixed_nodes,
                            const bool move_vertical) {
  Errors::Message mesg("No nodes in MeshEmbeddedLogical.");
  Exceptions::amanzi_throw(mesg);
  return -1;
}  

//
// Epetra maps
//------------
const Epetra_Map&
MeshEmbeddedLogical::cell_map(bool include_ghost) const {
  return include_ghost ? *maps_used_.at(CELL) : *maps_owned_.at(CELL);
}

const Epetra_Map&
MeshEmbeddedLogical::face_map(bool include_ghost) const {
  return include_ghost ? *maps_used_.at(FACE) : *maps_owned_.at(FACE);
}  

const Epetra_Map&
MeshEmbeddedLogical::node_map(bool include_ghost) const {
  Errors::Message mesg("No nodes in MeshEmbeddedLogical.");
  Exceptions::amanzi_throw(mesg);
  return include_ghost ? *maps_used_.at(NODE) : *maps_owned_.at(NODE);
}


const Epetra_Map&
MeshEmbeddedLogical::exterior_face_map(bool include_ghost) const {
  return *maps_owned_.at(BOUNDARY_FACE);
}

// Epetra importer that will allow apps to import values from a
// Epetra vector defined on all owned faces into an Epetra vector
// defined only on exterior faces
const Epetra_Import&
MeshEmbeddedLogical::exterior_face_importer (void) const {
  return *exterior_face_importer_;
}


//
// Mesh Sets for ICs, BCs, Material Properties and whatever else
//--------------------------------------------------------------

// Get list of entities of type 'category' in set
// FIX ME: This is probably not generic enough. --etc
// OBSOLETE: use region name bassed routine.
void
MeshEmbeddedLogical::get_set_entities(const Set_ID setid,
                                      const Entity_kind kind,
                                      const Parallel_type ptype,
                                      Entity_ID_List *entids) const {
  Teuchos::RCP<const AmanziGeometry::Region> rgn =
      geometric_model_->FindRegion(setid);

  if (rgn->type() == AmanziGeometry::ALL) {
    int nent = num_entities(kind, ptype);
    entids->resize(num_entities(kind, ptype));
    for (int i=0; i!=nent; ++i) {
      (*entids)[i] = i;
    }
    return;
  }

  // ASSUMES that logical mesh is EnumeratedSets, bg mesh is all others.
  // This is bad.  --etc
  if (rgn->type() == AmanziGeometry::ENUMERATED) {
    log_mesh_->get_set_entities(rgn->name(), kind, ptype, entids);
  } else {
    bg_mesh_->get_set_entities(rgn->name(), kind, ptype, entids);

    // shift local indices
    Entity_ID shift = num_entities(kind, ptype)
      - bg_mesh_->num_entities(kind, ptype);
    for (Entity_ID_List::iterator i=entids->begin(); i!=entids->end(); ++i) {
      (*i) += shift;
    }
  }
  return;
}


void
MeshEmbeddedLogical::get_set_entities_and_vofs(
    const std::string setname,
    const Entity_kind kind,
    const Parallel_type ptype,
    Entity_ID_List *entids,
    std::vector<double> *vofs) const {
  get_set_entities(geometric_model_->FindRegion(setname)->id(), kind, ptype, entids);
  return;
}
  
  
// Miscellaneous functions
void
MeshEmbeddedLogical::write_to_exodus_file(const std::string filename) const {
  // don't know how to do this! FIXME! --etc
}


// Geometry
int
MeshEmbeddedLogical::compute_cell_geometry_(const Entity_ID cellid, 
                                            double *volume, 
                                            AmanziGeometry::Point *centroid) const {
  // this is a placeholder, these cannot be recomputed
  if (volume) *volume = cell_volumes_[cellid];

  if (centroid) {
    if (cell_centroids_.size() > 0) {
      *centroid = cell_centroids_[cellid];
    } else {
      *centroid = AmanziGeometry::Point();
    }
  }
  return 1;
}


int
MeshEmbeddedLogical::compute_face_geometry_(
    const Entity_ID faceid, 
    double *area, 
    AmanziGeometry::Point *centroid, 
    std::vector<AmanziGeometry::Point> *normals) const {
  // this is a placeholder, these cannot be recomputed
  if (area) *area = face_areas_[faceid];
  if (centroid) *centroid = AmanziGeometry::Point();
  *normals = face_normals_[faceid];
  return 1;
}
  
  
// get faces of a cell and directions in which it is used - this function
// is implemented in each mesh framework. The results are cached in 
// the base class
void
MeshEmbeddedLogical::cell_get_faces_and_dirs_internal_(
    const Entity_ID cellid,
    Entity_ID_List *faceids,
    std::vector<int> *face_dirs,
    const bool ordered) const {
  Errors::Message mesg("DEVELOPER ERROR: cell_get_faces_and_dirs_internal_() should not be called");
  Exceptions::amanzi_throw(mesg);
}

// Cells connected to a face - this function is implemented in each
// mesh framework. The results are cached in the base class
void
MeshEmbeddedLogical::face_get_cells_internal_(
    const Entity_ID faceid,
    const Parallel_type ptype,
    Entity_ID_List *cellids) const {
  Errors::Message mesg("DEVELOPER ERROR: face_get_cells_internal_() should not be called");
  Exceptions::amanzi_throw(mesg);
}

// edges of a face - this function is implemented in each mesh
// framework. The results are cached in the base class
void
MeshEmbeddedLogical::face_get_edges_and_dirs_internal_(
    const Entity_ID faceid,
    Entity_ID_List *edgeids,
    std::vector<int> *edge_dirs,
    const bool ordered) const {
  Errors::Message mesg("No edges in MeshEmbeddedLogical.");
  Exceptions::amanzi_throw(mesg);
}
  

// edges of a cell - this function is implemented in each mesh
// framework. The results are cached in the base class. 
void
MeshEmbeddedLogical::cell_get_edges_internal_(
    const Entity_ID cellid,
    Entity_ID_List *edgeids) const {
  Errors::Message mesg("No edges in MeshEmbeddedLogical.");
  Exceptions::amanzi_throw(mesg);
}
  

// edges and directions of a 2D cell - this function is implemented
// in each mesh framework. The results are cached in the base class.
void
MeshEmbeddedLogical::cell_2D_get_edges_and_dirs_internal_(
    const Entity_ID cellid,
    Entity_ID_List *edgeids,
    std::vector<int> *edge_dirs) const {
  Errors::Message mesg("No edges in MeshEmbeddedLogical.");
  Exceptions::amanzi_throw(mesg);
}
  

int
MeshEmbeddedLogical::build_columns_() const {
  Errors::Message mesg("No columns are buildable in MeshEmbeddedLogical.");
  Exceptions::amanzi_throw(mesg);
  return -1;
}


// Cache connectivity info.
void
MeshEmbeddedLogical::cache_cell_face_info_() const {
  Errors::Message mesg("DEVELOPER ERROR: cache should be created in finalize()");
  Exceptions::amanzi_throw(mesg);
}

  
int
MeshEmbeddedLogical::compute_cell_geometric_quantities_() const {
  Errors::Message mesg("DEVELOPER ERROR: cache should be created in finalize()");
  Exceptions::amanzi_throw(mesg);
  return -1;
}

int
MeshEmbeddedLogical::compute_face_geometric_quantities_() const {
  Errors::Message mesg("DEVELOPER ERROR: cache should be created in finalize()");
  Exceptions::amanzi_throw(mesg);
  return -1;
}
  
} // close namespace AmanziMesh
} // close namespace Amanzi<|MERGE_RESOLUTION|>--- conflicted
+++ resolved
@@ -87,16 +87,11 @@
   face_cell_ids_.insert(face_cell_ids_.end(), face_cell_ids_copy.begin(),
                         face_cell_ids_copy.end());
   for (int f=nfaces_log; f!=face_cell_ids_.size(); ++f) {
-<<<<<<< HEAD
-    // all new faces are logical,bg.  must remap the bg cell
-    face_cell_ids_[f][1] += ncells_log;
-=======
     // all new faces are logical,bg.  must remap the bg cell. since
     // cell 1 is storing the 1s complement of the ID, we have convert
     // it to a regular ID by taking the 1s complement, offset it and
     // then convert it back
     face_cell_ids_[f][1] = ~(~face_cell_ids_[f][1] + ncells_log);
->>>>>>> 61f65f00
   }
   // -- finally the bg-bg faces, insert and remap
   face_cell_ids_.insert(face_cell_ids_.end(), bg_mesh->face_cell_ids_.begin(),
