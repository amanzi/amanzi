/*
<<<<<<< HEAD
  Copyright 2010-201x held jointly by LANS/LANL, LBNL, and PNNL.
=======
  Copyright 2010-202x held jointly by participating institutions.
>>>>>>> 7a1f8b7a
  Amanzi is released under the three-clause BSD License.
  The terms of use and "as is" disclaimer for this license are
  provided in the top-level COPYRIGHT file.

  Authors: Rao Garimella, others
*/

//! Implementation of the Mesh interface leveraging MSTK.
#include "dbc.hh"
#include "errors.hh"

#include "VerboseObject.hh"
#include "Point.hh"
#include "GeometricModel.hh"

#include "RegionLogical.hh"
#include "RegionPoint.hh"
#include "RegionLabeledSet.hh"

#include "Mesh_MSTK.hh"

using namespace std;

namespace Amanzi {

namespace AmanziMesh {

//--------------------------------------
// Constructor - load up mesh from file
//--------------------------------------
Mesh_MSTK::Mesh_MSTK(const std::string& filename,
                     const Comm_ptr_type& comm,
                     const Teuchos::RCP<const AmanziGeometry::GeometricModel>& gm,
                     const Teuchos::RCP<Teuchos::ParameterList>& plist)
  : MeshFramework(comm, gm, plist),
    cells_initialized_(false),
    faces_initialized_(false),
    edges_initialized_(false)
{
  read_plist_();

  if (vo_.get() && vo_->os_OK(Teuchos::VERB_EXTREME)) {
    *(vo_->os()) << "Construct mesh from file" << std::endl;
  }

  // Pre-processing (init, MPI queries etc)
  int space_dim = 3;
  pre_create_steps_(space_dim);
  init_mesh_from_file_(filename);

  int cell_dim = MESH_Num_Regions(mesh_) ? 3 : 2;
  int max;
  comm->MaxAll(&cell_dim,&max,1);

  if (max != cell_dim) {
    Errors::Message mesg("cell dimension on this processor is different from max cell dimension across all processors");
    Exceptions::amanzi_throw(mesg);
  }
  setManifoldDimension(cell_dim);

  if (cell_dim == 2 && space_dim == 3) {
    // Check if this is a completely planar mesh
    // in which case one can label the space dimension as 2
    //
    // cannot use getNodeCoordinate() yet!
    MVertex_ptr mv = nullptr, mv0 = MESH_Vertex(mesh_,0);
    double vxyz[3], z0;
    MV_Coords(mv0,vxyz);
    z0 = vxyz[2];

    bool planar = true;
    int idx = 0;
    while ((mv = MESH_Next_Vertex(mesh_,&idx))) {
      MV_Coords(mv,vxyz);
      if (z0 != vxyz[2]) {
        planar = false;
        break;
      }
    }

    if (planar) space_dim = 2;
    comm->MaxAll(&space_dim,&max,1);
    space_dim = max;
    setSpaceDimension(space_dim);
  }

  // Verify mesh and geometric model compatibility
  if (gm != Teuchos::null && gm->dimension() != getSpaceDimension()) {
    Errors::Message msg("Geometric model and mesh have different dimensions.");
    Exceptions::amanzi_throw(msg);
  }

  // Do all the processing required for setting up the mesh for Amanzi
  post_create_steps_();
}


//--------------------------------------
// Construct a 3D regular hexahedral mesh internally
//--------------------------------------
Mesh_MSTK::Mesh_MSTK(const double x0, const double y0, const double z0,
                     const double x1, const double y1, const double z1,
                     const unsigned int nx, const unsigned int ny,
                     const unsigned int nz,
                     const Comm_ptr_type& comm,
                     const Teuchos::RCP<const AmanziGeometry::GeometricModel>& gm,
                     const Teuchos::RCP<Teuchos::ParameterList>& plist)
  : MeshFramework(comm, gm, plist),
    edges_requested_(false),
    cells_initialized_(false),
    faces_initialized_(false),
    edges_initialized_(false)
{
  read_plist_();

  int ok = 1;
  int space_dimension = 3;
  pre_create_steps_(space_dimension);

  if (vo_.get() && vo_->os_OK(Teuchos::VERB_EXTREME)) {
    *vo_->os() << "Construct mesh from low/hi coords - 3D" << std::endl;
  }

  if (serial_run) {
    // Load serial mesh
    mesh_ = MESH_New(F1);
    ok &= generate_regular_mesh_(mesh_,x0,y0,z0,x1,y1,z1,nx,ny,nz);
    setManifoldDimension(3);
    myprocid = 0;

  } else {
    Mesh_ptr globalmesh = nullptr;
    int topo_dim=3; // What is the topological dimension of the mesh
    int ring = 1; // One layer of ghost cells in parallel meshes
    int with_attr = 1;  // update of attributes in parallel meshes
    int del_inmesh = 1; // delete input mesh as soon as possible
    int method = static_cast<int>(partitioner_);

    if (myprocid == 0) {
      globalmesh = MESH_New(F1);
      ok &= generate_regular_mesh_(globalmesh,x0,y0,z0,x1,y1,z1,nx,ny,nz);
      topo_dim = (MESH_Num_Regions(globalmesh) == 0) ? 2 : 3;

    } else {
      globalmesh = nullptr;
    }

    ok = ok & MSTK_Mesh_Distribute(globalmesh,&mesh_,&topo_dim,ring,with_attr,
                                   method,del_inmesh,mpicomm_);
    setManifoldDimension(topo_dim);
  }

  if (!ok) {
    Errors::Message mesg;
    mesg << "Failed to generate mesh on processor " << myprocid;
    Exceptions::amanzi_throw(mesg);
  }

  // Do all the processing required for setting up the mesh for Amanzi
  post_create_steps_();
}


//--------------------------------------
// Construct a 2D regular quadrilateral mesh internally
//--------------------------------------
Mesh_MSTK::Mesh_MSTK(const double x0, const double y0,
                     const double x1, const double y1,
                     const int nx, const int ny,
                     const Comm_ptr_type& comm,
                     const Teuchos::RCP<const AmanziGeometry::GeometricModel>& gm,
                     const Teuchos::RCP<Teuchos::ParameterList>& plist)
  : MeshFramework(comm, gm, plist),
    edges_requested_(false),
    cells_initialized_(false),
    faces_initialized_(false),
    edges_initialized_(false)
{
  read_plist_();

  int ok = 1;
  int space_dim = 2;
  pre_create_steps_(space_dim);

  if (vo_.get() && vo_->os_OK(Teuchos::VERB_EXTREME)) {
    *vo_->os() << "Construct mesh from low/hi coords - 2D" << std::endl;
  }

  int topo_dim = space_dim; // What is the topological dimension of the mesh
  setManifoldDimension(topo_dim);

  if (serial_run) {
    // Load serial mesh
    mesh_ = MESH_New(F1);
    ok &= generate_regular_mesh_(mesh_,x0,y0,x1,y1,nx,ny);
    myprocid = 0;

  } else {
    Mesh_ptr globalmesh = nullptr;
    int ring = 1; // One layer of ghost cells in parallel meshes
    int with_attr = 1;  // update of attributes in parallel meshes
    int del_inmesh = 1; // delete input mesh at the earliest
    int method = static_cast<int>(partitioner_);

    if (myprocid == 0) {
      globalmesh = MESH_New(F1);
      ok &= generate_regular_mesh_(globalmesh,x0,y0,x1,y1,nx,ny);
      topo_dim = (MESH_Num_Regions(globalmesh) == 0) ? 2 : 3;

    } else {
      globalmesh = nullptr;
    }

    ok &= MSTK_Mesh_Distribute(globalmesh,&mesh_,&topo_dim,ring,with_attr,
                                   method,del_inmesh,mpicomm_);
  }

  if (!ok) {
    Errors::Message mesg;
    mesg << "Failed to generate mesh on processor " << myprocid;
    Exceptions::amanzi_throw(mesg);
  }

  // Do all the processing required for setting up the mesh for Amanzi
  post_create_steps_();
}


//---------------------------------------------------------
// Extract MSTK entities from an ID list and make a new MSTK mesh
//---------------------------------------------------------
Mesh_MSTK::Mesh_MSTK(const Teuchos::RCP<const MeshFramework>& parent_mesh,
                     const Entity_ID_List& entity_ids,
                     const Entity_kind entity_kind,
                     const bool flatten,
                     const Comm_ptr_type& comm,
                     const Teuchos::RCP<const AmanziGeometry::GeometricModel>& gm,
                     const Teuchos::RCP<Teuchos::ParameterList>& plist)
  : MeshFramework(comm,
                  gm == Teuchos::null ? parent_mesh->getGeometricModel() : gm,
                  plist == Teuchos::null ? Teuchos::rcp(
                    new Teuchos::ParameterList(*parent_mesh->getParameterList())) : plist),
    edges_requested_(false),
    cells_initialized_(false),
    faces_initialized_(false),
    edges_initialized_(false)
{
  read_plist_();
  auto parent_mesh_as_mstk = Teuchos::rcp_dynamic_cast<const Mesh_MSTK>(parent_mesh);
  if (!parent_mesh_as_mstk.get()) {
    Errors::Message mesg("Cannot extract an MSTK mesh from a non-MSTK mesh.");
    Exceptions::amanzi_throw(mesg);
  }
  parent_mesh_ = parent_mesh_as_mstk;
  auto parent_mesh_mstk = parent_mesh_as_mstk->mesh_;

  // store pointers to the MESH_XXXFromID functions so that they can
  // be called without a switch statement
  static MEntity_ptr (*MEntFromID[4])(Mesh_ptr,int) =
    {MESH_VertexFromID, MESH_EdgeFromID, MESH_FaceFromID, MESH_RegionFromID};
  MType entity_dim = parent_mesh_as_mstk->entity_kind_to_mtype_(entity_kind);

  // Also make sure that the mesh object can do fast queries on local IDs
  MESH_Enable_LocalIDSearch(parent_mesh_mstk);

  // collect MSTK entities and extract
  int nent = entity_ids.size();
  List_ptr src_ents = List_New(nent);
  for (int i = 0; i < nent; ++i) {
    MEntity_ptr ent = MEntFromID[entity_dim](parent_mesh_mstk,entity_ids[i]+1);
    List_Add(src_ents,ent);
  }
  extract_mstk_mesh_(src_ents, entity_dim, flatten, faces_requested_, edges_requested_);
  List_Delete(src_ents);
}


//---------------------------------------------------------
// Destructor with cleanup
//---------------------------------------------------------
Mesh_MSTK::~Mesh_MSTK() {
  if (faceflip_) delete [] faceflip_;
  if (edgeflip_) delete [] edgeflip_;

  if (owned_verts_) MSet_Delete(owned_verts_);
  if (ghost_verts_) MSet_Delete(ghost_verts_);
  if (owned_edges_) MSet_Delete(owned_edges_);
  if (ghost_edges_) MSet_Delete(ghost_edges_);
  if (owned_faces_) MSet_Delete(owned_faces_);
  if (ghost_faces_) MSet_Delete(ghost_faces_);
  if (owned_cells_) MSet_Delete(owned_cells_);
  if (ghost_cells_) MSet_Delete(ghost_cells_);

  if (entities_deleted_) {
    if (deleted_vertices_) List_Delete(deleted_vertices_);
    if (deleted_edges_) List_Delete(deleted_edges_);
    if (deleted_faces_) List_Delete(deleted_faces_);
    if (deleted_regions_) List_Delete(deleted_regions_);
  }

  MAttrib_Delete(celltype_att_);
  if (vparentatt_) MAttrib_Delete(vparentatt_);
  if (eparentatt_) MAttrib_Delete(eparentatt_);
  if (fparentatt_) MAttrib_Delete(fparentatt_);
  if (rparentatt_) MAttrib_Delete(rparentatt_);

  MESH_Delete(mesh_);
}

//
// parse the parameterlist
//
void Mesh_MSTK::read_plist_()
{
  // extract optional control parameters, but first specify defaults
  partitioner_ = createPartitionerType(plist_->get<std::string>("partitioner", "metis"));
  contiguous_gids_ = plist_->get<bool>("contiguous global ids", true);
  edges_requested_ = plist_->get<bool>("request edges", false);
  faces_requested_ = plist_->get<bool>("request faces", true);
}


//---------------------------------------------------------
// Translate a setname into a special string with decorations
// indicating which type of entity is in that set
//---------------------------------------------------------
std::string
Mesh_MSTK::internal_name_of_set_(
  const AmanziGeometry::RegionLabeledSet& rgn,
  const Entity_kind entity_kind) const
{
  std::string label = rgn.label();
  std::string internal_name;
  if (entity_kind == Entity_kind::CELL)
    internal_name = "matset_" + label;
  else if (entity_kind == Entity_kind::FACE)
    internal_name = "sideset_" + label;
  else if (entity_kind == Entity_kind::EDGE)
    internal_name = "edgeset_not_supported";
  else if (entity_kind == Entity_kind::NODE)
    internal_name = "nodeset_" + label;
  return internal_name;
}


//---------------------------------------------------------
// Get an alternate name (elemset_N instead of matset_N) for sets of type
// Labeled Set and entity kind Cell. For everything else return regular name
//---------------------------------------------------------
std::string
Mesh_MSTK::other_internal_name_of_set_(
  const AmanziGeometry::RegionLabeledSet& rgn,
  const Entity_kind entity_kind) const
{
  std::string label = rgn.label();
  std::string internal_name = "elemset_" + label;
  return internal_name;
}


//---------------------------------------------------------
// Number of OWNED, GHOST or ALL entities of different types
//
// Number of entities of any kind (cell, face, edge, node) and in a
// particular category (OWNED, GHOST, ALL)
//---------------------------------------------------------
std::size_t
Mesh_MSTK::getNumEntities(const Entity_kind kind, const Parallel_type ptype) const
{
  switch (kind) {
  case Entity_kind::NODE:
    switch (ptype) {
    case Parallel_type::OWNED:
      return MSet_Num_Entries(owned_verts_);
      break;
    case Parallel_type::GHOST:
      return !serial_run ? MSet_Num_Entries(ghost_verts_) : 0;
      break;
    case Parallel_type::ALL:
      return MESH_Num_Vertices(mesh_);
      break;
    default:
      return 0;
    }
    break;

  case Entity_kind::EDGE:
    AMANZI_ASSERT(edges_initialized_);
    switch (ptype) {
    case Parallel_type::OWNED:
      return MSet_Num_Entries(owned_edges_);
      break;
    case Parallel_type::GHOST:
      return !serial_run ? MSet_Num_Entries(ghost_edges_) : 0;
      break;
    case Parallel_type::ALL:
      return MESH_Num_Edges(mesh_);
      break;
    default:
      return 0;
    }
    break;

  case Entity_kind::FACE:
    AMANZI_ASSERT(faces_initialized_);
    switch (ptype) {
    case Parallel_type::OWNED:
      return MSet_Num_Entries(owned_faces_);
      break;
    case Parallel_type::GHOST:
      return !serial_run ? MSet_Num_Entries(ghost_faces_) : 0;
      break;
    case Parallel_type::ALL:
      return (getManifoldDimension() == 2 ? MESH_Num_Edges(mesh_) : MESH_Num_Faces(mesh_));
      break;
    default:
      return 0;
    }
    break;

  case Entity_kind::CELL:
    switch (ptype) {
    case Parallel_type::OWNED:
      return MSet_Num_Entries(owned_cells_);
      break;
    case Parallel_type::GHOST:
      return !serial_run ? MSet_Num_Entries(ghost_cells_) : 0;
      break;
    case Parallel_type::ALL:
      return ((getManifoldDimension() == 2) ? MESH_Num_Faces(mesh_) : MESH_Num_Regions(mesh_));
      break;
    default:
      return 0;
    }
    break;
  default:
    std::cerr << "Count requested for unknown entity type" << std::endl;
  }
  return 0;
}


//---------------------------------------------------------
// Get cell type
//---------------------------------------------------------
Cell_type Mesh_MSTK::getCellType(const Entity_ID cellid) const
{
  MEntity_ptr cell = cell_id_to_handle_[cellid];
  int ival;
  MEnt_Get_AttVal(cell,celltype_att_,&ival,NULL,NULL);
  return (Cell_type) ival;
}


//---------------------------------------------------------
// Get faces of a cell and directions in which the cell uses the face

// The Amanzi coding guidelines regarding function arguments is purposely
// violated here to allow for a default input argument

// On a distributed mesh, this will return all the faces of the
// cell, OWNED or GHOST. If ordered = true, the faces will be
// returned in a standard order according to Exodus II convention
// for standard cells; in all other situations (ordered = false or
// non-standard cells), the list of faces will be in arbitrary order

// In 3D, direction is 1 if face normal points out of cell
// and -1 if face normal points into cell
// In 2D, direction is 1 if face/edge is defined in the same
// direction as the cell polygon, and -1 otherwise
//---------------------------------------------------------
void Mesh_MSTK::getCellFacesAndDirs_ordered_(const Entity_ID cellid,
                                                Entity_ID_List& faceids,
                                                Entity_Direction_List * const face_dirs) const
{
  if (getManifoldDimension() == 3) {
    Cell_type celltype = getCellType(cellid);
    if (celltype == Cell_type::TET ||
        celltype == Cell_type::PRISM ||
        celltype == Cell_type::PYRAMID ||
        celltype == Cell_type::HEX) {
      int lid, nf;
      MEntity_ptr cell = cell_id_to_handle_[cellid];

<<<<<<< HEAD
      List_ptr rfaces = MR_Faces((MRegion_ptr)cell);
      nf = List_Num_Entries(rfaces);
=======
          MEnt_Set_AttVal(mf, copyatt, ival, rval, rfaces_new[i]);
          MEnt_Set_AttVal(rfaces_new[i], fparentatt, 0, 0.0, mf);
        }
      }
      List_Delete(rfaces);

      MRegion_ptr mr_new = MR_New(mesh_);
      MR_Set_Faces(mr_new, nrf, rfaces_new, rfdirs_new);
      MR_Set_GEntID(mr_new, MR_GEntID(mr));

      MEnt_Set_AttVal(mr, copyatt, ival, rval, mr_new);
      MEnt_Set_AttVal(mr_new, rparentatt, 0, 0.0, mr);
    }
    break;
  }
  case MFACE: { // Extracting a surface from a solid mesh or subset of
    //           // a surface mesh

    idx = 0;
    MFace_ptr mf = nullptr;
    while ((mf = (MFace_ptr)List_Next_Entry(src_entities, &idx))) {
      List_ptr fedges = MF_Edges(mf, 1, 0);
      int nfe = List_Num_Entries(fedges);
      int fedirs[MAXPV2];
      MEdge_ptr fedges_new[MAXPV2];
      for (int j = 0; j < nfe; ++j) {
        MEdge_ptr me = List_Entry(fedges, j);
        MEnt_Get_AttVal(me, copyatt, &ival, &rval, &pval);
        if (pval)
          fedges_new[j] = pval;
        else {
          fedges_new[j] = ME_New(mesh_);

          for (int k = 0; k < 2; ++k) {
            MVertex_ptr mv = ME_Vertex(me, k);
            MVertex_ptr mv_new = nullptr;
            MEnt_Get_AttVal(mv, copyatt, &ival, &rval, &pval);
            if (pval)
              mv_new = pval;
            else {
              MV_Coords(mv, xyz);
              if (flatten) xyz[2] = 0.0;
              mv_new = MV_New(mesh_);
              MV_Set_Coords(mv_new, xyz);
              MV_Set_GEntDim(mv_new, MV_GEntDim(mv));
              MV_Set_GEntID(mv_new, MV_GEntID(mv));
              MEnt_Set_AttVal(mv, copyatt, ival, rval, mv_new);
              MEnt_Set_AttVal(mv_new, vparentatt, 0, 0.0, mv);
            }

            ME_Set_Vertex(fedges_new[j], k, mv_new);
            ME_Set_GEntDim(fedges_new[j], ME_GEntDim(me));
            ME_Set_GEntID(fedges_new[j], ME_GEntID(me));
            MEnt_Set_AttVal(me, copyatt, ival, rval, fedges_new[j]);
            MEnt_Set_AttVal(fedges_new[j], eparentatt, 0, 0.0, me);
          }
        }
        fedirs[j] = MF_EdgeDir_i(mf, j);
      }
      List_Delete(fedges);

      MFace_ptr mf_new = MF_New(mesh_);
      MF_Set_Edges(mf_new, nfe, fedges_new, fedirs);
      MF_Set_GEntDim(mf_new, 2); // This has to be surface mesh
      if (MF_GEntDim(mf) == 2) MF_Set_GEntID(mf_new, MF_GEntID(mf));

      MEnt_Set_AttVal(mf, copyatt, ival, rval, mf_new);
      MEnt_Set_AttVal(mf_new, fparentatt, 0, 0.0, mf);
    }

    break;
  }
  case MEDGE: { // Extracting a wire mesh from a solid or surface mesh

    idx = 0;
    MEdge_ptr me = nullptr;
    while ((me = (MEdge_ptr)List_Next_Entry(src_entities, &idx))) {
      MEdge_ptr me_new = ME_New(mesh_);

      for (int j = 0; j < 2; ++j) {
        MVertex_ptr mv = ME_Vertex(me, j);

        MVertex_ptr mv_new = nullptr;

        MEnt_Get_AttVal(mv, copyatt, &ival, &rval, &pval);
        if (pval)
          mv_new = pval;
        else {
          MV_Coords(mv, xyz);
          if (flatten) {
            xyz[1] = 0.0;
            xyz[2] = 0.0;
          }
          mv_new = MV_New(mesh_);
          MV_Set_Coords(mv_new, xyz);
          MV_Set_GEntDim(mv_new, MV_GEntDim(mv));
          MV_Set_GEntID(mv_new, MV_GEntID(mv));

          MEnt_Set_AttVal(mv, copyatt, ival, rval, mv_new);
          MEnt_Set_AttVal(mv_new, vparentatt, 0, 0.0, mv);
        }

        ME_Set_Vertex(me_new, j, mv_new);
      }

      if (ME_GEntDim(me) == 1) ME_Set_GEntDim(me_new, 1);
      MEnt_Set_AttVal(me, copyatt, ival, rval, me_new);
      MEnt_Set_AttVal(me_new, eparentatt, 0, 0.0, me);
    }

    break;
  }
  case MVERTEX: {
    idx = 0;
    MVertex_ptr mv = nullptr;
    while ((mv = (MVertex_ptr)List_Next_Entry(src_entities, &idx))) {
      MVertex_ptr mv_new = MV_New(mesh_);
      MV_Set_Coords(mv_new, xyz);
      if (flatten) xyz[2] = 0.0;
      MV_Set_GEntDim(mv_new, MV_GEntDim(mv));
      MV_Set_GEntID(mv_new, MV_GEntID(mv));

      MEnt_Set_AttVal(mv, copyatt, ival, rval, mv_new);
      MEnt_Set_AttVal(mv_new, vparentatt, 0, 0.0, mv);
    }

    break;
  }
  default: {
    Errors::Message mesg("Unknown entity type");
    Exceptions::amanzi_throw(mesg);
  }
  }


  if (!serial_run) {
    // Have to assign global IDs and build ghost entities

    int num_ghost_layers = 1;
    int input_type = 0; /* No parallel info is given */
    int status = MSTK_Weave_DistributedMeshes(
      mesh_, manifold_dimension(), num_ghost_layers, input_type, mpicomm_);

    // Now we have to build parent information for global entities

    MAttrib_ptr vparentgid_att = MAttrib_New(mesh_, "vparent_gid", INT, MVERTEX);
    MAttrib_ptr eparentgid_att = MAttrib_New(mesh_, "eparent_gid", INT, MEDGE);
    MAttrib_ptr fparentgid_att = MAttrib_New(mesh_, "fparent_gid", INT, MFACE);
    MAttrib_ptr rparentgid_att = MAttrib_New(mesh_, "rparent_gid", INT, MREGION);

    // Attach parent global ID info to entities used by other processors

    idx = 0;
    MVertex_ptr mv = nullptr;
    while ((mv = (MVertex_ptr)MESH_Next_Vertex(mesh_, &idx)))
      if (MV_PType(mv) == POVERLAP) {
        MEnt_Get_AttVal(mv, vparentatt, &ival, &rval, &pval);
        MEnt_Set_AttVal(mv, vparentgid_att, MV_GlobalID((MVertex_ptr)pval), 0.0, NULL);
      }
    MEdge_ptr me = nullptr;
    if (entity_dim !=
        MREGION) { // edge parents not set on 3D extraction -- maybe they should be --etc
      idx = 0;
      while ((me = (MEdge_ptr)MESH_Next_Edge(mesh_, &idx)))
        if (ME_PType(me) == POVERLAP) {
          MEnt_Get_AttVal(me, eparentatt, &ival, &rval, &pval);
          MEnt_Set_AttVal(me, eparentgid_att, ME_GlobalID((MEdge_ptr)pval), 0.0, NULL);
        }
    }
    idx = 0;
    MFace_ptr mf = nullptr;
    while ((mf = (MFace_ptr)MESH_Next_Face(mesh_, &idx)))
      if (MF_PType(mf) == POVERLAP) {
        MEnt_Get_AttVal(mf, fparentatt, &ival, &rval, &pval);
        MEnt_Set_AttVal(mf, fparentgid_att, MF_GlobalID((MFace_ptr)pval), 0.0, NULL);
      }
    idx = 0;
    MRegion_ptr mr = nullptr;
    while ((mr = (MRegion_ptr)MESH_Next_Region(mesh_, &idx)))
      if (MR_PType(mr) == POVERLAP) {
        MEnt_Get_AttVal(mr, rparentatt, &ival, &rval, &pval);
        MEnt_Set_AttVal(mr, rparentgid_att, MR_GlobalID((MRegion_ptr)pval), 0.0, NULL);
      }

    // Update attributes on ghost entities - this will ensure that
    // ghost entities have their parent global ID information

    status &= MESH_UpdateAttributes(mesh_, mpicomm_);

    // Now reverse engineer the parents of ghost entities from the global IDs

    idx = 0;
    while ((mv = (MVertex_ptr)MESH_Next_GhostVertex(mesh_, &idx))) {
      MEnt_Get_AttVal(mv, vparentgid_att, &ival, &rval, &pval);
      MVertex_ptr mv_parent = MESH_VertexFromGlobalID(parent_mesh_mstk, ival);
      if (!mv_parent) {
        Errors::Message mesg("Cannot find ghost vertex with given global ID");
        Exceptions::amanzi_throw(mesg);
      }
      MEnt_Set_AttVal(mv, vparentatt, 0, 0.0, mv_parent);
    }
    if (entity_dim != MREGION) {
      idx = 0;
      while ((me = (MEdge_ptr)MESH_Next_GhostEdge(mesh_, &idx))) {
        MEnt_Get_AttVal(me, eparentgid_att, &ival, &rval, &pval);
        MEdge_ptr me_parent = MESH_EdgeFromGlobalID(parent_mesh_mstk, ival);
        if (!me_parent) {
          Errors::Message mesg("Cannot find ghost edge with given global ID");
          Exceptions::amanzi_throw(mesg);
        }
        MEnt_Set_AttVal(me, eparentatt, 0, 0.0, me_parent);
      }
    }
    idx = 0;
    while ((mf = (MFace_ptr)MESH_Next_GhostFace(mesh_, &idx))) {
      MEnt_Get_AttVal(mf, fparentgid_att, &ival, &rval, &pval);
      MFace_ptr mf_parent = MESH_FaceFromGlobalID(parent_mesh_mstk, ival);
      if (!mf_parent) {
        Errors::Message mesg("Cannot find ghost face with given global ID");
        Exceptions::amanzi_throw(mesg);
      }
      MEnt_Set_AttVal(mf, fparentatt, 0, 0.0, mf_parent);
    }
    idx = 0;
    while ((mr = (MRegion_ptr)MESH_Next_GhostRegion(mesh_, &idx))) {
      MEnt_Get_AttVal(mr, rparentgid_att, &ival, &rval, &pval);
      MRegion_ptr mr_parent = MESH_RegionFromGlobalID(parent_mesh_mstk, ival);
      if (!mr_parent) {
        Errors::Message mesg("Cannot find ghost region with given global ID");
        Exceptions::amanzi_throw(mesg);
      }
      MEnt_Set_AttVal(mr, rparentatt, 0, 0.0, mr_parent);
    }

    MAttrib_Delete(vparentgid_att);
    MAttrib_Delete(eparentgid_att);
    MAttrib_Delete(fparentgid_att);
    MAttrib_Delete(rparentgid_att);
  }


  // We have to do an extra step to build new labeled sets based on
  // labeled sets of the base mesh

  inherit_labeled_sets(copyatt, src_entities);


  // Do all the processing required for setting up the mesh for Amanzi

  post_create_steps_(request_faces, request_edges);


  // Clean up

  switch (entity_dim) {
  case MREGION: {
    MRegion_ptr mr = nullptr;
    idx = 0;
    while ((mr = (MRegion_ptr)List_Next_Entry(src_entities, &idx))) {
      List_ptr rfaces = MR_Faces(mr);
      int nrf = List_Num_Entries(rfaces);

      for (int i = 0; i < nrf; ++i) {
        MFace_ptr mf = List_Entry(rfaces, i);
        MEnt_Rem_AttVal(mf, copyatt);

        List_ptr fverts = MF_Vertices(mf, 1, 0);
        int nfv = List_Num_Entries(fverts);

        for (int j = 0; j < nfv; ++j) {
          MVertex_ptr mv = List_Entry(fverts, j);
          MEnt_Rem_AttVal(mv, copyatt);
        }
        List_Delete(fverts);

        MEnt_Rem_AttVal(mf, copyatt);
      }
      List_Delete(rfaces);

      MEnt_Rem_AttVal(mr, copyatt);
    }
    break;
  }
  case MFACE: {
    MFace_ptr mf = nullptr;
    idx = 0;
    while ((mf = (MFace_ptr)List_Next_Entry(src_entities, &idx))) {
      List_ptr fedges = MF_Edges(mf, 1, 0);
      int nfe = List_Num_Entries(fedges);
      for (int j = 0; j < nfe; ++j) {
        MEdge_ptr me = List_Entry(fedges, j);
        MEnt_Rem_AttVal(me, copyatt);
        MVertex_ptr mv = ME_Vertex(me, MF_EdgeDir_i(mf, j));
        MEnt_Rem_AttVal(mv, copyatt);
      }
      List_Delete(fedges);

      MEnt_Rem_AttVal(mf, copyatt);
    }

    break;
  }
  case MEDGE: {
    MEdge_ptr me;
    idx = 0;
    while ((me = (MEdge_ptr)List_Next_Entry(src_entities, &idx))) {
      for (int j = 0; j < 2; ++j) {
        MVertex_ptr mv = ME_Vertex(me, j);
        MEnt_Rem_AttVal(mv, copyatt);
      }
      MEnt_Rem_AttVal(me, copyatt);
    }

    break;
  }
  case MVERTEX: {
    MVertex_ptr mv = nullptr;
    idx = 0;
    while ((mv = (MVertex_ptr)List_Next_Entry(src_entities, &idx))) MEnt_Rem_AttVal(mv, copyatt);

    break;
  }
  default: {
    Errors::Message mesg("Unknown entity type");
    Exceptions::amanzi_throw(mesg);
  }
  }

  MAttrib_Delete(copyatt);
}


//---------------------------------------------------------
// Destructor with cleanup
//---------------------------------------------------------
Mesh_MSTK::~Mesh_MSTK()
{
  delete cell_map_wo_ghosts_;
  delete cell_map_w_ghosts_;
  if (face_map_wo_ghosts_) delete face_map_wo_ghosts_;
  if (face_map_w_ghosts_) delete face_map_w_ghosts_;
  if (edge_map_wo_ghosts_) delete edge_map_wo_ghosts_;
  if (edge_map_w_ghosts_) delete edge_map_w_ghosts_;
  delete node_map_wo_ghosts_;
  delete node_map_w_ghosts_;
  if (extface_map_wo_ghosts_) delete extface_map_wo_ghosts_;
  if (extface_map_w_ghosts_) delete extface_map_w_ghosts_;
  if (owned_to_extface_importer_) delete owned_to_extface_importer_;
  if (extnode_map_wo_ghosts_) delete extnode_map_wo_ghosts_;
  if (extnode_map_w_ghosts_) delete extnode_map_w_ghosts_;
  delete[] faceflip;
  if (edgeflip) delete[] edgeflip;

  if (OwnedVerts) MSet_Delete(OwnedVerts);
  if (NotOwnedVerts) MSet_Delete(NotOwnedVerts);
  if (OwnedEdges) MSet_Delete(OwnedEdges);
  if (NotOwnedEdges) MSet_Delete(NotOwnedEdges);
  if (OwnedFaces) MSet_Delete(OwnedFaces);
  if (NotOwnedFaces) MSet_Delete(NotOwnedFaces);
  if (OwnedCells) MSet_Delete(OwnedCells);
  if (GhostCells) MSet_Delete(GhostCells);

  if (entities_deleted) {
    if (deleted_vertices) List_Delete(deleted_vertices);
    if (deleted_edges) List_Delete(deleted_edges);
    if (deleted_faces) List_Delete(deleted_faces);
    if (deleted_regions) List_Delete(deleted_regions);
  }

  MAttrib_Delete(celltype_att);
  if (vparentatt) MAttrib_Delete(vparentatt);
  if (eparentatt) MAttrib_Delete(eparentatt);
  if (fparentatt) MAttrib_Delete(fparentatt);
  if (rparentatt) MAttrib_Delete(rparentatt);

  MESH_Delete(mesh_);
}


//---------------------------------------------------------
// Number of OWNED, GHOST or ALL entities of different types
//
// Number of entities of any kind (cell, face, edge, node) and in a
// particular category (OWNED, GHOST, ALL)
//---------------------------------------------------------
unsigned int
Mesh_MSTK::num_entities(const Entity_kind kind, const Parallel_type ptype) const
{
  switch (kind) {
  case NODE:

    switch (ptype) {
    case Parallel_type::OWNED:
      return MSet_Num_Entries(OwnedVerts);
      break;
    case Parallel_type::GHOST:
      return !serial_run ? MSet_Num_Entries(NotOwnedVerts) : 0;
      break;
    case Parallel_type::ALL:
      return MESH_Num_Vertices(mesh_);
      break;
    default:
      return 0;
    }
    break;

  case EDGE:

    AMANZI_ASSERT(edges_initialized);

    switch (ptype) {
    case Parallel_type::OWNED:
      return MSet_Num_Entries(OwnedEdges);
      break;
    case Parallel_type::GHOST:
      return !serial_run ? MSet_Num_Entries(NotOwnedEdges) : 0;
      break;
    case Parallel_type::ALL:
      return MESH_Num_Edges(mesh_);
      break;
    default:
      return 0;
    }
    break;


  case FACE:

    AMANZI_ASSERT(faces_initialized);

    switch (ptype) {
    case Parallel_type::OWNED:
      return MSet_Num_Entries(OwnedFaces);
      break;
    case Parallel_type::GHOST:
      return !serial_run ? MSet_Num_Entries(NotOwnedFaces) : 0;
      break;
    case Parallel_type::ALL:
      return (manifold_dimension() == 2 ? MESH_Num_Edges(mesh_) : MESH_Num_Faces(mesh_));
      break;
    default:
      return 0;
    }
    break;


  case CELL:

    switch (ptype) {
    case Parallel_type::OWNED:
      return MSet_Num_Entries(OwnedCells);
      break;
    case Parallel_type::GHOST:
      return !serial_run ? MSet_Num_Entries(GhostCells) : 0;
      break;
    case Parallel_type::ALL:
      return ((manifold_dimension() == 2) ? MESH_Num_Faces(mesh_) : MESH_Num_Regions(mesh_));
      break;
    default:
      return 0;
    }

    break;
  default:
    std::cerr << "Count requested for unknown entity type" << std::endl;
  }
  return 0;
}


//---------------------------------------------------------
// Get cell type
//---------------------------------------------------------
Cell_type
Mesh_MSTK::cell_get_type(const Entity_ID cellid) const
{
  MEntity_ptr cell = nullptr;
  int ival;
  Cell_type celltype;

  cell = cell_id_to_handle[cellid];

  MEnt_Get_AttVal(cell, celltype_att, &ival, NULL, NULL);
  celltype = (Cell_type)ival;

  return celltype;
}


//---------------------------------------------------------
// Get faces of a cell and directions in which the cell uses the face

// The Amanzi coding guidelines regarding function arguments is purposely
// violated here to allow for a default input argument

// On a distributed mesh, this will return all the faces of the
// cell, OWNED or GHOST. If ordered = true, the faces will be
// returned in a standard order according to Exodus II convention
// for standard cells; in all other situations (ordered = false or
// non-standard cells), the list of faces will be in arbitrary order

// In 3D, direction is 1 if face normal points out of cell
// and -1 if face normal points into cell
// In 2D, direction is 1 if face/edge is defined in the same
// direction as the cell polygon, and -1 otherwise
//---------------------------------------------------------
void
Mesh_MSTK::cell_get_faces_and_dirs_ordered(const Entity_ID cellid,
                                           Entity_ID_List* faceids,
                                           std::vector<int>* face_dirs) const
{
  MEntity_ptr cell = nullptr;

  if (manifold_dimension() == 3) {
    int celltype = cell_get_type(cellid);

    if (celltype >= TET && celltype <= HEX) {
      int lid, nf;

      cell = cell_id_to_handle[cellid];

      List_ptr rfaces = MR_Faces((MRegion_ptr)cell);
      nf = List_Num_Entries(rfaces);

      faceids->resize(nf);
      if (face_dirs) face_dirs->resize(nf);

      /* base face */

      MFace_ptr face0 = nullptr;
      int fdir0 = 0;

      if (celltype == TET || celltype == HEX) {
        face0 = List_Entry(rfaces, 0);
        fdir0 = MR_FaceDir_i((MRegion_ptr)cell, 0);
      } else if (celltype == PRISM) { /* Find the first triangular face */
        for (int i = 0; i < 5; ++i) {
          MFace_ptr face = List_Entry(rfaces, i);
          if (MF_Num_Edges(face) == 3) {
            face0 = face;
            fdir0 = MR_FaceDir_i((MRegion_ptr)cell, i);
            break;
          }
        }
      } else if (celltype == PYRAMID) { /* Find the quad face */
        for (int i = 0; i < 5; ++i) {
          MFace_ptr face = List_Entry(rfaces, i);
          if (MF_Num_Edges(face) == 4) {
            face0 = face;
            fdir0 = MR_FaceDir_i((MRegion_ptr)cell, i);
            break;
          }
        }
      }

      /* Markers for faces to avoid searching */

      int mkid = MSTK_GetMarker();
      MEnt_Mark(face0, mkid);

      /* Add all lateral faces first (faces adjacent to the base face) */

      List_ptr fedges0 = MF_Edges(face0, !fdir0, 0);
      int idx = 0;
      MEdge_ptr fe;
      nf = 0;
      while ((fe = List_Next_Entry(fedges0, &idx))) {
        /* Is there an unprocessed face in this region that is
           adjacent to this edge */

        int idx2 = 0;
        MFace_ptr fadj = nullptr;
        int i = 0;
        while ((fadj = List_Next_Entry(rfaces, &idx2))) {
          if (fadj != face0 && !MEnt_IsMarked(fadj, mkid)) {
            if (MF_UsesEntity(fadj, fe, MEDGE)) {
              lid = MEnt_ID(fadj);
              (*faceids)[nf] = lid - 1;

              if (face_dirs) {
                int fdir = (MR_FaceDir_i((MRegion_ptr)cell, i) == 1) ? 1 : -1;
                if (faceflip[lid - 1]) fdir *= -1;
                (*face_dirs)[nf] = fdir;
              }

              MEnt_Mark(fadj, mkid);
              nf++;
            }
          }
          ++i;
        }
      }
      List_Delete(fedges0);

      /* Add the base face */

      lid = MEnt_ID(face0);
      (*faceids)[nf] = lid - 1;

      if (face_dirs) {
        fdir0 = fdir0 ? 1 : -1;
        if (faceflip[lid - 1]) fdir0 *= -1;
        (*face_dirs)[nf] = fdir0;
      }
      nf++;

      /* If there is a last remaining face, it is the top face */

      MFace_ptr fopp;
      idx = 0;
      int i = 0;
      while ((fopp = List_Next_Entry(rfaces, &idx))) {
        if (fopp != face0 && !MEnt_IsMarked(fopp, mkid)) {
          lid = MEnt_ID(fopp);
          (*faceids)[nf] = lid - 1;

          if (face_dirs) {
            int fdir = (MR_FaceDir_i((MRegion_ptr)cell, i) == 1) ? 1 : -1;
            if (faceflip[lid - 1]) fdir *= -1;
            (*face_dirs)[nf] = fdir;
          }
          nf++;
          break;
        }
        ++i;
      }

      List_Unmark(rfaces, mkid);
      MSTK_FreeMarker(mkid);

      List_Delete(rfaces);
    } else
      cell_get_faces_and_dirs_unordered(cellid, faceids, face_dirs);
  } else
    cell_get_faces_and_dirs_unordered(cellid, faceids, face_dirs);
}


void
Mesh_MSTK::cell_get_faces_and_dirs_unordered(const Entity_ID cellid,
                                             Entity_ID_List* faceids,
                                             std::vector<int>* face_dirs) const
{
  MEntity_ptr cell;

  AMANZI_ASSERT(faceids != nullptr);

  cell = cell_id_to_handle[cellid];

  if (manifold_dimension() == 3) {
    int nrf;
    List_ptr rfaces;

    rfaces = MR_Faces((MRegion_ptr)cell);
    nrf = List_Num_Entries(rfaces);
    faceids->resize(nrf);

    Entity_ID_List::iterator itf = faceids->begin();
    for (int i = 0; i < nrf; ++i) {
      MFace_ptr face = List_Entry(rfaces, i);
      int lid = MEnt_ID(face);
      *itf = lid - 1; // assign to next spot by dereferencing iterator
      ++itf;
    }

    List_Delete(rfaces);

    /* Reserved for next major MSTK release
    int rfaceids[MAXPF3];

    MR_FaceIDs((MRegion_ptr)cell,&nrf,rfaceids);
    faceids->resize(nrf);
    Entity_ID_List::iterator it = faceids->begin();
    for (int i = 0; i < nrf; ++i) {
      *it = rfaceids[i]-1;
      ++it;
    }
    */

    if (face_dirs) {
      face_dirs->resize(nrf);

      std::vector<int>::iterator itd = face_dirs->begin();
      for (int i = 0; i < nrf; ++i) {
        int lid = (*faceids)[i];
        int fdir = 2 * MR_FaceDir_i((MRegion_ptr)cell, i) - 1;
        fdir = faceflip[lid] ? -fdir : fdir;
        *itd = fdir; // assign to next spot by dereferencing iterator
        ++itd;
      }
    }

  } else { // manifold_dimension() = 2; surface or 2D mesh
    int nfe;

    List_ptr fedges;
    fedges = MF_Edges((MFace_ptr)cell, 1, 0);
    nfe = List_Num_Entries(fedges);

    faceids->resize(nfe);

    Entity_ID_List::iterator itf = faceids->begin();
    for (int i = 0; i < nfe; ++i) {
      MEdge_ptr edge = List_Entry(fedges, i);
      int lid = MEnt_ID(edge);
      *itf = lid - 1; // assign to next spot by dereferencing iterator
      ++itf;
    }

    List_Delete(fedges);

    /* Reserved for next major MSTK release

    int fedgeids[MAXPV2];
    MF_EdgeIDs((MFace_ptr)cell,1,0,&nfe,fedgeids);

    faceids->resize(nfe);
    Entity_ID_List::iterator itf = faceids->begin();
    for (int i = 0; i < nfe; ++i) {
      *itf = fedgeids[i]-1;
      ++itf;
    }
    */

    if (face_dirs) {
      face_dirs->resize(nfe);
      std::vector<int>::iterator itd = face_dirs->begin();
      for (int i = 0; i < nfe; ++i) {
        int lid = (*faceids)[i];
        int fdir = 2 * MF_EdgeDir_i((MFace_ptr)cell, i) - 1;
        fdir = faceflip[lid] ? -fdir : fdir;
        *itd = fdir; // assign to next spot by dereferencing iterator
        itd++;
      }
    }
  }
}


void
Mesh_MSTK::cell_get_faces_and_dirs_internal_(const Entity_ID cellid,
                                             Entity_ID_List* faceids,
                                             std::vector<int>* face_dirs,
                                             const bool ordered) const
{
  AMANZI_ASSERT(faces_initialized);

  if (ordered)
    cell_get_faces_and_dirs_ordered(cellid, faceids, face_dirs);
  else
    cell_get_faces_and_dirs_unordered(cellid, faceids, face_dirs);
}


void
Mesh_MSTK::cell_get_edges_internal_(const Entity_ID cellid, Entity_ID_List* edgeids) const
{
  AMANZI_ASSERT(edges_initialized);

  MEntity_ptr cell;

  AMANZI_ASSERT(edgeids != nullptr);

  cell = cell_id_to_handle[cellid];

  if (manifold_dimension() == 3) {
    int nre;
    List_ptr redges;

    redges = MR_Edges((MRegion_ptr)cell);
    nre = List_Num_Entries(redges);
    edgeids->resize(nre);

    Entity_ID_List::iterator ite = edgeids->begin();
    for (int i = 0; i < nre; ++i) {
      MEdge_ptr edge = List_Entry(redges, i);
      int lid = MEnt_ID(edge);
      *ite = lid - 1; // assign to next spot by dereferencing iterator
      ++ite;
    }

    List_Delete(redges);

    /* Reserved for next major MSTK release
    int redgeids[MAXPF3];

    MR_EdgeIDs((MRegion_ptr)cell,&nre,redgeids);
    edgeids->resize(nre);
    Entity_ID_List::iterator it = edgeids->begin();
    for (int i = 0; i < nre; ++i) {
      *it = redgeids[i]-1;
      ++it;
    }
    */

  } else { // manifold_dimension() = 2; surface or 2D mesh
    int nfe;

    List_ptr fedges;
    fedges = MF_Edges((MFace_ptr)cell, 1, 0);
    nfe = List_Num_Entries(fedges);

    edgeids->resize(nfe);

    Entity_ID_List::iterator ite = edgeids->begin();
    for (int i = 0; i < nfe; ++i) {
      MEdge_ptr edge = List_Entry(fedges, i);
      int lid = MEnt_ID(edge);
      *ite = lid - 1; // assign to next spot by dereferencing iterator
      ++ite;
    }

    List_Delete(fedges);

    /* Reserved for next major MSTK release

    int fedgeids[MAXPV2];
    MF_EdgeIDs((MFace_ptr)cell,1,0,&nfe,fedgeids);

    edgeids->resize(nfe);
    Entity_ID_List::iterator ite = edgeids->begin();
    for (int i = 0; i < nfe; ++i) {
      *ite = fedgeids[i]-1;
      ++ite;
    }
    */
  }
}


//---------------------------------------------------------
// Get nodes of cell
// On a distributed mesh, all nodes (OWNED or GHOST) of the cell
// are returned
// Nodes are returned in a standard order (Exodus II convention)
// STANDARD CONVENTION WORKS ONLY FOR STANDARD CELL TYPES in 3D
// For a general polyhedron this will return the nodes in
// arbitrary order
// In 2D, the nodes of the polygon will be returned in ccw order
// consistent with the face normal
//---------------------------------------------------------
void
Mesh_MSTK::cell_get_nodes(const Entity_ID cellid, std::vector<Entity_ID>* nodeids) const
{
  MEntity_ptr cell;
  int nn, lid;

  AMANZI_ASSERT(nodeids != nullptr);

  cell = cell_id_to_handle[cellid];

  /* Reserved for next major MSTK release
  int vertids[MAXPV3];

  if (manifold_dimension() == 3)            // Volume mesh
    MR_VertexIDs(cell,&nn,vertids);
  else                                  // Surface mesh
    MF_VertexIDs(cell,1,0,&nn,vertids);

  nodeids->resize(nn);
  Entity_ID_List::iterator it = nodeids->begin();
  for (int i = 0; i < nn; ++i) {
    *it = vertids[i]-1;
    ++it;
  }
  */

  if (manifold_dimension() == 3) { // Volume mesh
    List_ptr rverts = MR_Vertices(cell);

    nn = List_Num_Entries(rverts);
    nodeids->resize(nn);
    Entity_ID_List::iterator it = nodeids->begin();
    for (int i = 0; i < nn; ++i) {
      lid = MEnt_ID(List_Entry(rverts, i));
      *it = lid - 1; // assign to next spot by dereferencing iterator
      ++it;
    }

    List_Delete(rverts);
  } else { // Surface mesh
    List_ptr fverts = MF_Vertices(cell, 1, 0);

    nn = List_Num_Entries(fverts);
    nodeids->resize(nn);
    Entity_ID_List::iterator it = nodeids->begin();
    for (int i = 0; i < nn; ++i) {
      lid = MEnt_ID(List_Entry(fverts, i));
      *it = lid - 1; // assign to next spot by dereferencing iterator
      it++;
    }

    List_Delete(fverts);
  }
}


void
Mesh_MSTK::face_get_edges_and_dirs_internal_(const Entity_ID faceid,
                                             Entity_ID_List* edgeids,
                                             std::vector<int>* edge_dirs,
                                             bool ordered) const
{
  AMANZI_ASSERT(edgeids != nullptr);

  AMANZI_ASSERT(faces_initialized);
  AMANZI_ASSERT(edges_initialized);

  MEntity_ptr face;

  face = face_id_to_handle[faceid];

  if (manifold_dimension() == 3) {
    int nfe;
    List_ptr fedges;

    fedges = MF_Edges((MFace_ptr)face, 1, 0);
    nfe = List_Num_Entries(fedges);
    edgeids->resize(nfe);

    Entity_ID_List::iterator ite = edgeids->begin();
    for (int i = 0; i < nfe; ++i) {
      MEdge_ptr edge = List_Entry(fedges, i);
      int lid = MEnt_ID(edge);
      *ite = lid - 1; // assign to next spot by dereferencing iterator
      ++ite;
    }

    List_Delete(fedges);

    /* Reserved for next major MSTK release
    int fedgeids[MAXPF3];

    MF_EdgeIDs((MFace_ptr)face,&nfe,fedgeids);
    fedgeids->resize(nfe);
    Entity_ID_List::iterator it = fedgeids->begin();
    for (int i = 0; i < nfe; ++i) {
      *it = fedgeids[i]-1;
      ++it;
    }
    */

    if (edge_dirs) {
      edge_dirs->resize(nfe);

      std::vector<int>::iterator itd = edge_dirs->begin();
      for (int i = 0; i < nfe; ++i) {
        int lid = (*edgeids)[i];
        int edir = 2 * MF_EdgeDir_i((MFace_ptr)face, i) - 1;
        edir = edgeflip[lid] ? -edir : edir;
        *itd = edir; // assign to next spot by dereferencing iterator
        ++itd;
      }
    }

  } else { // manifold_dimension() = 2; surface or 2D mesh

    // face is same dimension as edge; just return the edge with a
    // direction of 1

    MEdge_ptr edge = (MEdge_ptr)face;

    edgeids->resize(1);
    (*edgeids)[0] = MEnt_ID(edge) - 1;

    if (edge_dirs) {
      edge_dirs->resize(1);
      (*edge_dirs)[0] = 1;
    }
  }
}


//---------------------------------------------------------
// Get nodes of face
// On a distributed mesh, all nodes (OWNED or GHOST) of the face
// are returned
// In 3D, the nodes of the face are returned in ccw order consistent
// with the face normal
// In 2D, nfnodes is 2
//---------------------------------------------------------
void
Mesh_MSTK::face_get_nodes(const Entity_ID faceid, std::vector<Entity_ID>* nodeids) const
{
  MEntity_ptr genface;
  int nn, lid;

  AMANZI_ASSERT(faces_initialized);

  AMANZI_ASSERT(nodeids != nullptr);

  genface = face_id_to_handle[faceid];

  if (manifold_dimension() == 3) { // Volume mesh
    int dir = !faceflip[faceid];

    /* Reserved for next major MSTK release
    int vertids[MAXPV2];

    MF_VertexIDs((MFace_ptr) genface,dir,0,&nn,vertids);

    nodeids->resize(nn);
    for (int i = 0; i < nn; ++i)
      (*nodeids)[i] = vertids[i]-1;
    */

    List_ptr fverts = MF_Vertices(genface, dir, 0);
    AMANZI_ASSERT(fverts != nullptr);

    nn = List_Num_Entries(fverts);
    nodeids->resize(nn);
    Entity_ID_List::iterator it = nodeids->begin();

    for (int i = 0; i < nn; ++i) {
      lid = MEnt_ID(List_Entry(fverts, i));
      *it = lid - 1; // assign to next spot by dereferencing iterator
      ++it;
    }

    List_Delete(fverts);

  } else { // Surface mesh or 2D mesh
    nodeids->resize(2);

    if (faceflip[faceid]) {
      (*nodeids)[0] = MEnt_ID(ME_Vertex(genface, 1)) - 1;
      (*nodeids)[1] = MEnt_ID(ME_Vertex(genface, 0)) - 1;
    } else {
      (*nodeids)[0] = MEnt_ID(ME_Vertex(genface, 0)) - 1;
      (*nodeids)[1] = MEnt_ID(ME_Vertex(genface, 1)) - 1;
    }
  }
}


//---------------------------------------------------------
// Get nodes of an edge
//---------------------------------------------------------
void
Mesh_MSTK::edge_get_nodes(const Entity_ID edgeid, Entity_ID* nodeid0, Entity_ID* nodeid1) const
{
  AMANZI_ASSERT(edges_initialized);

  MEdge_ptr edge = (MEdge_ptr)edge_id_to_handle[edgeid];

  if (edgeflip[edgeid]) {
    *nodeid0 = MEnt_ID(ME_Vertex(edge, 1)) - 1;
    *nodeid1 = MEnt_ID(ME_Vertex(edge, 0)) - 1;
  } else {
    *nodeid0 = MEnt_ID(ME_Vertex(edge, 0)) - 1;
    *nodeid1 = MEnt_ID(ME_Vertex(edge, 1)) - 1;
  }
}


//---------------------------------------------------------
// Cells of type 'ptype' connected to a node. This routine uses
// push_back on or near the partition boundary since we cannot tell at
// the outset how many entries will be put into the list
//---------------------------------------------------------
void
Mesh_MSTK::node_get_cells(const Entity_ID nodeid,
                          const Parallel_type ptype,
                          std::vector<Entity_ID>* cellids) const
{
  int idx, lid, nc;
  List_ptr cell_list;
  MEntity_ptr ment;

  AMANZI_ASSERT(cellids != nullptr);

  MVertex_ptr mv = (MVertex_ptr)vtx_id_to_handle[nodeid];

  /* Reserved for next major release of MSTK
  if (MV_PType(mv) == PINTERIOR && ptype != Parallel_type::GHOST) {

    if (manifold_dimension() == 3) {
      int nvr, regionids[200];
      MV_RegionIDs(mv,&nvr,regionids);
      AMANZI_ASSERT(nvr < 200);
      cellids->resize(nvr);
      Entity_ID_List::iterator it = cellids->begin();
      for (int i = 0; i < nvr; ++i) {
        *it = regionids[i]-1;  // assign to next spot by dereferencing iterator
        ++it;
      }
    }
    else {
      int nvf, faceids[200];
      MV_FaceIDs(mv,&nvf,faceids);
      AMANZI_ASSERT(nvf < 200);
      cellids->resize(nvf);
      Entity_ID_List::iterator it = cellids->begin();
      for (int i = 0; i < nvf; ++i) {
        *it = faceids[i]-1;  // assign to next spot by dereferencing iterator
        ++it;
      }
    }

  }
  else {
  */
  // mesh vertex on a processor boundary may be connected to owned
  // and ghost cells. So depending on the requested cell type, we
  // may have to omit some entries

  if (manifold_dimension() == 3)
    cell_list = MV_Regions(mv);
  else
    cell_list = MV_Faces(mv);

  nc = List_Num_Entries(cell_list);
  cellids->resize(nc); // resize to maximum size possible
  Entity_ID_List::iterator it = cellids->begin();

  int n = 0;
  idx = 0;
  while ((ment = List_Next_Entry(cell_list, &idx))) {
    if (MEnt_PType(ment) == PGHOST) {
      if (ptype == Parallel_type::GHOST || ptype == Parallel_type::ALL) {
        lid = MEnt_ID(ment);
        *it = lid - 1; // assign to next spot by dereferencing iterator
        ++it;
        ++n;
      }
    } else {
      if (ptype == Parallel_type::OWNED || ptype == Parallel_type::ALL) {
        lid = MEnt_ID(ment);
        *it = lid - 1; // assign to next spot by dereferencing iterator
        ++it;
        ++n;
      }
    }
  }
  cellids->resize(n); // resize to the actual number of cells being returned

  List_Delete(cell_list);

  /*
  }
    */
}


//---------------------------------------------------------
// Faces of type 'ptype' connected to a node. This routine uses
// push_back on or near the partition boundary since we cannot tell at
// the outset how many entries will be put into the list
//---------------------------------------------------------
void
Mesh_MSTK::node_get_faces(const Entity_ID nodeid,
                          const Parallel_type ptype,
                          std::vector<Entity_ID>* faceids) const
{
  int idx, lid, n;
  List_ptr face_list;
  MEntity_ptr ment;

  AMANZI_ASSERT(faces_initialized);
  AMANZI_ASSERT(faceids != nullptr);

  MVertex_ptr mv = (MVertex_ptr)vtx_id_to_handle[nodeid];

  /* Reserved for next major release of MSTK
  if (MV_PType(mv) == PINTERIOR && ptype != Parallel_type::GHOST) {
    if (manifold_dimension() == 3) {
      int nvf, vfaceids[200];

      MV_FaceIDs(mv,&nvf,vfaceids);
      AMANZI_ASSERT(nvf < 200);

      faceids->resize(nvf);
      Entity_ID_List::iterator it = faceids->begin();
      for (int i = 0; i < nvf; ++i) {
        *it = vfaceids[i]-1;  // assign to next spot by dereferencing iterator
        ++it;
      }
    }
    else if (manifold_dimension() == 2) {
      int nve, vedgeids[200];

      MV_EdgeIDs(mv,&nve,vedgeids);
      AMANZI_ASSERT(nve < 200);

      faceids->resize(nve);
      Entity_ID_List::iterator it = faceids->begin();
      for (int i = 0; i < nve; ++i) {
        *it = vedgeids[i]-1;  // assign to next spot by dereferencing iterator
        ++it;
      }
    }
  }
  else {
  */

  if (manifold_dimension() == 3)
    face_list = MV_Faces(mv);
  else
    face_list = MV_Edges(mv);

  int nf = List_Num_Entries(face_list);
  faceids->resize(nf); // resize to the maximum
  Entity_ID_List::iterator it = faceids->begin();
  idx = 0;
  n = 0;
  while ((ment = List_Next_Entry(face_list, &idx))) {
    if (MEnt_PType(ment) == PGHOST) {
      if (ptype == Parallel_type::GHOST || ptype == Parallel_type::ALL) {
        lid = MEnt_ID(ment);
        *it = lid - 1; // assign to next spot by dereferencing iterator
        ++it;
        ++n;
      }
    } else {
      if (ptype == Parallel_type::OWNED || ptype == Parallel_type::ALL) {
        lid = MEnt_ID(ment);
        *it = lid - 1; // assign to next spot by dereferencing iterator
        ++it;
        ++n;
      }
    }
  }
  faceids->resize(n); // resize to the actual number of faces being returned

  List_Delete(face_list);

  /*
  }
    */
}


//---------------------------------------------------------
// Edges of type 'ptype' connected to a node.
//---------------------------------------------------------
void
Mesh_MSTK::node_get_edges(const Entity_ID nodeid,
                          const Parallel_type ptype,
                          std::vector<Entity_ID>* edgeids) const
{
  int idx, lid, nc;
  List_ptr edge_list;
  MEntity_ptr ment;

  AMANZI_ASSERT(edgeids != nullptr);

  MVertex_ptr mv = (MVertex_ptr)vtx_id_to_handle[nodeid];

  // mesh vertex on a processor boundary may be connected to owned
  // and ghost cells. So depending on the requested cell type, we
  // may have to omit some entries

  edge_list = MV_Edges(mv);
  nc = List_Num_Entries(edge_list);

  edgeids->resize(nc); // resize to maximum size possible
  Entity_ID_List::iterator it = edgeids->begin();

  int n = 0;
  idx = 0;
  while ((ment = List_Next_Entry(edge_list, &idx))) {
    if (MEnt_PType(ment) == PGHOST) {
      if (ptype == Parallel_type::GHOST || ptype == Parallel_type::ALL) {
        lid = MEnt_ID(ment);
        *it = lid - 1; // assign to next spot by dereferencing iterator
        ++it;
        ++n;
      }
    } else {
      if (ptype == Parallel_type::OWNED || ptype == Parallel_type::ALL) {
        lid = MEnt_ID(ment);
        *it = lid - 1; // assign to next spot by dereferencing iterator
        ++it;
        ++n;
      }
    }
  }
  edgeids->resize(n); // resize to the actual number of cells being returned

  List_Delete(edge_list);
}


//---------------------------------------------------------
// Faces of type 'ptype' connected to an edge.
//---------------------------------------------------------
void
Mesh_MSTK::edge_get_faces(const Entity_ID edgeid,
                          const Parallel_type ptype,
                          std::vector<Entity_ID>* faceids) const
{
  int idx, lid, nc;
  List_ptr face_list;
  MEntity_ptr ment;

  AMANZI_ASSERT(faceids != nullptr && manifold_dimension() == 3);

  MEdge_ptr me = (MEdge_ptr)edge_id_to_handle[edgeid];
  face_list = ME_Faces(me);

  nc = List_Num_Entries(face_list);
  faceids->resize(nc); // resize to maximum size possible
  Entity_ID_List::iterator it = faceids->begin();

  int n = 0;
  idx = 0;
  while ((ment = List_Next_Entry(face_list, &idx))) {
    if (MEnt_PType(ment) == PGHOST) {
      if (ptype == Parallel_type::GHOST || ptype == Parallel_type::ALL) {
        lid = MEnt_ID(ment);
        *it = lid - 1; // assign to next spot by dereferencing iterator
        ++it;
        ++n;
      }
    } else {
      if (ptype == Parallel_type::OWNED || ptype == Parallel_type::ALL) {
        lid = MEnt_ID(ment);
        *it = lid - 1; // assign to next spot by dereferencing iterator
        ++it;
        ++n;
      }
    }
  }
  faceids->resize(n); // resize to the actual number of cells being returned

  List_Delete(face_list);
}


//---------------------------------------------------------
// Cells of type 'ptype' connected to an edge. This routine uses
// push_back on or near the partition boundary since we cannot tell at
// the outset how many entries will be put into the list
//---------------------------------------------------------
void
Mesh_MSTK::edge_get_cells(const Entity_ID edgeid,
                          const Parallel_type ptype,
                          std::vector<Entity_ID>* cellids) const
{
  int idx, lid, nc;
  List_ptr cell_list;
  MEntity_ptr ment;

  AMANZI_ASSERT(cellids != nullptr);

  MEdge_ptr me = (MEdge_ptr)edge_id_to_handle[edgeid];

  // mesh edge on a processor boundary may be connected to owned
  // and ghost cells. So depending on the requested cell type, we
  // may have to omit some entries

  if (manifold_dimension() == 3)
    cell_list = ME_Regions(me);
  else
    cell_list = ME_Faces(me);

  nc = List_Num_Entries(cell_list);
  cellids->resize(nc); // resize to maximum size possible
  Entity_ID_List::iterator it = cellids->begin();

  int n = 0;
  idx = 0;
  while ((ment = List_Next_Entry(cell_list, &idx))) {
    if (MEnt_PType(ment) == PGHOST) {
      if (ptype == Parallel_type::GHOST || ptype == Parallel_type::ALL) {
        lid = MEnt_ID(ment);
        *it = lid - 1; // assign to next spot by dereferencing iterator
        ++it;
        ++n;
      }
    } else {
      if (ptype == Parallel_type::OWNED || ptype == Parallel_type::ALL) {
        lid = MEnt_ID(ment);
        *it = lid - 1; // assign to next spot by dereferencing iterator
        ++it;
        ++n;
      }
    }
  }
  cellids->resize(n); // resize to the actual number of cells being returned

  List_Delete(cell_list);
}


//---------------------------------------------------------
// Cells connected to a face
//---------------------------------------------------------
void
Mesh_MSTK::face_get_cells_internal_(const Entity_ID faceid,
                                    const Parallel_type ptype,
                                    std::vector<Entity_ID>* cellids) const
{
  AMANZI_ASSERT(faces_initialized);
  AMANZI_ASSERT(cellids != nullptr);
  cellids->clear();

  if (manifold_dimension() == 3) {
    MFace_ptr mf = (MFace_ptr)face_id_to_handle[faceid];

    List_ptr fregs = MF_Regions(mf);
    MRegion_ptr mr;
    if (ptype == Parallel_type::ALL) {
      int idx = 0;
      while ((mr = List_Next_Entry(fregs, &idx))) cellids->push_back(MR_ID(mr) - 1);
    } else {
      int idx = 0;
      while ((mr = List_Next_Entry(fregs, &idx))) {
        if (MEnt_PType(mr) == PGHOST) {
          if (ptype == Parallel_type::GHOST) cellids->push_back(MR_ID(mr) - 1);
        } else if (ptype == Parallel_type::OWNED)
          cellids->push_back(MR_ID(mr) - 1);
      }
    }
    List_Delete(fregs);

  } else {
    MEdge_ptr me = (MEdge_ptr)face_id_to_handle[faceid];

    List_ptr efaces = ME_Faces(me);
    MFace_ptr mf;
    if (ptype == Parallel_type::ALL) {
      int idx = 0;
      while ((mf = List_Next_Entry(efaces, &idx))) cellids->push_back(MF_ID(mf) - 1);
    } else {
      int idx = 0;
      while ((mf = List_Next_Entry(efaces, &idx))) {
        if (MEnt_PType(mf) == PGHOST) {
          if (ptype == Parallel_type::GHOST) cellids->push_back(MF_ID(mf) - 1);
        } else if (ptype == Parallel_type::OWNED)
          cellids->push_back(MF_ID(mf) - 1);
      }
    }
    List_Delete(efaces);
  }
}


//-----------------------
// Same level adjacencies
//-----------------------

//---------------------------------------------------------
// Face connected neighboring cells of given cell. This routine uses
// push_back since we cannot tell at the outset how many entries will
// be put into the list
//---------------------------------------------------------
void
Mesh_MSTK::cell_get_face_adj_cells(const Entity_ID cellid,
                                   const Parallel_type ptype,
                                   std::vector<Entity_ID>* fadj_cellids) const
{
  int lid;

  AMANZI_ASSERT(faces_initialized);

  AMANZI_ASSERT(fadj_cellids != nullptr);

  fadj_cellids->clear();

  if (manifold_dimension() == 3) {
    MRegion_ptr mr = (MRegion_ptr)cell_id_to_handle[cellid];

    List_ptr rfaces = MR_Faces(mr);
    int idx = 0;
    MFace_ptr mf;
    while ((mf = List_Next_Entry(rfaces, &idx))) {
      List_ptr fregs = MF_Regions(mf);
      int idx2 = 0;
      MRegion_ptr mr2;
      while ((mr2 = List_Next_Entry(fregs, &idx2))) {
        if (mr2 != mr) {
          if (MEnt_PType(mr2) == PGHOST) {
            if (ptype == Parallel_type::GHOST || ptype == Parallel_type::ALL) {
              lid = MEnt_ID(mr2);
              fadj_cellids->push_back(lid - 1);
            }
          } else {
            if (ptype == Parallel_type::OWNED || ptype == Parallel_type::ALL) {
              lid = MEnt_ID(mr2);
              fadj_cellids->push_back(lid - 1);
            }
          }
        }
      }
      List_Delete(fregs);
    }

    List_Delete(rfaces);

  } else if (manifold_dimension() == 2) {
    MFace_ptr mf = (MFace_ptr)cell_id_to_handle[cellid];

    List_ptr fedges = MF_Edges(mf, 1, 0);
    int idx = 0;
    MEdge_ptr me;
    while ((me = List_Next_Entry(fedges, &idx))) {
      List_ptr efaces = ME_Faces(me);
      int idx2 = 0;
      MFace_ptr mf2;
      while ((mf2 = List_Next_Entry(efaces, &idx2))) {
        if (mf2 != mf) {
          if (MEnt_PType(mf2) == PGHOST) {
            if (ptype == Parallel_type::GHOST || ptype == Parallel_type::ALL) {
              lid = MEnt_ID(mf2);
              fadj_cellids->push_back(lid - 1);
            }
          } else {
            if (ptype == Parallel_type::OWNED || ptype == Parallel_type::ALL) {
              lid = MEnt_ID(mf2);
              fadj_cellids->push_back(lid - 1);
            }
          }
        }
      }
      List_Delete(efaces);
    }

    List_Delete(fedges);
  }
}


//---------------------------------------------------------
// Node connected neighboring cells of given cell.  This routine uses
// push_back since we cannot tell at the outset how many entries will
// be put into the list
//---------------------------------------------------------
void
Mesh_MSTK::cell_get_node_adj_cells(const Entity_ID cellid,
                                   const Parallel_type ptype,
                                   std::vector<Entity_ID>* nadj_cellids) const
{
  int lid, mkid;
  List_ptr cell_list;

  AMANZI_ASSERT(nadj_cellids != nullptr);

  nadj_cellids->clear();

  mkid = MSTK_GetMarker();

  cell_list = List_New(0);
  if (manifold_dimension() == 3) {
    MRegion_ptr mr = (MRegion_ptr)cell_id_to_handle[cellid];

    List_ptr rvertices = MR_Vertices(mr);
    int idx = 0;
    MVertex_ptr mv;
    while ((mv = List_Next_Entry(rvertices, &idx))) {
      List_ptr vregs = MV_Regions(mv);
      int idx2 = 0;
      MRegion_ptr mr2;
      while ((mr2 = List_Next_Entry(vregs, &idx2))) {
        if (mr2 != mr && !MEnt_IsMarked(mr2, mkid)) {
          MEnt_Mark(mr2, mkid);
          List_Add(cell_list, mr2);
          if (MEnt_PType(mr2) == PGHOST) {
            if (ptype == Parallel_type::GHOST || ptype == Parallel_type::ALL) {
              lid = MEnt_ID(mr2);
              nadj_cellids->push_back(lid - 1);
            }
          } else {
            if (ptype == Parallel_type::OWNED || ptype == Parallel_type::ALL) {
              lid = MEnt_ID(mr2);
              nadj_cellids->push_back(lid - 1);
            }
          }
        }
      }
      List_Delete(vregs);
    }

    List_Delete(rvertices);

  } else if (manifold_dimension() == 2) {
    MFace_ptr mf = (MFace_ptr)cell_id_to_handle[cellid];

    List_ptr fverts = MF_Vertices(mf, 1, 0);
    int idx = 0;
    MVertex_ptr mv;
    while ((mv = List_Next_Entry(fverts, &idx))) {
      List_ptr vfaces = MV_Faces(mv);
      int idx2 = 0;
      MFace_ptr mf2;
      while ((mf2 = List_Next_Entry(vfaces, &idx2))) {
        if (mf2 != mf && !MEnt_IsMarked(mf2, mkid)) {
          MEnt_Mark(mf2, mkid);
          List_Add(cell_list, mf2);
          if (MEnt_PType(mf2) == PGHOST) {
            if (ptype == Parallel_type::GHOST || ptype == Parallel_type::ALL) {
              lid = MEnt_ID(mf2);
              nadj_cellids->push_back(lid - 1);
            }
          } else {
            if (ptype == Parallel_type::OWNED || ptype == Parallel_type::ALL) {
              lid = MEnt_ID(mf2);
              nadj_cellids->push_back(lid - 1);
            }
          }
        }
      }
      List_Delete(vfaces);
    }

    List_Delete(fverts);
  }

  List_Unmark(cell_list, mkid);
  List_Delete(cell_list);
  MSTK_FreeMarker(mkid);
}


//---------------------------------------------------------
// Node coordinates - 3 in 3D and 2 in 2D
//---------------------------------------------------------
void
Mesh_MSTK::node_get_coordinates(const Entity_ID nodeid, AmanziGeometry::Point* ncoords) const
{
  MEntity_ptr vtx;
  double coords[3];
  int spdim = space_dimension();

  AMANZI_ASSERT(ncoords != nullptr);

  vtx = vtx_id_to_handle[nodeid];

  MV_Coords(vtx, coords);
  ncoords->set(spdim, coords);
}


//---------------------------------------------------------
// Modify a node's coordinates
//---------------------------------------------------------
void
Mesh_MSTK::node_set_coordinates(const AmanziMesh::Entity_ID nodeid, const double* coords)
{
  MVertex_ptr v = vtx_id_to_handle[nodeid];
  MV_Set_Coords(v, (double*)coords);
}


void
Mesh_MSTK::node_set_coordinates(const AmanziMesh::Entity_ID nodeid,
                                const AmanziGeometry::Point coords)
{
  MVertex_ptr v = vtx_id_to_handle[nodeid];

  double coordarray[3] = { 0.0, 0.0, 0.0 };
  for (int i = 0; i < space_dimension(); i++) coordarray[i] = coords[i];

  MV_Set_Coords(v, (double*)coordarray);
}


//---------------------------------------------------------
// Private routine creating mesh sets for GM regions
//---------------------------------------------------------
MSet_ptr
Mesh_MSTK::build_set(const Teuchos::RCP<const AmanziGeometry::Region>& region,
                     const Entity_kind kind) const
{
  int celldim = manifold_dimension();
  int space_dim = space_dimension();
  Teuchos::RCP<const AmanziGeometry::GeometricModel> gm = geometric_model();

  // Modify region/set name by prefixing it with the type of entity requested

  std::string internal_name = internal_name_of_set(region, kind);

  // Create entity set based on the region defintion

  MSet_ptr mset;
  MType enttype;
  switch (kind) {
  case CELL: // cellsets

    enttype = (celldim == 3) ? MREGION : MFACE;
    mset = MSet_New(mesh_, internal_name.c_str(), enttype);

    if (region->get_type() == AmanziGeometry::RegionType::BOX ||
        region->get_type() == AmanziGeometry::RegionType::CYLINDER ||
        region->get_type() == AmanziGeometry::RegionType::COLORFUNCTION) {
      int ncell = num_entities(CELL, Parallel_type::ALL);

      for (int icell = 0; icell < ncell; icell++)
        if (region->inside(cell_centroid(icell))) MSet_Add(mset, cell_id_to_handle[icell]);
>>>>>>> 7a1f8b7a

      faceids.resize(nf);
      if (face_dirs) face_dirs->resize(nf);

      /* base face */
      MFace_ptr face0 = nullptr;
      int fdir0 = 0;

      if (celltype == Cell_type::TET || celltype == Cell_type::HEX) {
        face0 = List_Entry(rfaces,0);
        fdir0 = MR_FaceDir_i((MRegion_ptr)cell,0);

      } else if (celltype == Cell_type::PRISM) { /* Find the first triangular face */
        for (int i = 0; i < 5; ++i) {
          MFace_ptr face = List_Entry(rfaces,i);
          if (MF_Num_Edges(face) == 3) {
            face0 = face;
            fdir0 = MR_FaceDir_i((MRegion_ptr)cell,i);
            break;
          }
        }

      } else if (celltype == Cell_type::PYRAMID) { /* Find the quad face */
        for (int i = 0; i < 5; ++i) {
          MFace_ptr face = List_Entry(rfaces,i);
          if (MF_Num_Edges(face) == 4) {
            face0 = face;
            fdir0 = MR_FaceDir_i((MRegion_ptr)cell,i);
            break;
          }
        }
      }

      /* Markers for faces to avoid searching */
      int mkid = MSTK_GetMarker();
      MEnt_Mark(face0,mkid);

<<<<<<< HEAD
      /* Add all lateral faces first (faces adjacent to the base face) */
      List_ptr fedges0 = MF_Edges(face0,!fdir0,0);
=======
      /* Look for entities in the first set but not in
         any of the other sets */
      MEntity_ptr ment;
>>>>>>> 7a1f8b7a
      int idx = 0;
      MEdge_ptr fe;
      nf = 0;
      while ((fe = List_Next_Entry(fedges0,&idx))) {
        /* Is there an unprocessed face in this region that is
           adjacent to this edge */
        int idx2 = 0;
        MFace_ptr fadj = nullptr;
        int i = 0;
        while ((fadj = List_Next_Entry(rfaces,&idx2))) {
          if (fadj != face0 && !MEnt_IsMarked(fadj,mkid)) {
            if (MF_UsesEntity(fadj,fe,MEDGE)) {
              lid = MEnt_ID(fadj);
              faceids[nf] = lid-1;

              if (face_dirs) {
                int fdir = (MR_FaceDir_i((MRegion_ptr)cell,i) == 1) ? 1 : -1;
                if (faceflip_[lid-1]) fdir *= -1;
                (*face_dirs)[nf] = fdir;
              }

              MEnt_Mark(fadj,mkid);
              nf++;
            }
          }
          ++i;
        }
      }
      List_Delete(fedges0);

      /* Add the base face */
      lid = MEnt_ID(face0);
      faceids[nf] = lid-1;

      if (face_dirs) {
        fdir0 = fdir0 ? 1 : -1;
        if (faceflip_[lid-1]) fdir0 *= -1;
        (*face_dirs)[nf] = fdir0;
      }
      nf++;

      /* If there is a last remaining face, it is the top face */
      MFace_ptr fopp;
      idx = 0;
      int i = 0;
      while ((fopp = List_Next_Entry(rfaces,&idx))) {
        if (fopp != face0 && !MEnt_IsMarked(fopp,mkid)) {
          lid = MEnt_ID(fopp);
          faceids[nf] = lid-1;

          if (face_dirs) {
            int fdir = (MR_FaceDir_i((MRegion_ptr)cell,i) == 1) ? 1 : -1;
            if (faceflip_[lid-1]) fdir *= -1;
            (*face_dirs)[nf] = fdir;
          }
          nf++;
          break;
        }
        ++i;
      }

      List_Unmark(rfaces,mkid);
      MSTK_FreeMarker(mkid);
      List_Delete(rfaces);

    } else {
      getCellFacesAndDirs_unordered_(cellid,faceids,face_dirs);
    }
  } else {
    getCellFacesAndDirs_unordered_(cellid,faceids,face_dirs);
  }
}


void Mesh_MSTK::getCellFacesAndDirs_unordered_(const Entity_ID cellid,
        Entity_ID_List& faceids,
        Entity_Direction_List * const face_dirs) const
{
  MEntity_ptr cell = cell_id_to_handle_[cellid];

  if (getManifoldDimension() == 3) {
    int nrf;
    List_ptr rfaces;
    rfaces = MR_Faces((MRegion_ptr)cell);
    nrf = List_Num_Entries(rfaces);
    faceids.resize(nrf);

    Entity_ID_List::iterator itf = faceids.begin();
    for (int i = 0; i < nrf; ++i) {
      MFace_ptr face = List_Entry(rfaces,i);
      int lid = MEnt_ID(face);
      *itf = lid-1;  // assign to next spot by dereferencing iterator
      ++itf;
    }

    List_Delete(rfaces);
    if (face_dirs) {
      face_dirs->resize(nrf);
      std::vector<int>::iterator itd = face_dirs->begin();
      for (int i = 0; i < nrf; ++i) {
        int lid = faceids[i];
        int fdir = 2*MR_FaceDir_i((MRegion_ptr)cell,i) - 1;
        fdir = faceflip_[lid] ? -fdir : fdir;
        *itd = fdir;  // assign to next spot by dereferencing iterator
        ++itd;
      }
    }

  } else {  // getManifoldDimension() = 2; surface or 2D mesh
    int nfe;
    List_ptr fedges;
    fedges = MF_Edges((MFace_ptr)cell,1,0);
    nfe = List_Num_Entries(fedges);

    faceids.resize(nfe);

    Entity_ID_List::iterator itf = faceids.begin();
    for (int i = 0; i < nfe; ++i) {
      MEdge_ptr edge = List_Entry(fedges,i);
      int lid = MEnt_ID(edge);
      *itf = lid-1;  // assign to next spot by dereferencing iterator
      ++itf;
    }

    List_Delete(fedges);
    if (face_dirs) {
      face_dirs->resize(nfe);
      std::vector<int>::iterator itd = face_dirs->begin();
      for (int i = 0; i < nfe; ++i) {
        int lid = faceids[i];
        int fdir = 2*MF_EdgeDir_i((MFace_ptr)cell,i) - 1;
        fdir = faceflip_[lid] ? -fdir : fdir;
        *itd = fdir;  // assign to next spot by dereferencing iterator
        itd++;
      }
    }
  }
}


void Mesh_MSTK::getCellFacesAndDirs(const Entity_ID cellid,
        Entity_ID_List& faceids,
        Entity_Direction_List * const face_dirs) const
{
  AMANZI_ASSERT(faces_initialized_);
  if (cells_initialized_) {
    getCellFacesAndDirs_ordered_(cellid, faceids, face_dirs);
  } else {
    getCellFacesAndDirs_unordered_(cellid, faceids, face_dirs);
  }
}


void Mesh_MSTK::getCellEdges(const Entity_ID cellid,
        Entity_ID_List& edgeids) const
{
  AMANZI_ASSERT(edges_initialized_);
  MEntity_ptr cell;
  cell = cell_id_to_handle_[cellid];

  if (getManifoldDimension() == 3) {
    int nre;
    List_ptr redges;

    redges = MR_Edges((MRegion_ptr)cell);
    nre = List_Num_Entries(redges);
    edgeids.resize(nre);

    Entity_ID_List::iterator ite = edgeids.begin();
    for (int i = 0; i < nre; ++i) {
      MEdge_ptr edge = List_Entry(redges,i);
      int lid = MEnt_ID(edge);
      *ite = lid-1;  // assign to next spot by dereferencing iterator
      ++ite;
    }

    List_Delete(redges);

  } else {  // getManifoldDimension() = 2; surface or 2D mesh
    int nfe;

    List_ptr fedges;
    fedges = MF_Edges((MFace_ptr)cell,1,0);
    nfe = List_Num_Entries(fedges);

    edgeids.resize(nfe);

    Entity_ID_List::iterator ite = edgeids.begin();
    for (int i = 0; i < nfe; ++i) {
      MEdge_ptr edge = List_Entry(fedges,i);
      int lid = MEnt_ID(edge);
      *ite = lid-1;  // assign to next spot by dereferencing iterator
      ++ite;
    }

    List_Delete(fedges);
  }
}


//---------------------------------------------------------
// Get nodes of cell
// On a distributed mesh, all nodes (OWNED or GHOST) of the cell
// are returned
// Nodes are returned in a standard order (Exodus II convention)
// STANDARD CONVENTION WORKS ONLY FOR STANDARD CELL TYPES in 3D
// For a general polyhedron this will return the nodes in
// arbitrary order
// In 2D, the nodes of the polygon will be returned in ccw order
// consistent with the face normal
//---------------------------------------------------------
void Mesh_MSTK::getCellNodes(const Entity_ID cellid,
                               Entity_ID_List& nodeids) const
{
  int nn, lid;
  MEntity_ptr cell = cell_id_to_handle_[cellid];

  if (getManifoldDimension() == 3) {                    // Volume mesh
    List_ptr rverts = MR_Vertices(cell);

    nn = List_Num_Entries(rverts);
    nodeids.resize(nn);
    Entity_ID_List::iterator it = nodeids.begin();
    for (int i = 0; i < nn; ++i) {
      lid = MEnt_ID(List_Entry(rverts,i));
      *it = lid-1;  // assign to next spot by dereferencing iterator
      ++it;
    }
    List_Delete(rverts);

  } else {                                 // Surface mesh
    List_ptr fverts = MF_Vertices(cell,1,0);
    nn = List_Num_Entries(fverts);
    nodeids.resize(nn);
    Entity_ID_List::iterator it = nodeids.begin();
    for (int i = 0; i < nn; ++i) {
      lid = MEnt_ID(List_Entry(fverts,i));
      *it = lid-1;  // assign to next spot by dereferencing iterator
      it++;
    }
    List_Delete(fverts);
  }
}


void Mesh_MSTK::getFaceEdgesAndDirs(const Entity_ID faceid,
                                                  Entity_ID_List& edgeids,
                                                  Entity_Direction_List * const edge_dirs) const
{
  AMANZI_ASSERT(faces_initialized_);
  AMANZI_ASSERT(edges_initialized_);

  MEntity_ptr face = face_id_to_handle_[faceid];
  if (getManifoldDimension() == 3) {
    int nfe;
    List_ptr fedges;

    fedges = MF_Edges((MFace_ptr)face,1,0);
    nfe = List_Num_Entries(fedges);
    edgeids.resize(nfe);

    Entity_ID_List::iterator ite = edgeids.begin();
    for (int i = 0; i < nfe; ++i) {
      MEdge_ptr edge = List_Entry(fedges,i);
      int lid = MEnt_ID(edge);
      *ite = lid-1;  // assign to next spot by dereferencing iterator
      ++ite;
    }

    List_Delete(fedges);

    if (edge_dirs) {
      edge_dirs->resize(nfe);

      std::vector<int>::iterator itd = edge_dirs->begin();
      for (int i = 0; i < nfe; ++i) {
        int lid = edgeids[i];
        int edir = 2*MF_EdgeDir_i((MFace_ptr)face,i) - 1;
        edir = edgeflip_[lid] ? -edir : edir;
        *itd = edir;  // assign to next spot by dereferencing iterator
        ++itd;
      }
    }

  } else {  // getManifoldDimension() = 2; surface or 2D mesh
    // face is same dimension as edge; just return the edge with a
    // direction of 1
    MEdge_ptr edge = (MEdge_ptr) face;

    edgeids.resize(1);
    edgeids[0] = MEnt_ID(edge)-1;

    if (edge_dirs) {
      edge_dirs->resize(1);
      (*edge_dirs)[0] = 1;
    }
  }
}


//---------------------------------------------------------
// Get nodes of face
// On a distributed mesh, all nodes (OWNED or GHOST) of the face
// are returned
// In 3D, the nodes of the face are returned in ccw order consistent
// with the face normal
// In 2D, nfnodes is 2
//---------------------------------------------------------
void Mesh_MSTK::getFaceNodes(const Entity_ID faceid,
                           Entity_ID_List& nodeids) const
{
  AMANZI_ASSERT(faces_initialized_);
  int nn, lid;
  MEntity_ptr genface = face_id_to_handle_[faceid];

  if (getManifoldDimension() == 3) {  // Volume mesh
    int dir = !faceflip_[faceid];

    List_ptr fverts = MF_Vertices(genface,dir,0);
    AMANZI_ASSERT(fverts != nullptr);

    nn = List_Num_Entries(fverts);
    nodeids.resize(nn);
    Entity_ID_List::iterator it = nodeids.begin();

    for (int i = 0; i < nn; ++i) {
      lid = MEnt_ID(List_Entry(fverts,i));
      *it = lid-1;  // assign to next spot by dereferencing iterator
      ++it;
    }

    List_Delete(fverts);

  } else {                // Surface mesh or 2D mesh
    nodeids.resize(2);
    if (faceflip_[faceid]) {
      nodeids[0] = MEnt_ID(ME_Vertex(genface,1))-1;
      nodeids[1] = MEnt_ID(ME_Vertex(genface,0))-1;
    } else {
      nodeids[0] = MEnt_ID(ME_Vertex(genface,0))-1;
      nodeids[1] = MEnt_ID(ME_Vertex(genface,1))-1;
    }
  }
}


//---------------------------------------------------------
// Get nodes of an edge
//---------------------------------------------------------
void Mesh_MSTK::getEdgeNodes(const Entity_ID edgeid,
                           Entity_ID_List& nodes) const
{
  AMANZI_ASSERT(edges_initialized_);
  MEdge_ptr edge = (MEdge_ptr) edge_id_to_handle_[edgeid];
  nodes.resize(2);
  if (edgeflip_[edgeid]) {
    nodes[0] = MEnt_ID(ME_Vertex(edge,1))-1;
    nodes[1] = MEnt_ID(ME_Vertex(edge,0))-1;
  } else {
    nodes[0] = MEnt_ID(ME_Vertex(edge,0))-1;
    nodes[1] = MEnt_ID(ME_Vertex(edge,1))-1;
  }
}


//---------------------------------------------------------
// Cells of type 'ptype' connected to a node. This routine uses
// push_back on or near the partition boundary since we cannot tell at
// the outset how many entries will be put into the list
//---------------------------------------------------------
void Mesh_MSTK::getNodeCells(const Entity_ID nodeid,
                           const Parallel_type ptype,
                           Entity_ID_List& cellids) const
{
  int idx, lid, nc;
  List_ptr cell_list;
  MEntity_ptr ment;

  MVertex_ptr mv = (MVertex_ptr) vtx_id_to_handle_[nodeid];
  // mesh vertex on a processor boundary may be connected to owned
  // and ghost cells. So depending on the requested cell type, we
  // may have to omit some entries
  if (getManifoldDimension() == 3)
    cell_list = MV_Regions(mv);
  else
    cell_list = MV_Faces(mv);

  nc = List_Num_Entries(cell_list);
  cellids.resize(nc); // resize to maximum size possible
  Entity_ID_List::iterator it = cellids.begin();

  int n = 0;
  idx = 0;
  while ((ment = List_Next_Entry(cell_list,&idx))) {
    if (MEnt_PType(ment) == PGHOST) {
      if (ptype == Parallel_type::GHOST || ptype == Parallel_type::ALL) {
        lid = MEnt_ID(ment);
        *it = lid-1;  // assign to next spot by dereferencing iterator
        ++it;
        ++n;
      }
    }
    else {
      if (ptype == Parallel_type::OWNED || ptype == Parallel_type::ALL) {
        lid = MEnt_ID(ment);
        *it = lid-1;  // assign to next spot by dereferencing iterator
        ++it;
        ++n;
      }
    }
  }
  cellids.resize(n); // resize to the actual number of cells being returned
  List_Delete(cell_list);
}


//---------------------------------------------------------
// Faces of type 'ptype' connected to a node. This routine uses
// push_back on or near the partition boundary since we cannot tell at
// the outset how many entries will be put into the list
//---------------------------------------------------------
void Mesh_MSTK::getNodeFaces(const Entity_ID nodeid,
                           const Parallel_type ptype,
                           Entity_ID_List& faceids) const
{
  int idx, lid, n;
  List_ptr face_list;
  MEntity_ptr ment;

  AMANZI_ASSERT(faces_initialized_);
  MVertex_ptr mv = (MVertex_ptr) vtx_id_to_handle_[nodeid];

  if (getManifoldDimension() == 3)
    face_list = MV_Faces(mv);
  else
    face_list = MV_Edges(mv);

  int nf = List_Num_Entries(face_list);
  faceids.resize(nf); // resize to the maximum
  Entity_ID_List::iterator it = faceids.begin();
  idx = 0; n = 0;
  while ((ment = List_Next_Entry(face_list,&idx))) {
    if (MEnt_PType(ment) == PGHOST) {
      if (ptype == Parallel_type::GHOST || ptype == Parallel_type::ALL) {
        lid = MEnt_ID(ment);
        *it = lid-1;  // assign to next spot by dereferencing iterator
        ++it;
        ++n;
      }
    }
    else {
      if (ptype == Parallel_type::OWNED || ptype == Parallel_type::ALL) {
        lid = MEnt_ID(ment);
        *it = lid-1;  // assign to next spot by dereferencing iterator
        ++it;
        ++n;
      }
    }
  }
  faceids.resize(n); // resize to the actual number of faces being returned

  List_Delete(face_list);
}


//---------------------------------------------------------
// Edges of type 'ptype' connected to a node.
//---------------------------------------------------------
void Mesh_MSTK::getNodeEdges(const Entity_ID nodeid,
                           const Parallel_type ptype,
                           Entity_ID_List& edgeids) const
{
  int idx, lid, nc;
  List_ptr edge_list;
  MEntity_ptr ment;

  MVertex_ptr mv = (MVertex_ptr) vtx_id_to_handle_[nodeid];

  // mesh vertex on a processor boundary may be connected to owned
  // and ghost cells. So depending on the requested cell type, we
  // may have to omit some entries
  edge_list = MV_Edges(mv);
  nc = List_Num_Entries(edge_list);

  edgeids.resize(nc); // resize to maximum size possible
  Entity_ID_List::iterator it = edgeids.begin();

  int n = 0;
  idx = 0;
  while ((ment = List_Next_Entry(edge_list, &idx))) {
    if (MEnt_PType(ment) == PGHOST) {
      if (ptype == Parallel_type::GHOST || ptype == Parallel_type::ALL) {
        lid = MEnt_ID(ment);
        *it = lid-1;  // assign to next spot by dereferencing iterator
        ++it;
        ++n;
      }
    }
    else {
      if (ptype == Parallel_type::OWNED || ptype == Parallel_type::ALL) {
        lid = MEnt_ID(ment);
        *it = lid-1;  // assign to next spot by dereferencing iterator
        ++it;
        ++n;
      }
    }
  }
  edgeids.resize(n); // resize to the actual number of cells being returned
  List_Delete(edge_list);
}


//---------------------------------------------------------
// Faces of type 'ptype' connected to an edge.
//---------------------------------------------------------
void Mesh_MSTK::getEdgeFaces(const Entity_ID edgeid,
                           const Parallel_type ptype,
                           Entity_ID_List& faceids) const
{
  int idx, lid, nc;
  List_ptr face_list;
  MEntity_ptr ment;

  AMANZI_ASSERT(getManifoldDimension() == 3);

  MEdge_ptr me = (MEdge_ptr) edge_id_to_handle_[edgeid];
  face_list = ME_Faces(me);

  nc = List_Num_Entries(face_list);
  faceids.resize(nc); // resize to maximum size possible
  Entity_ID_List::iterator it = faceids.begin();

  int n = 0;
  idx = 0;
  while ((ment = List_Next_Entry(face_list,&idx))) {
    if (MEnt_PType(ment) == PGHOST) {
      if (ptype == Parallel_type::GHOST || ptype == Parallel_type::ALL) {
        lid = MEnt_ID(ment);
        *it = lid-1;  // assign to next spot by dereferencing iterator
        ++it;
        ++n;
      }

    } else {
      if (ptype == Parallel_type::OWNED || ptype == Parallel_type::ALL) {
        lid = MEnt_ID(ment);
        *it = lid-1;  // assign to next spot by dereferencing iterator
        ++it;
        ++n;
      }
    }
  }
  faceids.resize(n); // resize to the actual number of cells being returned
  List_Delete(face_list);
}


//---------------------------------------------------------
// Cells of type 'ptype' connected to an edge. This routine uses
// push_back on or near the partition boundary since we cannot tell at
// the outset how many entries will be put into the list
//---------------------------------------------------------
void Mesh_MSTK::getEdgeCells(const Entity_ID edgeid,
                           const Parallel_type ptype,
                           Entity_ID_List& cellids) const
{
  MEdge_ptr me = (MEdge_ptr) edge_id_to_handle_[edgeid];

  // mesh edge on a processor boundary may be connected to owned
  // and ghost cells. So depending on the requested cell type, we
  // may have to omit some entries
  List_ptr cell_list;
  if (getManifoldDimension() == 3)
    cell_list = ME_Regions(me);
  else
    cell_list = ME_Faces(me);

  int nc = List_Num_Entries(cell_list);
  cellids.resize(nc); // resize to maximum size possible

  int n = 0;
  int idx = 0;
  MEntity_ptr ment;
  while ((ment = List_Next_Entry(cell_list,&idx))) {
    if (MEnt_PType(ment) == PGHOST) {
      if (ptype == Parallel_type::GHOST || ptype == Parallel_type::ALL) {
        int lid = MEnt_ID(ment);
        cellids[n] = lid-1;
        ++n;
      }

    } else {
      if (ptype == Parallel_type::OWNED || ptype == Parallel_type::ALL) {
        int lid = MEnt_ID(ment);
        cellids[n] = lid-1;
        ++n;
      }
    }
  }
  cellids.resize(n); // resize to the actual number of cells being returned
  List_Delete(cell_list);
}


//---------------------------------------------------------
// Cells connected to a face
//---------------------------------------------------------
void Mesh_MSTK::getFaceCells(const Entity_ID faceid,
        const Parallel_type ptype,
        Entity_ID_List& cellids) const
{
  AMANZI_ASSERT(faces_initialized_);
  cellids.clear();

  if (getManifoldDimension() == 3) {
    MFace_ptr mf = (MFace_ptr) face_id_to_handle_[faceid];

    List_ptr fregs = MF_Regions(mf);
    MRegion_ptr mr;
    if (ptype == Parallel_type::ALL) {
      int idx = 0;
      while ((mr = List_Next_Entry(fregs,&idx)))
        cellids.push_back(MR_ID(mr)-1);

    } else {
      int idx = 0;
      while ((mr = List_Next_Entry(fregs,&idx))) {
        if (MEnt_PType(mr) == PGHOST) {
          if (ptype == Parallel_type::GHOST)
            cellids.push_back(MR_ID(mr)-1);
        } else if (ptype == Parallel_type::OWNED) {
            cellids.push_back(MR_ID(mr)-1);
        }
      }
    }
    List_Delete(fregs);

  } else {
    MEdge_ptr me = (MEdge_ptr) face_id_to_handle_[faceid];

    List_ptr efaces = ME_Faces(me);
    MFace_ptr mf;
    if (ptype == Parallel_type::ALL) {
      int idx = 0;
      while ((mf = List_Next_Entry(efaces,&idx)))
        cellids.push_back(MF_ID(mf)-1);
    }
    else {
      int idx = 0;
      while ((mf = List_Next_Entry(efaces,&idx))) {
        if (MEnt_PType(mf) == PGHOST) {
          if (ptype == Parallel_type::GHOST)
            cellids.push_back(MF_ID(mf)-1);
        } else if (ptype == Parallel_type::OWNED) {
          cellids.push_back(MF_ID(mf)-1);
        }
      }
    }
    List_Delete(efaces);
  }
}


//---------------------------------------------------------
// Node coordinates - 3 in 3D and 2 in 2D
//---------------------------------------------------------
AmanziGeometry::Point
Mesh_MSTK::getNodeCoordinate(const Entity_ID nodeid) const
{
  MEntity_ptr vtx = vtx_id_to_handle_[nodeid];
  double coords[3];
  MV_Coords(vtx,coords);
  if (getSpaceDimension() == 2) {
    return AmanziGeometry::Point(coords[0], coords[1]);
  } else {
    return AmanziGeometry::Point(coords[0], coords[1], coords[2]);
  }
}


//---------------------------------------------------------
// Modify a node's coordinates
//---------------------------------------------------------
void Mesh_MSTK::setNodeCoordinate(const AmanziMesh::Entity_ID nodeid,
                                     const AmanziGeometry::Point& coords)
{
  MVertex_ptr v = vtx_id_to_handle_[nodeid];
  double coordarray[3] = {0.0,0.0,0.0};
  for (int i = 0; i < getSpaceDimension(); i++)
    coordarray[i] = coords[i];
  MV_Set_Coords(v,(double *)coordarray);
}


//---------------------------------------------------------
// Parent entity in the source mesh if mesh was derived from another mesh
//---------------------------------------------------------
Entity_ID
Mesh_MSTK::getEntityParent(const Entity_kind kind, const Entity_ID entid) const
{
  int ival;
  double rval;
  void *pval = nullptr;
  MEntity_ptr ment = nullptr;
  MAttrib_ptr att = nullptr;

  switch(kind) {
  case Entity_kind::CELL:
    att = (getManifoldDimension() == 3) ? rparentatt_ : fparentatt_;
    ment = (MEntity_ptr) cell_id_to_handle_[entid];
    break;
  case Entity_kind::FACE:
    att = (getManifoldDimension() == 3) ? fparentatt_ : eparentatt_;
    ment = (MEntity_ptr) face_id_to_handle_[entid];
    break;
  case Entity_kind::EDGE:
    att = eparentatt_;
    ment = (MEntity_ptr) edge_id_to_handle_[entid];
    break;
  case Entity_kind::NODE:
    if (!vparentatt_) return 0;
    att = vparentatt_;
    ment = (MEntity_ptr) vtx_id_to_handle_[entid];
    break;
  default:
    {}
  }
  if (!att) return 0;
  MEnt_Get_AttVal(ment,att,&ival,&rval,&pval);
  if (pval)
    return MEnt_ID((MEntity_ptr)pval)-1;
  else
    return 0;
}


//---------------------------------------------------------
// Global ID of any entity
//---------------------------------------------------------
Entity_GID Mesh_MSTK::getEntityGID(const Entity_kind kind, const Entity_ID lid) const
{
  MEntity_ptr ent;
  switch (kind) {
  case Entity_kind::NODE:
    ent = vtx_id_to_handle_[lid];
    break;
  case Entity_kind::EDGE:
    ent = edge_id_to_handle_[lid];
    break;
  case Entity_kind::FACE:
    ent = face_id_to_handle_[lid];
    break;
  case Entity_kind::CELL:
    ent = cell_id_to_handle_[lid];
    break;
  default:
    std::cerr << "Global ID requested for unknown entity type" << std::endl;
  }

  if (serial_run) return MEnt_ID(ent)-1;
  else return MEnt_GlobalID(ent)-1;
}


//---------------------------------------------------------
// Procedure to perform all the post-mesh creation steps in a constructor
//---------------------------------------------------------
void Mesh_MSTK::post_create_steps_()
{
  // Initialize data structures for various entities - vertices/nodes
  // and cells are always initialized; edges and faces only if
  // requested
  init_nodes_();
  edgeflip_ = nullptr;
  if (edges_requested_) {
    // if (getManifoldDimension() == 3) {
      init_edges_();
    // } else { // edges are not valid
    //   edges_requested_ = false;
    // }
  }
  if (faces_requested_) init_faces_();
  init_cells_();
}


//---------------------------------------------------------
// Some initializations
//---------------------------------------------------------
void Mesh_MSTK::clear_internals_()
{
  faceflip_ = nullptr;
  mesh_ = nullptr;
  owned_verts_ = ghost_verts_ = nullptr;
  owned_edges_ = ghost_edges_ = nullptr;
  owned_faces_ = ghost_faces_ = nullptr;
  owned_cells_ = ghost_cells_ = nullptr;
  celltype_att_ = nullptr;
  rparentatt_ = fparentatt_ = eparentatt_ = vparentatt_ = nullptr;

  edges_initialized_ = false;
  faces_initialized_ = false;
  owned_verts_ = ghost_verts_ = nullptr;
  owned_edges_ = ghost_edges_ = nullptr;
  owned_faces_ = ghost_faces_ = nullptr;
  owned_cells_ = ghost_cells_ = nullptr;
  deleted_vertices_ = deleted_edges_ = deleted_faces_ = deleted_regions_ = nullptr;
  entities_deleted_ = false;
}


//---------------------------------------------------------
// initialize vertex info
//---------------------------------------------------------
void Mesh_MSTK::init_nodes_()
{
  // create owned and not owned vertex lists
  init_pvert_lists_();
  // create maps from IDs to handles
  init_vertex_id2handle_maps_();
}


//---------------------------------------------------------
// Initialize edge info
//---------------------------------------------------------
void Mesh_MSTK::init_edges_()
{
  edges_initialized_ = true;
  // Create owned and not owned lists
  init_pedge_lists_();
  // Create maps from IDs to handles
  init_edge_id2handle_maps_();
  // Initialize boolean flag indicating whether slave edges are reversed in
  // direction from the master and must be flipped
  init_pedge_dirs_();
}


//---------------------------------------------------------
// Initialize face info
//---------------------------------------------------------
void Mesh_MSTK::init_faces_()
{
  faces_initialized_ = true;
  // Create owned and not owned lists
  init_pface_lists_();
  // Create maps from IDs to handles
  init_face_id2handle_maps_();
  // Initialize boolean flag indicating whether slave faces are reversed in
  // direction from the master and must be flipped
  init_pface_dirs_();
}


//---------------------------------------------------------
// Initialize cell info
//---------------------------------------------------------
void Mesh_MSTK::init_cells_()
{
  label_celltype_();
  // create owned and not owned cell lists
  init_pcell_lists_();
  // create maps from IDs to handles
  init_cell_id2handle_maps_();
  cells_initialized_ = true;
}


//---------------------------------------------------------
// ID to handle/pointer map for vertices
//---------------------------------------------------------
void Mesh_MSTK::init_vertex_id2handle_maps_()
{
  // If the mesh is dynamic, then this code has to be revisited
  // Amanzi has IDs starting from 0, MSTK has IDs starting from 1
  int nv = MESH_Num_Vertices(mesh_);
  vtx_id_to_handle_.resize(nv);

  int idx = 0;
  int lid = 1;
  MVertex_ptr vtx;
  while ((vtx = MSet_Next_Entry(owned_verts_,&idx))) {
    MEnt_Set_ID(vtx,lid);
    vtx_id_to_handle_[lid-1] = vtx;
    lid++;
  }

  idx = 0;
  while ((vtx = MSet_Next_Entry(ghost_verts_,&idx))) {
    MEnt_Set_ID(vtx,lid);
    vtx_id_to_handle_[lid-1] = vtx;
    lid++;
  }
}


//---------------------------------------------------------
// ID to handle/pointer map for edges
//---------------------------------------------------------
void Mesh_MSTK::init_edge_id2handle_maps_()
{
  // If the mesh is dynamic, then this code has to be revisited
  // Amanzi has IDs starting from 0, MSTK has IDs starting from 1
  int ne = MESH_Num_Edges(mesh_);
  edge_id_to_handle_.resize(ne);

  int idx = 0;
  int lid = 1;
  MEdge_ptr edge;
  while ((edge = MSet_Next_Entry(owned_edges_,&idx))) {
    MEnt_Set_ID(edge,lid);
    edge_id_to_handle_[lid-1] = edge;
    lid++;
  }

  idx = 0;
  while ((edge = MSet_Next_Entry(ghost_edges_,&idx))) {
    MEnt_Set_ID(edge,lid);
    edge_id_to_handle_[lid-1] = edge;
    lid++;
  }
}


//---------------------------------------------------------
// ID to handle/pointer map for faces
//---------------------------------------------------------
void Mesh_MSTK::init_face_id2handle_maps_()
{
  // If the mesh is dynamic, then this code has to be revisited
  // Amanzi has IDs starting from 0, MSTK has IDs starting from 1
  int nf = (getManifoldDimension() == 2) ? MESH_Num_Edges(mesh_) : MESH_Num_Faces(mesh_);
  face_id_to_handle_.resize(nf);

  int idx = 0;
  int lid = 1;
  MEntity_ptr genface;
  while ((genface = MSet_Next_Entry(owned_faces_,&idx))) {
    MEnt_Set_ID(genface,lid);
    face_id_to_handle_[lid-1] = genface;
    lid++;
  }

  idx = 0;
  while ((genface = MSet_Next_Entry(ghost_faces_,&idx))) {
    MEnt_Set_ID(genface,lid);
    face_id_to_handle_[lid-1] = genface;
    lid++;
  }
}


//---------------------------------------------------------
// ID to handle/pointer map for cells
//---------------------------------------------------------
void Mesh_MSTK::init_cell_id2handle_maps_()
{
  // If the mesh is dynamic, then this code has to be revisited
  // Amanzi has IDs starting from 0, MSTK has IDs starting from 1
  int nc = (getManifoldDimension() == 2) ? MESH_Num_Faces(mesh_) : MESH_Num_Regions(mesh_);
  cell_id_to_handle_.resize(nc);

  int idx = 0;
  int lid = 1;
  MEntity_ptr gencell;  // Mesh region in 3D, face in 2D
  while ((gencell = MSet_Next_Entry(owned_cells_,&idx))) {
    MEnt_Set_ID(gencell,lid);
    cell_id_to_handle_[lid-1] = gencell;
    lid++;
  }

  idx = 0;
  while ((gencell = MSet_Next_Entry(ghost_cells_,&idx))) {
    MEnt_Set_ID(gencell,lid);
    cell_id_to_handle_[lid-1] = gencell;
    lid++;
  }
}


//---------------------------------------------------------
// create lists of owned and not owned vertices
//---------------------------------------------------------
void Mesh_MSTK::init_pvert_lists_()
{
  // Get all vertices on this processor
  ghost_verts_ = MSet_New(mesh_,"ghost_verts_",MVERTEX);
  owned_verts_ = MSet_New(mesh_,"owned_verts_",MVERTEX);

  int idx = 0;
  MVertex_ptr vtx;
  while ((vtx = MESH_Next_Vertex(mesh_,&idx))) {
    if (MV_PType(vtx) == PGHOST)
      MSet_Add(ghost_verts_,vtx);
    else
      MSet_Add(owned_verts_,vtx);
  }
}


//---------------------------------------------------------
// create lists of owned and not owned edges
//---------------------------------------------------------
void Mesh_MSTK::init_pedge_lists_()
{
  // Get all vertices on this processor
  ghost_edges_ = MSet_New(mesh_,"ghost_edges_",MEDGE);
  owned_edges_ = MSet_New(mesh_,"owned_edges_",MEDGE);

  int idx = 0;
  MEdge_ptr edge;
  while ((edge = MESH_Next_Edge(mesh_,&idx))) {
    if (ME_PType(edge) == PGHOST)
      MSet_Add(ghost_edges_,edge);
    else
      MSet_Add(owned_edges_,edge);
  }
} // Mesh_MSTK::init_pedge_lists_


void Mesh_MSTK::init_pedge_dirs_()
{
  int ne = MESH_Num_Edges(mesh_);

  if (serial_run) {
    edgeflip_ = new bool[ne];
    for (int i = 0; i < ne; ++i) edgeflip_[i] = false;

  } else {
    // Do some additional processing to see if ghost edges and their masters
    // are oriented the same way; if not, turn on flag to flip the directions
    // when returning to the application code
    MAttrib_ptr attev0 = MAttrib_New(mesh_,"TMP_EV0_ATT",INT,MEDGE);
    MAttrib_ptr attev1 = MAttrib_New(mesh_,"TMP_EV1_ATT",INT,MEDGE);

    int idx = 0;
    MEdge_ptr edge;
    while ((edge = MESH_Next_Edge(mesh_,&idx))) {
      if (ME_PType(edge) != PINTERIOR) {
        MVertex_ptr vertex0 = ME_Vertex(edge,0);
        MVertex_ptr vertex1 = ME_Vertex(edge,1);

        MEnt_Set_AttVal(edge,attev0,MEnt_GlobalID(vertex0),0.0,NULL);
        MEnt_Set_AttVal(edge,attev1,MEnt_GlobalID(vertex1),0.0,NULL);
      }
    }

    MESH_UpdateAttributes(mesh_,mpicomm_);

    edgeflip_ = new bool[ne];
    for (int i = 0; i < ne; ++i) edgeflip_[i] = false;

    double rval;
    void *pval;
    idx = 0;
    while ((edge = MSet_Next_Entry(ghost_edges_,&idx))) {
      int remote_vertexid0, remote_vertexid1;

      MEnt_Get_AttVal(edge,attev0,&remote_vertexid0,&rval,&pval);
      MEnt_Get_AttVal(edge,attev1,&remote_vertexid1,&rval,&pval);

      int local_vertexid0 = MEnt_GlobalID(ME_Vertex(edge,0));
      int local_vertexid1 = MEnt_GlobalID(ME_Vertex(edge,1));

      if (remote_vertexid1 == local_vertexid0 ||
          remote_vertexid0 == local_vertexid1) {
        int lid = MEnt_ID(edge);
        edgeflip_[lid-1] = true;

      } else { // Sanity Check
        if (remote_vertexid1 != local_vertexid1 &&
            remote_vertexid0 != local_vertexid0) {
          std::stringstream mesg_stream;
          mesg_stream << "Edge vertices mismatch between master and ghost (processor " << myprocid << ")";
          Errors::Message mesg(mesg_stream.str());
          Exceptions::amanzi_throw(mesg);
        }
      }
    }
  }
}


//---------------------------------------------------------
// Create lists of owned and not owned faces
//---------------------------------------------------------
void Mesh_MSTK::init_pface_lists_()
{
  // Get all faces on this processor
  if (getManifoldDimension() == 3) {
    ghost_faces_ = MSet_New(mesh_,"ghost_faces_",MFACE);
    owned_faces_ = MSet_New(mesh_,"owned_faces_",MFACE);

    int idx = 0;
    MFace_ptr face;
    while ((face = MESH_Next_Face(mesh_,&idx))) {
      if (MF_PType(face) == PGHOST)
        MSet_Add(ghost_faces_,face);
      else
        MSet_Add(owned_faces_,face);
    }

  } else if (getManifoldDimension() == 2) {
    ghost_faces_ = MSet_New(mesh_,"ghost_faces_",MFACE);
    owned_faces_ = MSet_New(mesh_,"owned_faces_",MFACE);

    int idx = 0;
    MEdge_ptr edge;
    while ((edge = MESH_Next_Edge(mesh_,&idx))) {
      if (ME_PType(edge) == PGHOST)
        MSet_Add(ghost_faces_,edge);
      else
        MSet_Add(owned_faces_,edge);
    }
  }
  return;
}

// Detect whether ghost faces are in opposite direction of owned faces
// on processor boundaries
void Mesh_MSTK::init_pface_dirs_()
{
  int nf = (getManifoldDimension() == 2) ? MESH_Num_Edges(mesh_) : MESH_Num_Faces(mesh_);

  if (serial_run) {
    faceflip_ = new bool[nf];
    for (int i = 0; i < nf; ++i) faceflip_[i] = false;

  } else {
    if (getManifoldDimension() == 3)
      init_pface_dirs_3_();
    else if (getManifoldDimension() == 2)
      init_pface_dirs_2_();
  }
}


// Detect whether ghost faces are in opposite direction of owned faces
// on processor boundaries - Version for solid meshes
void Mesh_MSTK::init_pface_dirs_3_()
{
  int nf = MESH_Num_Faces(mesh_);

  // Do some additional processing to see if ghost faces and their masters
  // are oriented the same way; if not, turn on flag to flip the directions
  // when returning to the application code

  // attributes to store
  MAttrib_ptr attfc0 = MAttrib_New(mesh_,"TMP_FC0_ATT",INT,MFACE);
  MAttrib_ptr attfc1 = MAttrib_New(mesh_,"TMP_FC1_ATT",INT,MFACE);

  int idx = 0;
  MFace_ptr face;
  while ((face = MESH_Next_Face(mesh_,&idx))) {
    if (MF_PType(face) != PINTERIOR) {
      MRegion_ptr region0 = MF_Region(face,0);
      if (region0)
        MEnt_Set_AttVal(face,attfc0,MEnt_GlobalID(region0),0.0,NULL);

      MRegion_ptr region1 = MF_Region(face,1);
      if (region1)
        MEnt_Set_AttVal(face,attfc1,MEnt_GlobalID(region1),0.0,NULL);
    }
  }

  MESH_UpdateAttributes(mesh_,mpicomm_);

  faceflip_ = new bool[nf];
  for (int i = 0; i < nf; ++i) faceflip_[i] = false;

  idx = 0;
  while ((face = MSet_Next_Entry(ghost_faces_,&idx))) {
    int remote_regid0, remote_regid1;
    double rval;
    void *pval;
    MEnt_Get_AttVal(face,attfc0,&remote_regid0,&rval,&pval);
    MEnt_Get_AttVal(face,attfc1,&remote_regid1,&rval,&pval);

    MRegion_ptr region0 = MF_Region(face,0);
    int local_regid0 = region0 ? MEnt_GlobalID(region0) : 0;
    MRegion_ptr region1 = MF_Region(face,1);
    int local_regid1 = region1 ? MEnt_GlobalID(region1) : 0;

    if (remote_regid1 == local_regid0 ||
        remote_regid0 == local_regid1) {
      int lid = MEnt_ID(face);
      faceflip_[lid-1] = true;

    } else { // Sanity Check
      if (remote_regid1 != local_regid1 &&
          remote_regid0 != local_regid0) {
        Errors::Message mesg;
        mesg << "Face cells mismatch between master and ghost (processor " << myprocid << ")";
        Exceptions::amanzi_throw(mesg);
      }
    }
  }
  MAttrib_Delete(attfc0);
  MAttrib_Delete(attfc1);
}


// Detect whether ghost faces are in opposite direction of owned faces
// on processor boundaries - Version for surface meshes
void Mesh_MSTK::init_pface_dirs_2_()
{
  int ne = MESH_Num_Edges(mesh_);

  // Do some additional processing to see if ghost faces and their masters
  // are oriented the same way; if not, turn on flag to flip the directions
  // when returning to the application code
  MAttrib_ptr attev0 = MAttrib_New(mesh_,"TMP_EV0_ATT",INT,MEDGE);
  MAttrib_ptr attev1 = MAttrib_New(mesh_,"TMP_EV1_ATT",INT,MEDGE);

  int idx = 0;
  MEdge_ptr edge;
  while ((edge = MESH_Next_Edge(mesh_,&idx))) {
    if (ME_PType(edge) != PINTERIOR) {
      MVertex_ptr ev0 = ME_Vertex(edge, 0);
      MVertex_ptr ev1 = ME_Vertex(edge, 1);

      MEnt_Set_AttVal(edge,attev0,MEnt_GlobalID(ev0),0.0,NULL);
      MEnt_Set_AttVal(edge,attev1,MEnt_GlobalID(ev1),0.0,NULL);
    }
  }

  MESH_UpdateAttributes(mesh_,mpicomm_);

  faceflip_ = new bool[ne];
  for (int i = 0; i < ne; ++i) faceflip_[i] = false;

  idx = 0;
  while ((edge = MSet_Next_Entry(ghost_faces_,&idx))) {
    int remote_evgid0, remote_evgid1;
    double rval;
    void *pval;
    MEnt_Get_AttVal(edge,attev0,&remote_evgid0,&rval,&pval);
    MEnt_Get_AttVal(edge,attev1,&remote_evgid1,&rval,&pval);

    MVertex_ptr ev0 = ME_Vertex(edge, 0);
    MVertex_ptr ev1 = ME_Vertex(edge, 1);
    int local_evgid0 = MV_GlobalID(ev0);
    int local_evgid1 = MV_GlobalID(ev1);

    if (remote_evgid1 == local_evgid0 ||
        remote_evgid0 == local_evgid1) {
      int lid = MEnt_ID(edge);
      faceflip_[lid-1] = true;
    }
  }
  MAttrib_Delete(attev0);
  MAttrib_Delete(attev1);
}


//---------------------------------------------------------
// create lists of owned and not owned cells
//---------------------------------------------------------
void Mesh_MSTK::init_pcell_lists_()
{
  int idx = 0;
  if (getManifoldDimension() == 3) {
    MRegion_ptr region;
    owned_cells_ = MSet_New(mesh_,"owned_cells_",MREGION);
    ghost_cells_ = MSet_New(mesh_,"ghost_cells_",MREGION);

    idx = 0;
    while ((region = MESH_Next_Region(mesh_,&idx))) {
      if (MR_PType(region) == PGHOST)
        MSet_Add(ghost_cells_,region);
      else
        MSet_Add(owned_cells_,region);
    }

  } else if (getManifoldDimension() == 2) {
    MFace_ptr face;
    owned_cells_ = MSet_New(mesh_,"owned_cells_",MFACE);
    ghost_cells_ = MSet_New(mesh_,"ghost_cells_",MFACE);

    idx = 0;
    while ((face = MESH_Next_Face(mesh_,&idx))) {
      if (MF_PType(face) == PGHOST)
        MSet_Add(ghost_cells_,face);
      else
        MSet_Add(owned_cells_,face);
    }

  } else {
    Errors::Message mesg("Implemented only for 2D and 3D");
    Exceptions::amanzi_throw(mesg);
  }
  return;
}

void Mesh_MSTK::label_celltype_()
{
  if (getManifoldDimension() == 2) {
    celltype_att_ = MAttrib_New(mesh_,"Cell_type",INT,MFACE);
    int idx = 0;
    MFace_ptr face;
    while ((face = MESH_Next_Face(mesh_,&idx))) {
      Entity_ID_List edges;
      List_ptr fedges = MF_Edges(face, 0, 0);
      int idx2 = 0;
      MEdge_ptr edge;
      while ((edge = List_Next_Entry(fedges,&idx2)))
        edges.push_back(MEnt_ID(edge)-1);

      Cell_type ctype = MeshFramework::getCellType_(MEnt_ID(face), edges);
      MEnt_Set_AttVal(face, celltype_att_, (int) ctype, 0.0, NULL);
    }

  } else if (getManifoldDimension() == 3) {
    celltype_att_ = MAttrib_New(mesh_,"Cell_type",INT,MREGION);
    int idx = 0;
    MRegion_ptr region;
    while ((region = MESH_Next_Region(mesh_,&idx))) {
      List_ptr rfaces = MR_Faces(region);
      Entity_ID_List faces;
      int idx2 = 0;
      MFace_ptr face;
      while ((face = List_Next_Entry(rfaces,&idx2)))
        faces.push_back(MEnt_ID(face)-1);

      Cell_type ctype = MeshFramework::getCellType_(MEnt_ID(region), faces);
      MEnt_Set_AttVal(region, celltype_att_, (int) ctype, 0.0, NULL);
    }
  }
}



void
Mesh_MSTK::getSetEntities(const AmanziGeometry::RegionLabeledSet& region,
                            const Entity_kind kind,
                            const Parallel_type ptype,
                            Entity_ID_List& entids) const
{
  if (kind != createEntityKind(region.entity_str())) {
    Errors::Message msg;
    msg << "Inconsistent request of labeled set for region \"" << region.get_name()
        << "\" of kind \"" << region.entity_str() << "\" requested as type \""
        << to_string(kind) << "\"";
    Exceptions::amanzi_throw(msg);
  }
  std::string internal_name = internal_name_of_set_(region, kind);
  auto mset = MESH_MSetByName(mesh_, internal_name.c_str());

  // check for the wierd case of both Material and CellSet
  if (kind == Entity_kind::CELL) {
    std::string other_internal_name = other_internal_name_of_set_(region, kind);
    auto mset2 = MESH_MSetByName(mesh_, other_internal_name.c_str());

    if (mset) {
      if (mset2) {
        Errors::Message msg;
        msg << "Exodus II file has both element block and element set with ID "
            << region.label() << " - Amanzi cannot handle this case.";
        Exceptions::amanzi_throw(msg);
      }

    } else {
      if (mset2) {
        mset = mset2;
      }
    }
  }

  if (mset) {
    // Its possible some sets won't exist on some partitions
    int entdim = MSet_EntDim(mset);
    if (getManifoldDimension() == 3) {
      if ((region.entity_str() == "CELL" && entdim != MREGION) ||
          (region.entity_str() == "FACE" && entdim != MFACE) ||
          (region.entity_str() == "NODE" && entdim != MVERTEX)) {
        Errors::Message mesg("Mismatch of entity type in labeled set region and mesh set");
        Exceptions::amanzi_throw(mesg);
      }
<<<<<<< HEAD
=======
    } else { /* General region - we have to account for all kinds of
              entities being queried in a set defined by this
              region */
      Entity_kind int_to_kind[4] = { NODE, EDGE, FACE, CELL };
>>>>>>> 7a1f8b7a

    } else if (getManifoldDimension() == 2) {
      if ((region.entity_str() == "CELL" && entdim != MFACE) ||
          (region.entity_str() == "FACE" && entdim != MEDGE) ||
          (region.entity_str() == "NODE" && entdim != MVERTEX)) {
        Errors::Message msg("Mismatch of entity type in labeled set region and mesh set");
        Exceptions::amanzi_throw(msg);
      }
    }

    if (entities_deleted_) {
      int idx = 0;
      MEntity_ptr ent;
      while ((ent = MSet_Next_Entry(mset,&idx))) {
        if (MEnt_Dim(ent) == MDELETED)
          MSet_Rem(mset, ent);
      }
    }

    int nent_loc = MSet_Num_Entries(mset);
    entids.resize(nent_loc);

    if (nent_loc) {
      nent_loc = 0; // reset and count to get the real number
      int idx = 0;
      MEntity_ptr ment;
      switch (ptype) {
        case Parallel_type::OWNED:
          idx = 0;
          while ((ment = MSet_Next_Entry(mset,&idx))) {
            if (MEnt_PType(ment) != PGHOST) {
              entids[nent_loc] = MEnt_ID(ment)-1;
              ++nent_loc;
            }
          }
          break;
        case Parallel_type::GHOST:
          idx = 0;
          while ((ment = MSet_Next_Entry(mset,&idx))) {
            if (MEnt_PType(ment) == PGHOST) {
              entids[nent_loc] = MEnt_ID(ment)-1;
              ++nent_loc;
            }
          }
          break;
        case Parallel_type::ALL:
          idx = 0;
          while ((ment = MSet_Next_Entry(mset,&idx))) {
            entids[nent_loc] = MEnt_ID(ment)-1;
            ++nent_loc;
          }
          break;
        default:
        {}
      }
      entids.resize(nent_loc);
    }

  } else {
    entids.resize(0);
  }
}


void Mesh_MSTK::collapse_degen_edges_()
{
  const int topoflag=0; // Don't worry about violation of model classification
  int idx, evgid0, evgid1;
  MVertex_ptr vertex, ev0, ev1, vkeep, vdel;
  MEdge_ptr edge;
  MFace_ptr face;
  List_ptr deleted_ents_all = List_New(10);
  List_ptr merged_entity_pairs_all = List_New(10);
  double len2;
  std::vector<int> merged_ents_info;

  idx = 0;
  while ((edge = MESH_Next_Edge(mesh_,&idx))) {

    len2 = ME_Len(edge);

    if (len2 <= 1.0e-15) {
      /* Degenerate edge  - must collapse */
      entities_deleted_ = true;

      /* Collapse, choosing the vertex to be deleted and vertex to
         be kept consistently. If topological constraints permit,
         collapse the vertex with the higher global ID to the vertex
         with the lower global ID. If they do not, reverse the
         order. Since global IDs and topological constraints are the
         same for master and slave edges and their nodes, we will not
         have conflict between processors */
      ev0 = ME_Vertex(edge,0); evgid0 = MEnt_GlobalID(ev0);
      ev1 = ME_Vertex(edge,1); evgid1 = MEnt_GlobalID(ev1);

      if (evgid0 < evgid1) {
        vkeep = ev0;
        vdel = ev1;
      }
      else {
        vkeep = ev1;
        vdel = ev0;
      }

      List_ptr deleted_ents = NULL, merged_entity_pairs = NULL;
      vkeep = ME_Collapse(edge, vkeep, topoflag, &deleted_ents,
                          &merged_entity_pairs);

      if (!vkeep) {
        vkeep = vdel;
        vdel = (vkeep == ev0) ? ev1 : ev0;

        vkeep = ME_Collapse(edge, vkeep, topoflag, &deleted_ents,
                            &merged_entity_pairs);
      }

      if (!vkeep) {
        Errors::Message mesg("Could not collapse degenerate edge. Expect computational issues with connected elements");
        Exceptions::amanzi_throw(mesg);
      }
      else {
        if (deleted_ents) {
          List_Cat(deleted_ents_all, deleted_ents);
          List_Delete(deleted_ents);
        }
        if (merged_entity_pairs) {
          List_Cat(merged_entity_pairs_all, merged_entity_pairs);
          List_Delete(merged_entity_pairs);
        }
      }
    }
  }
  int nmerged = List_Num_Entries(merged_entity_pairs_all)/2;
  for (int j = 0; j < nmerged; j++) {
    MEntity_ptr delent = List_Entry(merged_entity_pairs_all, 2*j);
    MEntity_ptr keepent = List_Entry(merged_entity_pairs_all, 2*j+1);
    merged_ents_info.push_back(static_cast<int>(MEnt_Dim(keepent)));
    merged_ents_info.push_back(MEnt_GlobalID(delent));
    merged_ents_info.push_back(MEnt_GlobalID(keepent));
  }

  int *nmerged_proc = new int[numprocs];
  int *nmerged_proc_x3 = new int[numprocs];
  MPI_Allgather(&nmerged, 1, MPI_INT, nmerged_proc, 1, MPI_INT, mpicomm_);

  int *offset = new int[numprocs];
  int nmerged_global = 0;
  for (int p = 0; p < numprocs; p++) {
    offset[p] = 3*nmerged_global;
    nmerged_global += nmerged_proc[p];
    nmerged_proc_x3[p] = 3*nmerged_proc[p];
  }

  // We probably can make this more efficient by using point-to-point
  // communication

  int *merged_ents_info_global = new int[3*nmerged_global];
  MPI_Allgatherv(&(merged_ents_info[0]), 3*nmerged, MPI_INT,
                 merged_ents_info_global, nmerged_proc_x3, offset,
                 MPI_INT, mpicomm_);

  idx = 0;
  while ((vertex = MESH_Next_Vertex(mesh_, &idx))) {
    if (MV_PType(vertex) == PGHOST) {
      int vgid = MV_GlobalID(vertex);
      for (int i = 0; i < nmerged_global; i++) {
        if (merged_ents_info_global[3*i] == MVERTEX &&
            merged_ents_info_global[3*i+1] == vgid) {
          // Found vertex that got deleted and replaced by another vtx
          // on a different proc
          MV_Set_GlobalID(vertex, merged_ents_info_global[3*i+2]);
          break;
        }
      }
    }
  }

  idx = 0;
  while ((edge = MESH_Next_Edge(mesh_, &idx))) {
    if (ME_PType(edge) == PGHOST) {
      int egid = ME_GlobalID(edge);
      for (int i = 0; i < nmerged_global; i++) {
        if (merged_ents_info_global[3*i] == MEDGE &&
            merged_ents_info_global[3*i+1] == egid) {
          // Found edge that got deleted and replaced by another edge
          // on a different proc
          ME_Set_GlobalID(edge, merged_ents_info_global[3*i+2]);
          break;
        }
      }
    }
  }

  idx = 0;
  while ((face = MESH_Next_Face(mesh_, &idx))) {
    if (MF_PType(face) == PGHOST) {
      int fgid = MF_GlobalID(face);
      for (int i = 0; i < nmerged_global; i++) {
        if (merged_ents_info_global[3*i] == MFACE &&
            merged_ents_info_global[3*i+1] == fgid) {
          // Found face that got deleted and replaced by another face
          // on a different proc
          MF_Set_GlobalID(face, merged_ents_info_global[3*i+2]);
          break;
        }
      }
    }
  }

  delete [] nmerged_proc;
  delete [] nmerged_proc_x3;
  delete [] merged_ents_info_global;
  delete [] offset;

  // Go through all mesh sets and replace any merged entities
  MEntity_ptr delent;
  int nsets = MESH_Num_MSets(mesh_);
  idx = 0;
  while ((delent = List_Next_Entry(merged_entity_pairs_all, &idx))) {
    MEntity_ptr keepent = List_Next_Entry(merged_entity_pairs_all, &idx);
    int entdim = MEnt_Dim(keepent);

    for (int j = 0; j < nsets; j++) {
      MSet_ptr mset = MESH_MSet(mesh_, j);
      if (MSet_EntDim(mset) != entdim) continue;

      int iloc = MSet_Locate(mset, delent);
      if (iloc != -1)  // found deleted entity in set; replace it with keepent
        MSet_Replacei(mset, iloc, keepent);
    }
  }

  // Go through all mesh sets and remove entities that were deleted
  // (not merged)
  idx = 0;
  while ((delent = List_Next_Entry(deleted_ents_all, &idx))) {
    int entdim = MEnt_OrigDim(delent);

    for (int j = 0; j < nsets; j++) {
      MSet_ptr mset = MESH_MSet(mesh_, j);
      if (MSet_EntDim(mset) != entdim) continue;

      int iloc = MSet_Locate(mset, delent);
      if (iloc != -1)  // found deleted entity in set; replace it with keepent
        MSet_Remi(mset, iloc);
    }
  }

  // ME_Collapse only marked these entities as DELETED but now
  // delete them for good
  idx = 0;
  while ((delent = List_Next_Entry(deleted_ents_all, &idx)))
    MEnt_Delete(delent, 0);

  List_Delete(deleted_ents_all);
  List_Delete(merged_entity_pairs_all);

  // Now renumber global IDs to make them contiguous
  //  if (entities_deleted) {
  //   std::cerr << "Entities deleted in collapse_degen_edges ..." << "\n";
  //   MESH_Renumber_GlobalIDs(mesh, MALLTYPE, 0, NULL, mpicomm_);
  //  }

#ifdef DEBUG
  if (MESH_Num_Regions(mesh_) > 0) {  // 3D mesh
    idx = 0;
    while ((face = MESH_Next_Face(mesh_, &idx))) {
      List_ptr fregs = MF_Regions(face);
      if (fregs)
        List_Delete(fregs);
      else {
        std::cerr << "Dangling mesh face with no connected cells AFTER COLLAPSE\n on P" << myprocid << "\n";
        MF_Print(face,3);
      }
    }
  }
#endif
}


//
// Construction function
//
void Mesh_MSTK::init_mesh_from_file_(const std::string& filename)
{
  int ok = 0;
  mesh_ = MESH_New(F1);

  if (filename.find(".exo") != std::string::npos) {  // Exodus file
    // Read the mesh on processor 0
    ok = MESH_ImportFromExodusII(mesh_, filename.c_str(), NULL, mpicomm_);

    // Collapse any degenerate edges in the mesh
    collapse_degen_edges_();  // Assumes its operating on member var 'mesh'

    // Renumber local IDs to be contiguous
    MESH_Renumber(mesh_, 0, MALLTYPE);

    if (numprocs > 1) {
      // Distribute the mesh to all the processors
      int topo_dim = MESH_Num_Regions(mesh_) ? 3 : 2;
      int num_ghost_layers = 1;
      int with_attr = 1;  // Redistribute any attributes and sets
      int method = static_cast<int>(partitioner_);
      int del_inmesh = 1;  // Delete input mesh (on P0) after distribution

      Mesh_ptr globalmesh = mesh_;
      mesh_ = MESH_New(F1);

      ok &= MSTK_Mesh_Distribute(globalmesh, &mesh_, &topo_dim,
                                 num_ghost_layers, with_attr, method,
                                 del_inmesh, mpicomm_);
      if (contiguous_gids_) {
        ok &= MESH_Renumber_GlobalIDs(mesh_, MALLTYPE, 0, NULL, mpicomm_);
      }
    }

  } else if (filename.find(".par") != std::string::npos) {  // Nemesis file
    // Read the individual partitions on each processor
    ok = MESH_ImportFromNemesisI(mesh_, filename.c_str(), NULL, mpicomm_);

    // Collapse any degenerate edges in the mesh
    collapse_degen_edges_();

    // Renumber local IDs to be contiguous
    MESH_Renumber(mesh_, 0, MALLTYPE);

    // Weave the meshes together to form interprocessor connections
    int num_ghost_layers = 1;
    int input_type = 1;  // We are given partitioned meshes with a
                         // unique global ID on each mesh vertex
    int topo_dim = MESH_Num_Regions(mesh_) ? 3 : 2;
    ok &= MSTK_Weave_DistributedMeshes(mesh_, topo_dim, num_ghost_layers,
                                       input_type, mpicomm_);

    if (contiguous_gids_) {
      ok &= MESH_Renumber_GlobalIDs(mesh_, MALLTYPE, 0, NULL, mpicomm_);
    }

  } else {
    Errors::Message msg;
    msg << "Cannot identify file type from extension of input file " <<
      filename << " on processor " << myprocid;
    Exceptions::amanzi_throw(msg);
  }

  if (!ok) {
    Errors::Message msg;
    msg << "Failed to load " << filename << " on processor " <<
      myprocid;
    Exceptions::amanzi_throw(msg);
  }
}


int Mesh_MSTK::generate_regular_mesh_(Mesh_ptr mesh, double x0, double y0,
                                     double z0, double x1, double y1,
                                     double z1, int nx, int ny, int nz)
{
/*

  Index directions for classification templates

  k   j
  |  /
  | /
  |/__ i


  Model vertex, edge and face enumeration for classification templates


         MODEL                   MODEL                  MODEL
         VERTICES                EDGES                  FACES

     7 ______ 8          ___7___           ______
      /|          /|          /|          /|         /|      2   /|
     / |         / |       12/ |8      11/ |             / |  4      / |
   5/______/6 |        /___3___/  |6           /______/  |
    |  |        |  |        |  |        |  |            |  |        | 5|
    |  |____|_|        |  |___5_|_|            |6 |_1___|_|
    |  /3       |  /4      4|  /        |  /            |  /        |  /
    | /         | /         | /9       2| /10           | /      3  | /
    |/_____|/          |/_____|/              |/_____|/
   1             2                1

                                                    Front  - Face1
                                                    Back   - Face2
                                                    Bottom - Face3
                                                    Top    - Face4
                                                    Left   - Face6
                                                    Right  - Face5

  Classification of mesh regions onto multiple material regions is not done
  here since the "geometric model" could have overlapping regions. Instead
  mesh sets are created as necessary based on point location in regions.

*/

  int i, j, k, ii, jj, kk, gid, gdim;
  double xyz[3], dx, dy, dz;
  MVertex_ptr ***verts, mv, rverts[8], fverts[4], everts[2];
  MEdge_ptr me;
  MFace_ptr mf;
  MRegion_ptr mr;
  int vgid_tmpl[3][3][3] = {{{1,4,5},{9,6,12},{3,8,7}},{{1,1,3},{3,1,4},{5,2,7}},{{2,2,6},{10,5,11},{4,6,8}}};
  int vgdim_tmpl[3][3][3]= {{{0,1,0},{1,2,1}, {0,1,0}},{{1,2,1},{2,3,2},{1,2,1}},{{0,1,0},{1,2,1},{0,1,0}}};
  int egdim_tmpl[3][3] = {{1,2,1},{2,3,2},{1,2,1}};
  int egid_tmpl2[3][3] = {{4,6,8},{1,1,2},{2,5,6}};  /* Y direction edges (iterating over i,k) */
  int egid_tmpl1[3][3] = {{9,6,12},{3,1,4},{10,5,11}}; /* Z direction edges (iterating over i,j)*/
  int egid_tmpl0[3][3] = {{1,1,3},{3,1,4},{5,2,7}}; /* X direction edges (iterating over j,k) */
  int fgdim_tmpl[3] = {2,3,2};
  int fgid_tmpl0[3] = {6,1,5};
  int fgid_tmpl1[3] = {1,1,2};
  int fgid_tmpl2[3] = {3,1,4};

  dx = (x1-x0)/nx;
  dy = (y1-y0)/ny;
  dz = (z1-z0)/nz;

  verts = (MVertex_ptr ***) malloc((nx+1)*sizeof(MVertex_ptr **));
  for (j = 0; j < nx+1; ++j) {
    verts[j] = (MVertex_ptr **) malloc((ny+1)*sizeof(MVertex_ptr *));
    for (k = 0; k < ny+1; ++k)
      verts[j][k] = (MVertex_ptr *) malloc((nz+1)*sizeof(MVertex_ptr));
  }

  for (k = 0; k < nz+1; ++k) {
    xyz[2] = (k == nz) ? z1 : z0 + k*dz;
    kk =  (k%nz) ? 1 : (k ? 2 : 0);

    for (j = 0; j < ny+1; ++j) {
      xyz[1] = (j == ny) ? y1 : y0 + j*dy;
      jj = (j%ny) ? 1 : (j ? 2 : 0);

      for (i = 0; i < nx+1; ++i) {
        xyz[0] = (i == nx) ? x1 : x0 + i*dx;
        ii = (i%nx) ? 1 : (i ? 2 : 0);

        mv = MV_New(mesh);
        MV_Set_Coords(mv,xyz);
        verts[i][j][k] = mv;

        gdim  = vgdim_tmpl[ii][jj][kk];
        MV_Set_GEntDim(mv,gdim);

        gid = vgid_tmpl[ii][jj][kk];
        MV_Set_GEntID(mv,gid);
      }
    }
  }


  /* Create the edges explicitly to get the classification right */
  for (i = 0; i < nx+1; ++i) {
    for (j = 0; j < ny+1; ++j) {
      for (k = 0; k < nz; ++k) {
        me = ME_New(mesh);

        everts[0] = verts[i][j][k];
        everts[1] = verts[i][j][k+1];
        ME_Set_Vertex(me,0,everts[0]);
        ME_Set_Vertex(me,1,everts[1]);

        ii = (i%nx) ? 1 : (i ? 2 : 0);
        jj = (j%ny) ? 1 : (j ? 2 : 0);
        gdim = egdim_tmpl[ii][jj];
        gid = egid_tmpl2[ii][jj];

        ME_Set_GEntDim(me,gdim);
        ME_Set_GEntID(me,gid);
      }
    }
  }

  for (i = 0; i < nx+1; ++i) {
    for (k = 0; k < nz+1; ++k) {
      for (j = 0; j < ny; ++j) {
        me = ME_New(mesh);

        everts[0] = verts[i][j][k];
        everts[1] = verts[i][j+1][k];
        ME_Set_Vertex(me,0,everts[0]);
        ME_Set_Vertex(me,1,everts[1]);

        ii = (i%nx) ? 1 : (i ? 2 : 0);
        kk = (k%nz) ? 1 : (k ? 2 : 0);
        gdim = egdim_tmpl[ii][kk];
        gid = egid_tmpl1[ii][kk];

        ME_Set_GEntDim(me,gdim);
        ME_Set_GEntID(me,gid);
      }
    }
  }

  for (j = 0; j < ny+1; ++j) {
    for (k = 0; k < nz+1; ++k) {
      for (i = 0; i < nx; ++i) {
        me = ME_New(mesh);

        everts[0] = verts[i][j][k];
        everts[1] = verts[i+1][j][k];
        ME_Set_Vertex(me,0,everts[0]);
        ME_Set_Vertex(me,1,everts[1]);

        jj = (j%ny) ? 1 : (j ? 2 : 0);
        kk = (k%nz) ? 1 : (k ? 2 : 0);
        gdim = egdim_tmpl[jj][kk];
        gid = egid_tmpl0[jj][kk];

        ME_Set_GEntDim(me,gdim);
        ME_Set_GEntID(me,gid);
      }
    }
  }


  /* Create the faces explicitly to get the classification right */
  for (i = 0; i < nx+1; ++i) {
    for (j = 0; j < ny; ++j) {
      for (k = 0; k < nz; ++k) {
        mf = MF_New(mesh);

        fverts[0] = verts[i][j][k];
        fverts[1] = verts[i][j+1][k];
        fverts[2] = verts[i][j+1][k+1];
        fverts[3] = verts[i][j][k+1];
        MF_Set_Vertices(mf,4,fverts);

        ii = (i%nx) ? 1 : (i ? 2 : 0);
        gdim = fgdim_tmpl[ii];
        gid = fgid_tmpl0[ii];

        MF_Set_GEntDim(mf,gdim);
        MF_Set_GEntID(mf,gid);
      }
    }
  }

  for (j = 0; j < ny+1; ++j) {
    for (i = 0; i < nx; ++i) {
      for (k = 0; k < nz; ++k) {
        mf = MF_New(mesh);

        fverts[0] = verts[i][j][k];
        fverts[1] = verts[i+1][j][k];
        fverts[2] = verts[i+1][j][k+1];
        fverts[3] = verts[i][j][k+1];
        MF_Set_Vertices(mf,4,fverts);

        jj = (j%ny) ? 1 : (j ? 2 : 0);
        gdim = fgdim_tmpl[jj];
        gid = fgid_tmpl1[jj];

        MF_Set_GEntDim(mf,gdim);
        MF_Set_GEntID(mf,gid);
      }
    }
  }

  for (k = 0; k < nz+1; ++k) {
    for (i = 0; i < nx; ++i) {
      for (j = 0; j < ny; ++j) {
        mf = MF_New(mesh);

        fverts[0] = verts[i][j][k];
        fverts[1] = verts[i+1][j][k];
        fverts[2] = verts[i+1][j+1][k];
        fverts[3] = verts[i][j+1][k];
        MF_Set_Vertices(mf,4,fverts);

        kk = (k%nz) ? 1 : (k ? 2 : 0);
        gdim = fgdim_tmpl[kk];
        gid = fgid_tmpl2[kk];

        MF_Set_GEntDim(mf,gdim);
        MF_Set_GEntID(mf,gid);
      }
    }
  }


  /* Not the most efficient way but the easiest to code */

  for (i = 0; i < nx; ++i) {
    for (j = 0; j < ny; ++j) {
      for (k = 0; k < nz; ++k) {
        mr = MR_New(mesh);
        MR_Set_GEntID(mr,1);

        rverts[0] = verts[i][j][k];       rverts[1] = verts[i+1][j][k];
        rverts[2] = verts[i+1][j+1][k];   rverts[3] = verts[i][j+1][k];
        rverts[4] = verts[i][j][k+1];     rverts[5] = verts[i+1][j][k+1];
        rverts[6] = verts[i+1][j+1][k+1]; rverts[7] = verts[i][j+1][k+1];

        MR_Set_Vertices(mr, 8, rverts, 6, NULL);
      }
    }
  }

  for (i = 0; i < nx+1; ++i) {
    for (j = 0; j < ny+1; ++j)
      free(verts[i][j]);
    free(verts[i]);
  }
  free(verts);

  return 1;
}


int Mesh_MSTK::generate_regular_mesh_(Mesh_ptr mesh, double x0, double y0,
                                     double x1, double y1, int nx, int ny)
{
  int i, j, dir[4];
  double xyz[3], dx, dy;
  MVertex_ptr **verts, v0, v1, mv;
  MEdge_ptr fedges[4], me;
  MFace_ptr mf;

  dx = (x1-x0)/nx;
  dy = (y1-y0)/ny;

  verts = (MVertex_ptr **) malloc((nx+1)*sizeof(MVertex_ptr *));
  for (i = 0; i < nx+1; ++i)
    verts[i] = (MVertex_ptr *) malloc((ny+1)*sizeof(MVertex_ptr));

  xyz[2] = 0.0;
  for (j = 0; j < ny+1; ++j) {
    xyz[1] = (j == ny) ? y1 : y0 + j*dy;

    for (i = 0; i < nx+1; ++i) {
      xyz[0] = (i == nx) ? x1 : x0 + i*dx;

      mv = MV_New(mesh);
      MV_Set_Coords(mv,xyz);

      if (i == 0) {
        if (j == 0) {
          MV_Set_GEntDim(mv,0);
          MV_Set_GEntID(mv,1);
        }
        else if (j == ny) {
          MV_Set_GEntDim(mv,0);
          MV_Set_GEntID(mv,4);
        }
        else {
          MV_Set_GEntDim(mv,1);
          MV_Set_GEntID(mv,4);
        }
      }
      else if (i == nx) {
        if (j == 0) {
          MV_Set_GEntDim(mv,0);
          MV_Set_GEntID(mv,2);
        }
        else if (j == ny) {
          MV_Set_GEntDim(mv,0);
          MV_Set_GEntID(mv,3);
        }
        else {
          MV_Set_GEntDim(mv,1);
          MV_Set_GEntID(mv,2);
        }
      }
      else {
        if (j == 0) {
          MV_Set_GEntDim(mv,1);
          MV_Set_GEntID(mv,1);
        }
        else if (j == ny) {
          MV_Set_GEntDim(mv,1);
          MV_Set_GEntID(mv,3);
        }
        else {
          MV_Set_GEntDim(mv,2);
          MV_Set_GEntID(mv,1);
        }
      }

      verts[i][j] = mv;
    }
  }


  for (i = 0; i < nx; ++i) {
    for (j = 0; j < ny; ++j) {
      mf = MF_New(mesh);

      /* edge 0 */
      v0 = verts[i][j];
      v1 = verts[i+1][j];
      fedges[0] = MVs_CommonEdge(v0,v1);
      if (fedges[0])
        dir[0] = (ME_Vertex(fedges[0],0) == v0) ? 1 : 0;
      else {
        me = ME_New(mesh);

        ME_Set_Vertex(me,0,v0);
        ME_Set_Vertex(me,1,v1);

        if (j == 0) {
          ME_Set_GEntDim(me,1);
          ME_Set_GEntID(me,1);
        }
        else {
          ME_Set_GEntDim(me,2);
          ME_Set_GEntID(me,1);
        }

        fedges[0] = me;
        dir[0] = 1;
      }


      /* edge 1 */
      v0 = verts[i+1][j];
      v1 = verts[i+1][j+1];
      fedges[1] = MVs_CommonEdge(v0,v1);
      if (fedges[1])
        dir[1] = (ME_Vertex(fedges[1],0) == v0) ? 1 : 0;
      else {
        me = ME_New(mesh);

        ME_Set_Vertex(me,0,v0);
        ME_Set_Vertex(me,1,v1);

        if (i+1 == nx) {
          ME_Set_GEntDim(me,1);
          ME_Set_GEntID(me,2);
        }
        else {
          ME_Set_GEntDim(me,2);
          ME_Set_GEntID(me,1);
        }

        fedges[1] = me;
        dir[1] = 1;
      }


      /* edge 2 */
      v0 = verts[i+1][j+1];
      v1 = verts[i][j+1];
      fedges[2] = MVs_CommonEdge(v0,v1);
      if (fedges[2])
        dir[2] = (ME_Vertex(fedges[2],0) == v0) ? 1 : 0;
      else {
        me = ME_New(mesh);

        ME_Set_Vertex(me,0,v0);
        ME_Set_Vertex(me,1,v1);

        if (j+1 == nx) {
          ME_Set_GEntDim(me,1);
          ME_Set_GEntID(me,3);
        }
        else {
          ME_Set_GEntDim(me,2);
          ME_Set_GEntID(me,1);
        }

        fedges[2] = me;
        dir[2] = 1;
      }


      /* edge 3 */
      v0 = verts[i][j+1];
      v1 = verts[i][j];
      fedges[3] = MVs_CommonEdge(v0,v1);
      if (fedges[3])
        dir[3] = (ME_Vertex(fedges[3],0) == v0) ? 1 : 0;
      else {
        me = ME_New(mesh);

        ME_Set_Vertex(me,0,v0);
        ME_Set_Vertex(me,1,v1);

        if (i == 0) {
          ME_Set_GEntDim(me,1);
          ME_Set_GEntID(me,4);
        }
        else {
          ME_Set_GEntDim(me,2);
          ME_Set_GEntID(me,1);
        }

        fedges[3] = me;
        dir[3] = 1;
      }


      MF_Set_Edges(mf,4,fedges,dir);

      MF_Set_GEntDim(mf,2);
      MF_Set_GEntID(mf,1);
    }
  }

  for (i = 0; i < nx+1; ++i)
    free(verts[i]);
  free(verts);

  return 1;
}


void Mesh_MSTK::pre_create_steps_(const int space_dimension)
{
  clear_internals_();
  MSTK_Init();
  setSpaceDimension(space_dimension);

  auto mpicomm = Teuchos::rcp_dynamic_cast<const MpiComm_type>(getComm());
  if (!mpicomm.get()) {
    mpicomm_ = MPI_COMM_SELF; // this should never be!
    serial_run = false;
    myprocid = 0;
    numprocs = 1;
  } else {
    mpicomm_ = mpicomm->GetMpiComm();
    myprocid = comm_->MyPID();
    numprocs = comm_->NumProc();
    serial_run = (numprocs == 1);
  }
}


void Mesh_MSTK::inherit_labeled_sets_(MAttrib_ptr copyatt,
                                     List_ptr src_entities)
{
  int idx, idx2, diffdim;
  MSet_ptr mset;

  auto gm = getGeometricModel();
  if (gm == Teuchos::null) return;

  Mesh_ptr parent_mstk_mesh = parent_mesh_->mesh_;

  // Difference in cell dimension of this mesh and its parent
  // Labeled set entity dimensions will be similarly dialed down
  diffdim = parent_mesh_->getManifoldDimension() - getManifoldDimension();
  if (diffdim > 1) {
    Errors::Message mesg("Dimension of mesh and its parent differ by more than 1");
    Exceptions::amanzi_throw(mesg);
  }

  unsigned int ngr = gm->size();
  for (int i = 0; i < ngr; ++i) {
    auto rgn = gm->FindRegion(i);
    if (rgn->get_type() == AmanziGeometry::RegionType::LABELEDSET) {
      // Get the set from the parent mesh
      Teuchos::RCP<const AmanziGeometry::RegionLabeledSet> lsrgn =
          Teuchos::rcp_static_cast<const AmanziGeometry::RegionLabeledSet>(rgn);

      std::string internal_name;
      std::string label = lsrgn->label();

      if (lsrgn->entity_str() == "CELL")
        internal_name = internal_name_of_set_(*lsrgn,Entity_kind::CELL);
      else if (lsrgn->entity_str() == "FACE")
        internal_name = internal_name_of_set_(*lsrgn,Entity_kind::FACE);
      else if (lsrgn->entity_str() == "NODE")
        internal_name = internal_name_of_set_(*lsrgn,Entity_kind::NODE);

      MSet_ptr msetParentMesh = MESH_MSetByName(parent_mstk_mesh,
                                             internal_name.c_str());
      if (!msetParentMesh) continue;

      // Also, if this is a lower dimensional mesh (like a surface
      // mesh created from a solid mesh) and the set contains entities
      // from which it was created (like a face set) then don't
      // inherit this set - otherwise we will get odd things like
      // internal edges in the surface mesh being labeled as "face
      // sets"
      if (diffdim > 0) {
        int found = 0;
        idx = 0;
        MEntity_ptr ent;
        while ((ent = List_Next_Entry(src_entities, &idx))) {
          if (MSet_Contains(msetParentMesh, ent)) {
            found = 1;
            break;
          }
        }
        if (found) continue;
      }

      // Create the set in this mesh
      MType subentdim;
      MType entdim = MSet_EntDim(msetParentMesh);
      if (entdim == MVERTEX)
        subentdim = MVERTEX;
      else
        subentdim = (MType) (entdim-diffdim);
      mset = MSet_New(mesh_,internal_name.c_str(),subentdim);

      // Populate the set
      int mkid = MSTK_GetMarker();

      MEntity_ptr ent;
      idx = 0;
      while ((ent = MSet_Next_Entry(msetParentMesh,&idx))) {
        if (MEnt_Dim(ent) == MDELETED)
          continue;
        MEntity_ptr copyent;
        int ival;
        double rval;
        if (subentdim == entdim) {
          MEnt_Get_AttVal(ent,copyatt,&ival,&rval,&copyent);
          if (!copyent) continue;
          MSet_Add(mset,copyent);

        } else {
          if (entdim == MREGION) {
            MFace_ptr rf;
            List_ptr rfaces = MR_Faces((MRegion_ptr)ent);
            idx2 = 0;
            while ((rf = List_Next_Entry(rfaces,&idx2))) {
              MEnt_Get_AttVal(rf,copyatt,&ival,&rval,&copyent);
              if (!copyent) continue;
              if (!MEnt_IsMarked(copyent,mkid)) {
                MSet_Add(mset,copyent);
                MEnt_Mark(copyent,mkid);
              }
            }
            List_Delete(rfaces);

          } else if (entdim == MFACE) {
            MEdge_ptr fe;
            List_ptr fedges = MF_Edges((MFace_ptr)ent,1,0);
            idx2 = 0;
            while ((fe = List_Next_Entry(fedges,&idx2))) {
              MEnt_Get_AttVal(fe,copyatt,&ival,&rval,&copyent);
              if (!copyent) continue;

              if (!MEnt_IsMarked(copyent,mkid)) {
                MSet_Add(mset,copyent);
                MEnt_Mark(copyent,mkid);
              }
            }
            List_Delete(fedges);
          }
        }
      }

      MSet_Unmark(mset,mkid);
      MSTK_FreeMarker(mkid);
    }
  }
}


//---------------------------------------------------------
// Extract a list of MSTK entities and make a new MSTK mesh
// For private use of Mesh_MSTK class only
//---------------------------------------------------------
void Mesh_MSTK::extract_mstk_mesh_(List_ptr src_entities,
                                  const MType entity_dim,
                                  const bool flatten,
                                  const bool request_faces,
                                  const bool request_edges)
{
  int ival = 0, idx;
  double rval = 0., xyz[3];
  void *pval;

  AMANZI_ASSERT(parent_mesh_.get());
  Mesh_ptr parent_mesh_mstk = parent_mesh_->mesh_;

  // Make sure Global ID searches are enabled
  MESH_Enable_GlobalIDSearch(parent_mesh_mstk);

  if (flatten) {
    if (entity_dim == MREGION || entity_dim == MVERTEX) {
      Errors::Message mesg("Flattening or extruding allowed only for sets of FACEs in volume mesh or CELLs in surface meshes");
      Exceptions::amanzi_throw(mesg);
    }
  }

  if (entity_dim == MEDGE) {
    Errors::Message mesg("Requested mesh constructor produces 1D mesh which is not supported by Amanzi");
    Exceptions::amanzi_throw(mesg);
  }

  // Pre-processing (init, MPI queries etc)
  if (flatten)
    pre_create_steps_(getParentMesh()->getSpaceDimension()-1);
  else
    pre_create_steps_(getParentMesh()->getSpaceDimension());

  // What is the cell dimension of new mesh
  switch (entity_dim) {
  case MREGION:
    setManifoldDimension(3); // extract regions/cells from mesh
    break;
  case MFACE:
    setManifoldDimension(2); // extract faces from mesh
    break;
  case MEDGE: {
    Errors::Message mesg("Edge list passed into extract mesh. Cannot extract a wire or point mesh");
    Exceptions::amanzi_throw(mesg);
    break;
  }
  case MVERTEX: {
    Errors::Message mesg("Vertex list passed into extract mesh. Cannot extract a point mesh");
    Exceptions::amanzi_throw(mesg);
    break;
  }
  default: {
    Errors::Message mesg1("Unrecognized Entity_kind");
    Exceptions::amanzi_throw(mesg1);
  }
  }

  // Create new mesh in MSTK
  mesh_ = MESH_New(MESH_RepType(parent_mesh_mstk));

  // Have to do some additional work for extruding an extracted mesh
  // Extrusion applicable only in the case of entdim = MFACE/MEDGE
  MAttrib_ptr copyatt = MAttrib_New(parent_mesh_mstk,"copyatt",POINTER,MALLTYPE);
  vparentatt_ = MAttrib_New(mesh_,"vparentatt_",POINTER,MVERTEX);
  eparentatt_ = MAttrib_New(mesh_,"eparentatt_",POINTER,MEDGE);
  fparentatt_ = MAttrib_New(mesh_,"fparentatt_",POINTER,MFACE);
  rparentatt_ = MAttrib_New(mesh_,"rparentatt_",POINTER,MREGION);

  switch (entity_dim) {
    case MREGION: {  // Extracting a subset of a solid mesh
      idx = 0;
      MRegion_ptr mr;
      while ((mr = (MRegion_ptr) List_Next_Entry(src_entities,&idx))) {

        List_ptr rfaces = MR_Faces(mr);
        int nrf = List_Num_Entries(rfaces);
        MFace_ptr rfaces_new[MAXPF3];
        int rfdirs_new[MAXPF3];
        for (int i = 0; i < nrf; ++i) {
          MFace_ptr mf = List_Entry(rfaces,i);

          MEnt_Get_AttVal(mf,copyatt,&ival,&rval,&pval);
          if (pval) {
            rfaces_new[i] = pval;
            rfdirs_new[i] = MR_FaceDir_i(mr,i);
          }
          else {

            List_ptr fverts = MF_Vertices(mf,1,0);
            int nfv = List_Num_Entries(fverts);
            MVertex_ptr fverts_new[MAXPV2];
            for (int j = 0; j < nfv; ++j) {
              MVertex_ptr mv = List_Entry(fverts,j);
              MEnt_Get_AttVal(mv,copyatt,&ival,&rval,&pval);
              if (pval)
                fverts_new[j] = pval;
              else {
                fverts_new[j] = MV_New(mesh_);
                MV_Coords(mv,xyz);
                MV_Set_Coords(fverts_new[j],xyz);
                MV_Set_GEntDim(fverts_new[j],MV_GEntDim(mv));
                MV_Set_GEntID(fverts_new[j],MV_GEntID(mv));
                MEnt_Set_AttVal(mv,copyatt,ival,rval,fverts_new[j]);
                MEnt_Set_AttVal(fverts_new[j],vparentatt_,0,0.0,mv);
              }
            }
            List_Delete(fverts);

            rfaces_new[i] = MF_New(mesh_);
            MF_Set_Vertices(rfaces_new[i],nfv,fverts_new);
            MF_Set_GEntDim(rfaces_new[i],MF_GEntDim(mf));
            MF_Set_GEntID(rfaces_new[i],MF_GEntID(mf));
            rfdirs_new[i] = MR_FaceDir_i(mr,i);

            MEnt_Set_AttVal(mf,copyatt,ival,rval,rfaces_new[i]);
            MEnt_Set_AttVal(rfaces_new[i],fparentatt_,0,0.0,mf);
          }
        }
        List_Delete(rfaces);

        MRegion_ptr mr_new = MR_New(mesh_);
        MR_Set_Faces(mr_new,nrf,rfaces_new,rfdirs_new);
        MR_Set_GEntID(mr_new,MR_GEntID(mr));

        MEnt_Set_AttVal(mr,copyatt,ival,rval,mr_new);
        MEnt_Set_AttVal(mr_new,rparentatt_,0,0.0,mr);
      }

      break;
    }
    case MFACE: {  // Extracting a surface from a solid mesh or subset of
      //           // a surface mesh
      idx = 0;

      MFace_ptr mf = nullptr;
      while ((mf = (MFace_ptr) List_Next_Entry(src_entities,&idx))) {
        List_ptr fedges = MF_Edges(mf,1,0);
        int nfe = List_Num_Entries(fedges);
        int fedirs[MAXPV2];
        MEdge_ptr fedges_new[MAXPV2];
        for (int j = 0; j < nfe; ++j) {
          MEdge_ptr me = List_Entry(fedges,j);
          MEnt_Get_AttVal(me,copyatt,&ival,&rval,&pval);
          if (pval)
            fedges_new[j] = pval;
          else {
            fedges_new[j] = ME_New(mesh_);

            for (int k = 0; k < 2; ++k) {
              MVertex_ptr mv = ME_Vertex(me,k);
              MVertex_ptr mv_new = nullptr;
              MEnt_Get_AttVal(mv,copyatt,&ival,&rval,&pval);
              if (pval) {
                mv_new = pval;
              } else {
                MV_Coords(mv,xyz);
                if (flatten) xyz[2] = 0.0;
                mv_new = MV_New(mesh_);
                MV_Set_Coords(mv_new,xyz);
                MV_Set_GEntDim(mv_new,MV_GEntDim(mv));
                MV_Set_GEntID(mv_new,MV_GEntID(mv));
                MEnt_Set_AttVal(mv,copyatt,ival,rval,mv_new);
                MEnt_Set_AttVal(mv_new,vparentatt_,0,0.0,mv);
              }

              ME_Set_Vertex(fedges_new[j],k,mv_new);
            }
            ME_Set_GEntDim(fedges_new[j],ME_GEntDim(me));
            ME_Set_GEntID(fedges_new[j],ME_GEntID(me));
            MEnt_Set_AttVal(me,copyatt,ival,rval,fedges_new[j]);
            MEnt_Set_AttVal(fedges_new[j],eparentatt_,0,0.0,me);
          }
          fedirs[j] = MF_EdgeDir_i(mf,j);
        }
        List_Delete(fedges);

        MFace_ptr mf_new = MF_New(mesh_);
        MF_Set_Edges(mf_new,nfe,fedges_new,fedirs);
        MF_Set_GEntDim(mf_new,2);  // This has to be surface mesh
        if (MF_GEntDim(mf) == 2)
          MF_Set_GEntID(mf_new,MF_GEntID(mf));

        MEnt_Set_AttVal(mf,copyatt,ival,rval,mf_new);
        MEnt_Set_AttVal(mf_new,fparentatt_,0,0.0,mf);
      }

      break;
    }
    case MEDGE: {  // Extracting a wire mesh from a solid or surface mesh
      idx = 0;
      MEdge_ptr me = nullptr;
      while ((me = (MEdge_ptr) List_Next_Entry(src_entities,&idx))) {

        MEdge_ptr me_new = ME_New(mesh_);

        for (int j = 0; j < 2; ++j)  {
          MVertex_ptr mv = ME_Vertex(me,j);

          MVertex_ptr mv_new = nullptr;

          MEnt_Get_AttVal(mv,copyatt,&ival,&rval,&pval);
          if (pval)
            mv_new = pval;
          else {
            MV_Coords(mv,xyz);
            if (flatten) {
              xyz[1] = 0.0;
              xyz[2] = 0.0;
            }
            mv_new = MV_New(mesh_);
            MV_Set_Coords(mv_new,xyz);
            MV_Set_GEntDim(mv_new,MV_GEntDim(mv));
            MV_Set_GEntID(mv_new,MV_GEntID(mv));

            MEnt_Set_AttVal(mv,copyatt,ival,rval,mv_new);
            MEnt_Set_AttVal(mv_new,vparentatt_,0,0.0,mv);
          }

          ME_Set_Vertex(me_new,j,mv_new);
        }

        if (ME_GEntDim(me) == 1)
          ME_Set_GEntDim(me_new, 1);
        MEnt_Set_AttVal(me,copyatt,ival,rval,me_new);
        MEnt_Set_AttVal(me_new,eparentatt_,0,0.0,me);
      }
      break;
    }
    case MVERTEX: {

      idx = 0;
      MVertex_ptr mv = nullptr;
      while ((mv = (MVertex_ptr) List_Next_Entry(src_entities,&idx))) {
        MVertex_ptr mv_new = MV_New(mesh_);
        MV_Set_Coords(mv_new,xyz);
        if (flatten) xyz[2] = 0.0;
        MV_Set_GEntDim(mv_new,MV_GEntDim(mv));
        MV_Set_GEntID(mv_new,MV_GEntID(mv));

        MEnt_Set_AttVal(mv,copyatt,ival,rval,mv_new);
        MEnt_Set_AttVal(mv_new,vparentatt_,0,0.0,mv);
      }
      break;
    }
    default: {
      Errors::Message mesg("Unknown entity type");
      Exceptions::amanzi_throw(mesg);
    }
  }

  if (!serial_run) {
    // Have to assign global IDs and build ghost entities
    int num_ghost_layers = 1;
    int input_type = 0; /* No parallel info is given */
    int status = MSTK_Weave_DistributedMeshes(mesh_, getManifoldDimension(),
                                              num_ghost_layers, input_type, mpicomm_);

    // Now we have to build parent information for global entities
    MAttrib_ptr vparentgid_att = MAttrib_New(mesh_,"vparent_gid",INT,MVERTEX);
    MAttrib_ptr eparentgid_att = MAttrib_New(mesh_,"eparent_gid",INT,MEDGE);
    MAttrib_ptr fparentgid_att = MAttrib_New(mesh_,"fparent_gid",INT,MFACE);
    MAttrib_ptr rparentgid_att = MAttrib_New(mesh_,"rparent_gid",INT,MREGION);

    // Attach parent global ID info to entities used by other processors
    int size = getComm()->NumProc();
    int rank = getComm()->MyPID();

    idx = 0;
    MVertex_ptr mv = nullptr;

    while ((mv = (MVertex_ptr) MESH_Next_Vertex(mesh_,&idx))) {
      auto ptype = MV_PType(mv);
      if (ptype == POVERLAP) {
        MEnt_Get_AttVal(mv,vparentatt_,&ival,&rval,&pval);
        MEnt_Set_AttVal(mv,vparentgid_att,MV_GlobalID((MVertex_ptr)pval),0.0,NULL);
      }
    }

    MEdge_ptr me = nullptr;
    if (entity_dim != MREGION) { // edge parents not set on 3D extraction -- maybe they should be --etc
      idx = 0;
      while ((me = (MEdge_ptr) MESH_Next_Edge(mesh_,&idx)))
        if (ME_PType(me) == POVERLAP) {
          MEnt_Get_AttVal(me,eparentatt_,&ival,&rval,&pval);
          MEnt_Set_AttVal(me,eparentgid_att,ME_GlobalID((MEdge_ptr)pval),0.0,NULL);
        }
    }

    idx = 0;
    MFace_ptr mf = nullptr;
    while ((mf = (MFace_ptr) MESH_Next_Face(mesh_,&idx))) {
      auto ptype = MF_PType(mf);
      if (ptype == POVERLAP) {
        MEnt_Get_AttVal(mf,fparentatt_,&ival,&rval,&pval);
        MEnt_Set_AttVal(mf,fparentgid_att,MF_GlobalID((MFace_ptr)pval),0.0,NULL);
      }
    }

    idx = 0;
    MRegion_ptr mr = nullptr;
    while ((mr = (MRegion_ptr) MESH_Next_Region(mesh_,&idx)))
      if (MR_PType(mr) == POVERLAP) {
        MEnt_Get_AttVal(mr,rparentatt_,&ival,&rval,&pval);
        MEnt_Set_AttVal(mr,rparentgid_att,MR_GlobalID((MRegion_ptr)pval),0.0,
                        NULL);
      }

    // Update attributes on ghost entities - this will ensure that
    // ghost entities have their parent global ID information
    status &= MESH_UpdateAttributes(mesh_,mpicomm_);

    // Now reverse engineer the parents of ghost entities from the global IDs
    idx = 0;
    while ((mv = (MVertex_ptr) MESH_Next_GhostVertex(mesh_,&idx))) {
      MEnt_Get_AttVal(mv,vparentgid_att,&ival,&rval,&pval);
      MVertex_ptr mv_parent = MESH_VertexFromGlobalID(parent_mesh_mstk,ival);
      if (!mv_parent) {
        Errors::Message
          mesg("Cannot find ghost vertex with given global ID");
        Exceptions::amanzi_throw(mesg);
      }
      MEnt_Set_AttVal(mv,vparentatt_,0,0.0,mv_parent);
    }
    idx = 0;
    while ((me = (MEdge_ptr) MESH_Next_GhostEdge(mesh_,&idx))) {
      MEnt_Get_AttVal(me,eparentgid_att,&ival,&rval,&pval);
      MEdge_ptr me_parent = MESH_EdgeFromGlobalID(parent_mesh_mstk,ival);
      if (!me_parent) {
        Errors::Message
          mesg("Cannot find ghost edge with given global ID");
        Exceptions::amanzi_throw(mesg);
      }
      MEnt_Set_AttVal(me,eparentatt_,0,0.0,me_parent);
    }
    idx = 0;
    while ((mf = (MFace_ptr) MESH_Next_GhostFace(mesh_,&idx))) {
      MEnt_Get_AttVal(mf,fparentgid_att,&ival,&rval,&pval);
      MFace_ptr mf_parent = MESH_FaceFromGlobalID(parent_mesh_mstk,ival);
      if (!mf_parent) {
        Errors::Message
          mesg("Cannot find ghost face with given global ID");
        Exceptions::amanzi_throw(mesg);
      }
      MEnt_Set_AttVal(mf,fparentatt_,0,0.0,mf_parent);
    }
    idx = 0;
    while ((mr = (MRegion_ptr) MESH_Next_GhostRegion(mesh_,&idx))) {
      MEnt_Get_AttVal(mr,rparentgid_att,&ival,&rval,&pval);
      MRegion_ptr mr_parent = MESH_RegionFromGlobalID(parent_mesh_mstk,ival);
      if (!mr_parent) {
        Errors::Message
          mesg("Cannot find ghost region with given global ID");
        Exceptions::amanzi_throw(mesg);
      }
      MEnt_Set_AttVal(mr,rparentatt_,0,0.0,mr_parent);
    }

    MAttrib_Delete(vparentgid_att);
    MAttrib_Delete(eparentgid_att);
    MAttrib_Delete(fparentgid_att);
    MAttrib_Delete(rparentgid_att);
  }

  // We have to do an extra step to build new labeled sets based on
  // labeled sets of the base mesh
  inherit_labeled_sets_(copyatt, src_entities);

  // Do all the processing required for setting up the mesh for Amanzi
  post_create_steps_();

  // Clean up
  switch (entity_dim) {
  case MREGION: {
    MRegion_ptr mr = nullptr;
    idx = 0;
    while ((mr = (MRegion_ptr) List_Next_Entry(src_entities,&idx))) {

      List_ptr rfaces = MR_Faces(mr);
      int nrf = List_Num_Entries(rfaces);

      for (int i = 0; i < nrf; ++i) {
        MFace_ptr mf = List_Entry(rfaces,i);
        MEnt_Rem_AttVal(mf,copyatt);

        List_ptr fverts = MF_Vertices(mf,1,0);
        int nfv = List_Num_Entries(fverts);

        for (int j = 0; j < nfv; ++j) {
          MVertex_ptr mv = List_Entry(fverts,j);
          MEnt_Rem_AttVal(mv,copyatt);
        }
        List_Delete(fverts);

        MEnt_Rem_AttVal(mf,copyatt);
      }
      List_Delete(rfaces);

      MEnt_Rem_AttVal(mr,copyatt);
    }
    break;
  }
    case MFACE: {
    MFace_ptr mf = nullptr;
    idx = 0;
    while ((mf = (MFace_ptr) List_Next_Entry(src_entities,&idx))) {

      List_ptr fedges = MF_Edges(mf,1,0);
      int nfe = List_Num_Entries(fedges);
      for (int j = 0; j < nfe; ++j) {
        MEdge_ptr me = List_Entry(fedges,j);
        MEnt_Rem_AttVal(me,copyatt);
        MVertex_ptr mv = ME_Vertex(me,MF_EdgeDir_i(mf,j));
        MEnt_Rem_AttVal(mv,copyatt);
      }
      List_Delete(fedges);

      MEnt_Rem_AttVal(mf,copyatt);
    }

    break;
  }
    case MEDGE: {
    MEdge_ptr me;
    idx = 0;
    while ((me = (MEdge_ptr) List_Next_Entry(src_entities,&idx))) {
      for (int j = 0; j < 2; ++j)  {
        MVertex_ptr mv = ME_Vertex(me,j);
        MEnt_Rem_AttVal(mv,copyatt);
      }
      MEnt_Rem_AttVal(me,copyatt);
    }

    break;
  }
  case MVERTEX: {
    MVertex_ptr mv = nullptr;
    idx = 0;
    while ((mv = (MVertex_ptr) List_Next_Entry(src_entities,&idx)))
      MEnt_Rem_AttVal(mv,copyatt);

    break;
  }
  default: {
    Errors::Message mesg("Unknown entity type");
    Exceptions::amanzi_throw(mesg);
  }
  }

  MAttrib_Delete(copyatt);
}


//---------------------------------------------------------
// Write mesh out to exodus file
//---------------------------------------------------------
void
Mesh_MSTK::writeToExodusFile(const std::string& filename) const {
  MESH_ExportToExodusII(mesh_, filename.c_str(), -1, NULL, NULL, mpicomm_);
}


// Run MSTK's internal checks - meant for debugging only
// Returns true if everything is ok, false otherwise
bool
Mesh_MSTK::run_internal_mstk_checks() const {
  return MESH_CheckTopo(mesh_) && MESH_Parallel_Check(mesh_, mpicomm_);
}


}  // namespace AmanziMesh
}  // namespace Amanzi
<|MERGE_RESOLUTION|>--- conflicted
+++ resolved
@@ -1,9 +1,5 @@
 /*
-<<<<<<< HEAD
-  Copyright 2010-201x held jointly by LANS/LANL, LBNL, and PNNL.
-=======
   Copyright 2010-202x held jointly by participating institutions.
->>>>>>> 7a1f8b7a
   Amanzi is released under the three-clause BSD License.
   The terms of use and "as is" disclaimer for this license are
   provided in the top-level COPYRIGHT file.
@@ -488,1700 +484,8 @@
       int lid, nf;
       MEntity_ptr cell = cell_id_to_handle_[cellid];
 
-<<<<<<< HEAD
       List_ptr rfaces = MR_Faces((MRegion_ptr)cell);
       nf = List_Num_Entries(rfaces);
-=======
-          MEnt_Set_AttVal(mf, copyatt, ival, rval, rfaces_new[i]);
-          MEnt_Set_AttVal(rfaces_new[i], fparentatt, 0, 0.0, mf);
-        }
-      }
-      List_Delete(rfaces);
-
-      MRegion_ptr mr_new = MR_New(mesh_);
-      MR_Set_Faces(mr_new, nrf, rfaces_new, rfdirs_new);
-      MR_Set_GEntID(mr_new, MR_GEntID(mr));
-
-      MEnt_Set_AttVal(mr, copyatt, ival, rval, mr_new);
-      MEnt_Set_AttVal(mr_new, rparentatt, 0, 0.0, mr);
-    }
-    break;
-  }
-  case MFACE: { // Extracting a surface from a solid mesh or subset of
-    //           // a surface mesh
-
-    idx = 0;
-    MFace_ptr mf = nullptr;
-    while ((mf = (MFace_ptr)List_Next_Entry(src_entities, &idx))) {
-      List_ptr fedges = MF_Edges(mf, 1, 0);
-      int nfe = List_Num_Entries(fedges);
-      int fedirs[MAXPV2];
-      MEdge_ptr fedges_new[MAXPV2];
-      for (int j = 0; j < nfe; ++j) {
-        MEdge_ptr me = List_Entry(fedges, j);
-        MEnt_Get_AttVal(me, copyatt, &ival, &rval, &pval);
-        if (pval)
-          fedges_new[j] = pval;
-        else {
-          fedges_new[j] = ME_New(mesh_);
-
-          for (int k = 0; k < 2; ++k) {
-            MVertex_ptr mv = ME_Vertex(me, k);
-            MVertex_ptr mv_new = nullptr;
-            MEnt_Get_AttVal(mv, copyatt, &ival, &rval, &pval);
-            if (pval)
-              mv_new = pval;
-            else {
-              MV_Coords(mv, xyz);
-              if (flatten) xyz[2] = 0.0;
-              mv_new = MV_New(mesh_);
-              MV_Set_Coords(mv_new, xyz);
-              MV_Set_GEntDim(mv_new, MV_GEntDim(mv));
-              MV_Set_GEntID(mv_new, MV_GEntID(mv));
-              MEnt_Set_AttVal(mv, copyatt, ival, rval, mv_new);
-              MEnt_Set_AttVal(mv_new, vparentatt, 0, 0.0, mv);
-            }
-
-            ME_Set_Vertex(fedges_new[j], k, mv_new);
-            ME_Set_GEntDim(fedges_new[j], ME_GEntDim(me));
-            ME_Set_GEntID(fedges_new[j], ME_GEntID(me));
-            MEnt_Set_AttVal(me, copyatt, ival, rval, fedges_new[j]);
-            MEnt_Set_AttVal(fedges_new[j], eparentatt, 0, 0.0, me);
-          }
-        }
-        fedirs[j] = MF_EdgeDir_i(mf, j);
-      }
-      List_Delete(fedges);
-
-      MFace_ptr mf_new = MF_New(mesh_);
-      MF_Set_Edges(mf_new, nfe, fedges_new, fedirs);
-      MF_Set_GEntDim(mf_new, 2); // This has to be surface mesh
-      if (MF_GEntDim(mf) == 2) MF_Set_GEntID(mf_new, MF_GEntID(mf));
-
-      MEnt_Set_AttVal(mf, copyatt, ival, rval, mf_new);
-      MEnt_Set_AttVal(mf_new, fparentatt, 0, 0.0, mf);
-    }
-
-    break;
-  }
-  case MEDGE: { // Extracting a wire mesh from a solid or surface mesh
-
-    idx = 0;
-    MEdge_ptr me = nullptr;
-    while ((me = (MEdge_ptr)List_Next_Entry(src_entities, &idx))) {
-      MEdge_ptr me_new = ME_New(mesh_);
-
-      for (int j = 0; j < 2; ++j) {
-        MVertex_ptr mv = ME_Vertex(me, j);
-
-        MVertex_ptr mv_new = nullptr;
-
-        MEnt_Get_AttVal(mv, copyatt, &ival, &rval, &pval);
-        if (pval)
-          mv_new = pval;
-        else {
-          MV_Coords(mv, xyz);
-          if (flatten) {
-            xyz[1] = 0.0;
-            xyz[2] = 0.0;
-          }
-          mv_new = MV_New(mesh_);
-          MV_Set_Coords(mv_new, xyz);
-          MV_Set_GEntDim(mv_new, MV_GEntDim(mv));
-          MV_Set_GEntID(mv_new, MV_GEntID(mv));
-
-          MEnt_Set_AttVal(mv, copyatt, ival, rval, mv_new);
-          MEnt_Set_AttVal(mv_new, vparentatt, 0, 0.0, mv);
-        }
-
-        ME_Set_Vertex(me_new, j, mv_new);
-      }
-
-      if (ME_GEntDim(me) == 1) ME_Set_GEntDim(me_new, 1);
-      MEnt_Set_AttVal(me, copyatt, ival, rval, me_new);
-      MEnt_Set_AttVal(me_new, eparentatt, 0, 0.0, me);
-    }
-
-    break;
-  }
-  case MVERTEX: {
-    idx = 0;
-    MVertex_ptr mv = nullptr;
-    while ((mv = (MVertex_ptr)List_Next_Entry(src_entities, &idx))) {
-      MVertex_ptr mv_new = MV_New(mesh_);
-      MV_Set_Coords(mv_new, xyz);
-      if (flatten) xyz[2] = 0.0;
-      MV_Set_GEntDim(mv_new, MV_GEntDim(mv));
-      MV_Set_GEntID(mv_new, MV_GEntID(mv));
-
-      MEnt_Set_AttVal(mv, copyatt, ival, rval, mv_new);
-      MEnt_Set_AttVal(mv_new, vparentatt, 0, 0.0, mv);
-    }
-
-    break;
-  }
-  default: {
-    Errors::Message mesg("Unknown entity type");
-    Exceptions::amanzi_throw(mesg);
-  }
-  }
-
-
-  if (!serial_run) {
-    // Have to assign global IDs and build ghost entities
-
-    int num_ghost_layers = 1;
-    int input_type = 0; /* No parallel info is given */
-    int status = MSTK_Weave_DistributedMeshes(
-      mesh_, manifold_dimension(), num_ghost_layers, input_type, mpicomm_);
-
-    // Now we have to build parent information for global entities
-
-    MAttrib_ptr vparentgid_att = MAttrib_New(mesh_, "vparent_gid", INT, MVERTEX);
-    MAttrib_ptr eparentgid_att = MAttrib_New(mesh_, "eparent_gid", INT, MEDGE);
-    MAttrib_ptr fparentgid_att = MAttrib_New(mesh_, "fparent_gid", INT, MFACE);
-    MAttrib_ptr rparentgid_att = MAttrib_New(mesh_, "rparent_gid", INT, MREGION);
-
-    // Attach parent global ID info to entities used by other processors
-
-    idx = 0;
-    MVertex_ptr mv = nullptr;
-    while ((mv = (MVertex_ptr)MESH_Next_Vertex(mesh_, &idx)))
-      if (MV_PType(mv) == POVERLAP) {
-        MEnt_Get_AttVal(mv, vparentatt, &ival, &rval, &pval);
-        MEnt_Set_AttVal(mv, vparentgid_att, MV_GlobalID((MVertex_ptr)pval), 0.0, NULL);
-      }
-    MEdge_ptr me = nullptr;
-    if (entity_dim !=
-        MREGION) { // edge parents not set on 3D extraction -- maybe they should be --etc
-      idx = 0;
-      while ((me = (MEdge_ptr)MESH_Next_Edge(mesh_, &idx)))
-        if (ME_PType(me) == POVERLAP) {
-          MEnt_Get_AttVal(me, eparentatt, &ival, &rval, &pval);
-          MEnt_Set_AttVal(me, eparentgid_att, ME_GlobalID((MEdge_ptr)pval), 0.0, NULL);
-        }
-    }
-    idx = 0;
-    MFace_ptr mf = nullptr;
-    while ((mf = (MFace_ptr)MESH_Next_Face(mesh_, &idx)))
-      if (MF_PType(mf) == POVERLAP) {
-        MEnt_Get_AttVal(mf, fparentatt, &ival, &rval, &pval);
-        MEnt_Set_AttVal(mf, fparentgid_att, MF_GlobalID((MFace_ptr)pval), 0.0, NULL);
-      }
-    idx = 0;
-    MRegion_ptr mr = nullptr;
-    while ((mr = (MRegion_ptr)MESH_Next_Region(mesh_, &idx)))
-      if (MR_PType(mr) == POVERLAP) {
-        MEnt_Get_AttVal(mr, rparentatt, &ival, &rval, &pval);
-        MEnt_Set_AttVal(mr, rparentgid_att, MR_GlobalID((MRegion_ptr)pval), 0.0, NULL);
-      }
-
-    // Update attributes on ghost entities - this will ensure that
-    // ghost entities have their parent global ID information
-
-    status &= MESH_UpdateAttributes(mesh_, mpicomm_);
-
-    // Now reverse engineer the parents of ghost entities from the global IDs
-
-    idx = 0;
-    while ((mv = (MVertex_ptr)MESH_Next_GhostVertex(mesh_, &idx))) {
-      MEnt_Get_AttVal(mv, vparentgid_att, &ival, &rval, &pval);
-      MVertex_ptr mv_parent = MESH_VertexFromGlobalID(parent_mesh_mstk, ival);
-      if (!mv_parent) {
-        Errors::Message mesg("Cannot find ghost vertex with given global ID");
-        Exceptions::amanzi_throw(mesg);
-      }
-      MEnt_Set_AttVal(mv, vparentatt, 0, 0.0, mv_parent);
-    }
-    if (entity_dim != MREGION) {
-      idx = 0;
-      while ((me = (MEdge_ptr)MESH_Next_GhostEdge(mesh_, &idx))) {
-        MEnt_Get_AttVal(me, eparentgid_att, &ival, &rval, &pval);
-        MEdge_ptr me_parent = MESH_EdgeFromGlobalID(parent_mesh_mstk, ival);
-        if (!me_parent) {
-          Errors::Message mesg("Cannot find ghost edge with given global ID");
-          Exceptions::amanzi_throw(mesg);
-        }
-        MEnt_Set_AttVal(me, eparentatt, 0, 0.0, me_parent);
-      }
-    }
-    idx = 0;
-    while ((mf = (MFace_ptr)MESH_Next_GhostFace(mesh_, &idx))) {
-      MEnt_Get_AttVal(mf, fparentgid_att, &ival, &rval, &pval);
-      MFace_ptr mf_parent = MESH_FaceFromGlobalID(parent_mesh_mstk, ival);
-      if (!mf_parent) {
-        Errors::Message mesg("Cannot find ghost face with given global ID");
-        Exceptions::amanzi_throw(mesg);
-      }
-      MEnt_Set_AttVal(mf, fparentatt, 0, 0.0, mf_parent);
-    }
-    idx = 0;
-    while ((mr = (MRegion_ptr)MESH_Next_GhostRegion(mesh_, &idx))) {
-      MEnt_Get_AttVal(mr, rparentgid_att, &ival, &rval, &pval);
-      MRegion_ptr mr_parent = MESH_RegionFromGlobalID(parent_mesh_mstk, ival);
-      if (!mr_parent) {
-        Errors::Message mesg("Cannot find ghost region with given global ID");
-        Exceptions::amanzi_throw(mesg);
-      }
-      MEnt_Set_AttVal(mr, rparentatt, 0, 0.0, mr_parent);
-    }
-
-    MAttrib_Delete(vparentgid_att);
-    MAttrib_Delete(eparentgid_att);
-    MAttrib_Delete(fparentgid_att);
-    MAttrib_Delete(rparentgid_att);
-  }
-
-
-  // We have to do an extra step to build new labeled sets based on
-  // labeled sets of the base mesh
-
-  inherit_labeled_sets(copyatt, src_entities);
-
-
-  // Do all the processing required for setting up the mesh for Amanzi
-
-  post_create_steps_(request_faces, request_edges);
-
-
-  // Clean up
-
-  switch (entity_dim) {
-  case MREGION: {
-    MRegion_ptr mr = nullptr;
-    idx = 0;
-    while ((mr = (MRegion_ptr)List_Next_Entry(src_entities, &idx))) {
-      List_ptr rfaces = MR_Faces(mr);
-      int nrf = List_Num_Entries(rfaces);
-
-      for (int i = 0; i < nrf; ++i) {
-        MFace_ptr mf = List_Entry(rfaces, i);
-        MEnt_Rem_AttVal(mf, copyatt);
-
-        List_ptr fverts = MF_Vertices(mf, 1, 0);
-        int nfv = List_Num_Entries(fverts);
-
-        for (int j = 0; j < nfv; ++j) {
-          MVertex_ptr mv = List_Entry(fverts, j);
-          MEnt_Rem_AttVal(mv, copyatt);
-        }
-        List_Delete(fverts);
-
-        MEnt_Rem_AttVal(mf, copyatt);
-      }
-      List_Delete(rfaces);
-
-      MEnt_Rem_AttVal(mr, copyatt);
-    }
-    break;
-  }
-  case MFACE: {
-    MFace_ptr mf = nullptr;
-    idx = 0;
-    while ((mf = (MFace_ptr)List_Next_Entry(src_entities, &idx))) {
-      List_ptr fedges = MF_Edges(mf, 1, 0);
-      int nfe = List_Num_Entries(fedges);
-      for (int j = 0; j < nfe; ++j) {
-        MEdge_ptr me = List_Entry(fedges, j);
-        MEnt_Rem_AttVal(me, copyatt);
-        MVertex_ptr mv = ME_Vertex(me, MF_EdgeDir_i(mf, j));
-        MEnt_Rem_AttVal(mv, copyatt);
-      }
-      List_Delete(fedges);
-
-      MEnt_Rem_AttVal(mf, copyatt);
-    }
-
-    break;
-  }
-  case MEDGE: {
-    MEdge_ptr me;
-    idx = 0;
-    while ((me = (MEdge_ptr)List_Next_Entry(src_entities, &idx))) {
-      for (int j = 0; j < 2; ++j) {
-        MVertex_ptr mv = ME_Vertex(me, j);
-        MEnt_Rem_AttVal(mv, copyatt);
-      }
-      MEnt_Rem_AttVal(me, copyatt);
-    }
-
-    break;
-  }
-  case MVERTEX: {
-    MVertex_ptr mv = nullptr;
-    idx = 0;
-    while ((mv = (MVertex_ptr)List_Next_Entry(src_entities, &idx))) MEnt_Rem_AttVal(mv, copyatt);
-
-    break;
-  }
-  default: {
-    Errors::Message mesg("Unknown entity type");
-    Exceptions::amanzi_throw(mesg);
-  }
-  }
-
-  MAttrib_Delete(copyatt);
-}
-
-
-//---------------------------------------------------------
-// Destructor with cleanup
-//---------------------------------------------------------
-Mesh_MSTK::~Mesh_MSTK()
-{
-  delete cell_map_wo_ghosts_;
-  delete cell_map_w_ghosts_;
-  if (face_map_wo_ghosts_) delete face_map_wo_ghosts_;
-  if (face_map_w_ghosts_) delete face_map_w_ghosts_;
-  if (edge_map_wo_ghosts_) delete edge_map_wo_ghosts_;
-  if (edge_map_w_ghosts_) delete edge_map_w_ghosts_;
-  delete node_map_wo_ghosts_;
-  delete node_map_w_ghosts_;
-  if (extface_map_wo_ghosts_) delete extface_map_wo_ghosts_;
-  if (extface_map_w_ghosts_) delete extface_map_w_ghosts_;
-  if (owned_to_extface_importer_) delete owned_to_extface_importer_;
-  if (extnode_map_wo_ghosts_) delete extnode_map_wo_ghosts_;
-  if (extnode_map_w_ghosts_) delete extnode_map_w_ghosts_;
-  delete[] faceflip;
-  if (edgeflip) delete[] edgeflip;
-
-  if (OwnedVerts) MSet_Delete(OwnedVerts);
-  if (NotOwnedVerts) MSet_Delete(NotOwnedVerts);
-  if (OwnedEdges) MSet_Delete(OwnedEdges);
-  if (NotOwnedEdges) MSet_Delete(NotOwnedEdges);
-  if (OwnedFaces) MSet_Delete(OwnedFaces);
-  if (NotOwnedFaces) MSet_Delete(NotOwnedFaces);
-  if (OwnedCells) MSet_Delete(OwnedCells);
-  if (GhostCells) MSet_Delete(GhostCells);
-
-  if (entities_deleted) {
-    if (deleted_vertices) List_Delete(deleted_vertices);
-    if (deleted_edges) List_Delete(deleted_edges);
-    if (deleted_faces) List_Delete(deleted_faces);
-    if (deleted_regions) List_Delete(deleted_regions);
-  }
-
-  MAttrib_Delete(celltype_att);
-  if (vparentatt) MAttrib_Delete(vparentatt);
-  if (eparentatt) MAttrib_Delete(eparentatt);
-  if (fparentatt) MAttrib_Delete(fparentatt);
-  if (rparentatt) MAttrib_Delete(rparentatt);
-
-  MESH_Delete(mesh_);
-}
-
-
-//---------------------------------------------------------
-// Number of OWNED, GHOST or ALL entities of different types
-//
-// Number of entities of any kind (cell, face, edge, node) and in a
-// particular category (OWNED, GHOST, ALL)
-//---------------------------------------------------------
-unsigned int
-Mesh_MSTK::num_entities(const Entity_kind kind, const Parallel_type ptype) const
-{
-  switch (kind) {
-  case NODE:
-
-    switch (ptype) {
-    case Parallel_type::OWNED:
-      return MSet_Num_Entries(OwnedVerts);
-      break;
-    case Parallel_type::GHOST:
-      return !serial_run ? MSet_Num_Entries(NotOwnedVerts) : 0;
-      break;
-    case Parallel_type::ALL:
-      return MESH_Num_Vertices(mesh_);
-      break;
-    default:
-      return 0;
-    }
-    break;
-
-  case EDGE:
-
-    AMANZI_ASSERT(edges_initialized);
-
-    switch (ptype) {
-    case Parallel_type::OWNED:
-      return MSet_Num_Entries(OwnedEdges);
-      break;
-    case Parallel_type::GHOST:
-      return !serial_run ? MSet_Num_Entries(NotOwnedEdges) : 0;
-      break;
-    case Parallel_type::ALL:
-      return MESH_Num_Edges(mesh_);
-      break;
-    default:
-      return 0;
-    }
-    break;
-
-
-  case FACE:
-
-    AMANZI_ASSERT(faces_initialized);
-
-    switch (ptype) {
-    case Parallel_type::OWNED:
-      return MSet_Num_Entries(OwnedFaces);
-      break;
-    case Parallel_type::GHOST:
-      return !serial_run ? MSet_Num_Entries(NotOwnedFaces) : 0;
-      break;
-    case Parallel_type::ALL:
-      return (manifold_dimension() == 2 ? MESH_Num_Edges(mesh_) : MESH_Num_Faces(mesh_));
-      break;
-    default:
-      return 0;
-    }
-    break;
-
-
-  case CELL:
-
-    switch (ptype) {
-    case Parallel_type::OWNED:
-      return MSet_Num_Entries(OwnedCells);
-      break;
-    case Parallel_type::GHOST:
-      return !serial_run ? MSet_Num_Entries(GhostCells) : 0;
-      break;
-    case Parallel_type::ALL:
-      return ((manifold_dimension() == 2) ? MESH_Num_Faces(mesh_) : MESH_Num_Regions(mesh_));
-      break;
-    default:
-      return 0;
-    }
-
-    break;
-  default:
-    std::cerr << "Count requested for unknown entity type" << std::endl;
-  }
-  return 0;
-}
-
-
-//---------------------------------------------------------
-// Get cell type
-//---------------------------------------------------------
-Cell_type
-Mesh_MSTK::cell_get_type(const Entity_ID cellid) const
-{
-  MEntity_ptr cell = nullptr;
-  int ival;
-  Cell_type celltype;
-
-  cell = cell_id_to_handle[cellid];
-
-  MEnt_Get_AttVal(cell, celltype_att, &ival, NULL, NULL);
-  celltype = (Cell_type)ival;
-
-  return celltype;
-}
-
-
-//---------------------------------------------------------
-// Get faces of a cell and directions in which the cell uses the face
-
-// The Amanzi coding guidelines regarding function arguments is purposely
-// violated here to allow for a default input argument
-
-// On a distributed mesh, this will return all the faces of the
-// cell, OWNED or GHOST. If ordered = true, the faces will be
-// returned in a standard order according to Exodus II convention
-// for standard cells; in all other situations (ordered = false or
-// non-standard cells), the list of faces will be in arbitrary order
-
-// In 3D, direction is 1 if face normal points out of cell
-// and -1 if face normal points into cell
-// In 2D, direction is 1 if face/edge is defined in the same
-// direction as the cell polygon, and -1 otherwise
-//---------------------------------------------------------
-void
-Mesh_MSTK::cell_get_faces_and_dirs_ordered(const Entity_ID cellid,
-                                           Entity_ID_List* faceids,
-                                           std::vector<int>* face_dirs) const
-{
-  MEntity_ptr cell = nullptr;
-
-  if (manifold_dimension() == 3) {
-    int celltype = cell_get_type(cellid);
-
-    if (celltype >= TET && celltype <= HEX) {
-      int lid, nf;
-
-      cell = cell_id_to_handle[cellid];
-
-      List_ptr rfaces = MR_Faces((MRegion_ptr)cell);
-      nf = List_Num_Entries(rfaces);
-
-      faceids->resize(nf);
-      if (face_dirs) face_dirs->resize(nf);
-
-      /* base face */
-
-      MFace_ptr face0 = nullptr;
-      int fdir0 = 0;
-
-      if (celltype == TET || celltype == HEX) {
-        face0 = List_Entry(rfaces, 0);
-        fdir0 = MR_FaceDir_i((MRegion_ptr)cell, 0);
-      } else if (celltype == PRISM) { /* Find the first triangular face */
-        for (int i = 0; i < 5; ++i) {
-          MFace_ptr face = List_Entry(rfaces, i);
-          if (MF_Num_Edges(face) == 3) {
-            face0 = face;
-            fdir0 = MR_FaceDir_i((MRegion_ptr)cell, i);
-            break;
-          }
-        }
-      } else if (celltype == PYRAMID) { /* Find the quad face */
-        for (int i = 0; i < 5; ++i) {
-          MFace_ptr face = List_Entry(rfaces, i);
-          if (MF_Num_Edges(face) == 4) {
-            face0 = face;
-            fdir0 = MR_FaceDir_i((MRegion_ptr)cell, i);
-            break;
-          }
-        }
-      }
-
-      /* Markers for faces to avoid searching */
-
-      int mkid = MSTK_GetMarker();
-      MEnt_Mark(face0, mkid);
-
-      /* Add all lateral faces first (faces adjacent to the base face) */
-
-      List_ptr fedges0 = MF_Edges(face0, !fdir0, 0);
-      int idx = 0;
-      MEdge_ptr fe;
-      nf = 0;
-      while ((fe = List_Next_Entry(fedges0, &idx))) {
-        /* Is there an unprocessed face in this region that is
-           adjacent to this edge */
-
-        int idx2 = 0;
-        MFace_ptr fadj = nullptr;
-        int i = 0;
-        while ((fadj = List_Next_Entry(rfaces, &idx2))) {
-          if (fadj != face0 && !MEnt_IsMarked(fadj, mkid)) {
-            if (MF_UsesEntity(fadj, fe, MEDGE)) {
-              lid = MEnt_ID(fadj);
-              (*faceids)[nf] = lid - 1;
-
-              if (face_dirs) {
-                int fdir = (MR_FaceDir_i((MRegion_ptr)cell, i) == 1) ? 1 : -1;
-                if (faceflip[lid - 1]) fdir *= -1;
-                (*face_dirs)[nf] = fdir;
-              }
-
-              MEnt_Mark(fadj, mkid);
-              nf++;
-            }
-          }
-          ++i;
-        }
-      }
-      List_Delete(fedges0);
-
-      /* Add the base face */
-
-      lid = MEnt_ID(face0);
-      (*faceids)[nf] = lid - 1;
-
-      if (face_dirs) {
-        fdir0 = fdir0 ? 1 : -1;
-        if (faceflip[lid - 1]) fdir0 *= -1;
-        (*face_dirs)[nf] = fdir0;
-      }
-      nf++;
-
-      /* If there is a last remaining face, it is the top face */
-
-      MFace_ptr fopp;
-      idx = 0;
-      int i = 0;
-      while ((fopp = List_Next_Entry(rfaces, &idx))) {
-        if (fopp != face0 && !MEnt_IsMarked(fopp, mkid)) {
-          lid = MEnt_ID(fopp);
-          (*faceids)[nf] = lid - 1;
-
-          if (face_dirs) {
-            int fdir = (MR_FaceDir_i((MRegion_ptr)cell, i) == 1) ? 1 : -1;
-            if (faceflip[lid - 1]) fdir *= -1;
-            (*face_dirs)[nf] = fdir;
-          }
-          nf++;
-          break;
-        }
-        ++i;
-      }
-
-      List_Unmark(rfaces, mkid);
-      MSTK_FreeMarker(mkid);
-
-      List_Delete(rfaces);
-    } else
-      cell_get_faces_and_dirs_unordered(cellid, faceids, face_dirs);
-  } else
-    cell_get_faces_and_dirs_unordered(cellid, faceids, face_dirs);
-}
-
-
-void
-Mesh_MSTK::cell_get_faces_and_dirs_unordered(const Entity_ID cellid,
-                                             Entity_ID_List* faceids,
-                                             std::vector<int>* face_dirs) const
-{
-  MEntity_ptr cell;
-
-  AMANZI_ASSERT(faceids != nullptr);
-
-  cell = cell_id_to_handle[cellid];
-
-  if (manifold_dimension() == 3) {
-    int nrf;
-    List_ptr rfaces;
-
-    rfaces = MR_Faces((MRegion_ptr)cell);
-    nrf = List_Num_Entries(rfaces);
-    faceids->resize(nrf);
-
-    Entity_ID_List::iterator itf = faceids->begin();
-    for (int i = 0; i < nrf; ++i) {
-      MFace_ptr face = List_Entry(rfaces, i);
-      int lid = MEnt_ID(face);
-      *itf = lid - 1; // assign to next spot by dereferencing iterator
-      ++itf;
-    }
-
-    List_Delete(rfaces);
-
-    /* Reserved for next major MSTK release
-    int rfaceids[MAXPF3];
-
-    MR_FaceIDs((MRegion_ptr)cell,&nrf,rfaceids);
-    faceids->resize(nrf);
-    Entity_ID_List::iterator it = faceids->begin();
-    for (int i = 0; i < nrf; ++i) {
-      *it = rfaceids[i]-1;
-      ++it;
-    }
-    */
-
-    if (face_dirs) {
-      face_dirs->resize(nrf);
-
-      std::vector<int>::iterator itd = face_dirs->begin();
-      for (int i = 0; i < nrf; ++i) {
-        int lid = (*faceids)[i];
-        int fdir = 2 * MR_FaceDir_i((MRegion_ptr)cell, i) - 1;
-        fdir = faceflip[lid] ? -fdir : fdir;
-        *itd = fdir; // assign to next spot by dereferencing iterator
-        ++itd;
-      }
-    }
-
-  } else { // manifold_dimension() = 2; surface or 2D mesh
-    int nfe;
-
-    List_ptr fedges;
-    fedges = MF_Edges((MFace_ptr)cell, 1, 0);
-    nfe = List_Num_Entries(fedges);
-
-    faceids->resize(nfe);
-
-    Entity_ID_List::iterator itf = faceids->begin();
-    for (int i = 0; i < nfe; ++i) {
-      MEdge_ptr edge = List_Entry(fedges, i);
-      int lid = MEnt_ID(edge);
-      *itf = lid - 1; // assign to next spot by dereferencing iterator
-      ++itf;
-    }
-
-    List_Delete(fedges);
-
-    /* Reserved for next major MSTK release
-
-    int fedgeids[MAXPV2];
-    MF_EdgeIDs((MFace_ptr)cell,1,0,&nfe,fedgeids);
-
-    faceids->resize(nfe);
-    Entity_ID_List::iterator itf = faceids->begin();
-    for (int i = 0; i < nfe; ++i) {
-      *itf = fedgeids[i]-1;
-      ++itf;
-    }
-    */
-
-    if (face_dirs) {
-      face_dirs->resize(nfe);
-      std::vector<int>::iterator itd = face_dirs->begin();
-      for (int i = 0; i < nfe; ++i) {
-        int lid = (*faceids)[i];
-        int fdir = 2 * MF_EdgeDir_i((MFace_ptr)cell, i) - 1;
-        fdir = faceflip[lid] ? -fdir : fdir;
-        *itd = fdir; // assign to next spot by dereferencing iterator
-        itd++;
-      }
-    }
-  }
-}
-
-
-void
-Mesh_MSTK::cell_get_faces_and_dirs_internal_(const Entity_ID cellid,
-                                             Entity_ID_List* faceids,
-                                             std::vector<int>* face_dirs,
-                                             const bool ordered) const
-{
-  AMANZI_ASSERT(faces_initialized);
-
-  if (ordered)
-    cell_get_faces_and_dirs_ordered(cellid, faceids, face_dirs);
-  else
-    cell_get_faces_and_dirs_unordered(cellid, faceids, face_dirs);
-}
-
-
-void
-Mesh_MSTK::cell_get_edges_internal_(const Entity_ID cellid, Entity_ID_List* edgeids) const
-{
-  AMANZI_ASSERT(edges_initialized);
-
-  MEntity_ptr cell;
-
-  AMANZI_ASSERT(edgeids != nullptr);
-
-  cell = cell_id_to_handle[cellid];
-
-  if (manifold_dimension() == 3) {
-    int nre;
-    List_ptr redges;
-
-    redges = MR_Edges((MRegion_ptr)cell);
-    nre = List_Num_Entries(redges);
-    edgeids->resize(nre);
-
-    Entity_ID_List::iterator ite = edgeids->begin();
-    for (int i = 0; i < nre; ++i) {
-      MEdge_ptr edge = List_Entry(redges, i);
-      int lid = MEnt_ID(edge);
-      *ite = lid - 1; // assign to next spot by dereferencing iterator
-      ++ite;
-    }
-
-    List_Delete(redges);
-
-    /* Reserved for next major MSTK release
-    int redgeids[MAXPF3];
-
-    MR_EdgeIDs((MRegion_ptr)cell,&nre,redgeids);
-    edgeids->resize(nre);
-    Entity_ID_List::iterator it = edgeids->begin();
-    for (int i = 0; i < nre; ++i) {
-      *it = redgeids[i]-1;
-      ++it;
-    }
-    */
-
-  } else { // manifold_dimension() = 2; surface or 2D mesh
-    int nfe;
-
-    List_ptr fedges;
-    fedges = MF_Edges((MFace_ptr)cell, 1, 0);
-    nfe = List_Num_Entries(fedges);
-
-    edgeids->resize(nfe);
-
-    Entity_ID_List::iterator ite = edgeids->begin();
-    for (int i = 0; i < nfe; ++i) {
-      MEdge_ptr edge = List_Entry(fedges, i);
-      int lid = MEnt_ID(edge);
-      *ite = lid - 1; // assign to next spot by dereferencing iterator
-      ++ite;
-    }
-
-    List_Delete(fedges);
-
-    /* Reserved for next major MSTK release
-
-    int fedgeids[MAXPV2];
-    MF_EdgeIDs((MFace_ptr)cell,1,0,&nfe,fedgeids);
-
-    edgeids->resize(nfe);
-    Entity_ID_List::iterator ite = edgeids->begin();
-    for (int i = 0; i < nfe; ++i) {
-      *ite = fedgeids[i]-1;
-      ++ite;
-    }
-    */
-  }
-}
-
-
-//---------------------------------------------------------
-// Get nodes of cell
-// On a distributed mesh, all nodes (OWNED or GHOST) of the cell
-// are returned
-// Nodes are returned in a standard order (Exodus II convention)
-// STANDARD CONVENTION WORKS ONLY FOR STANDARD CELL TYPES in 3D
-// For a general polyhedron this will return the nodes in
-// arbitrary order
-// In 2D, the nodes of the polygon will be returned in ccw order
-// consistent with the face normal
-//---------------------------------------------------------
-void
-Mesh_MSTK::cell_get_nodes(const Entity_ID cellid, std::vector<Entity_ID>* nodeids) const
-{
-  MEntity_ptr cell;
-  int nn, lid;
-
-  AMANZI_ASSERT(nodeids != nullptr);
-
-  cell = cell_id_to_handle[cellid];
-
-  /* Reserved for next major MSTK release
-  int vertids[MAXPV3];
-
-  if (manifold_dimension() == 3)            // Volume mesh
-    MR_VertexIDs(cell,&nn,vertids);
-  else                                  // Surface mesh
-    MF_VertexIDs(cell,1,0,&nn,vertids);
-
-  nodeids->resize(nn);
-  Entity_ID_List::iterator it = nodeids->begin();
-  for (int i = 0; i < nn; ++i) {
-    *it = vertids[i]-1;
-    ++it;
-  }
-  */
-
-  if (manifold_dimension() == 3) { // Volume mesh
-    List_ptr rverts = MR_Vertices(cell);
-
-    nn = List_Num_Entries(rverts);
-    nodeids->resize(nn);
-    Entity_ID_List::iterator it = nodeids->begin();
-    for (int i = 0; i < nn; ++i) {
-      lid = MEnt_ID(List_Entry(rverts, i));
-      *it = lid - 1; // assign to next spot by dereferencing iterator
-      ++it;
-    }
-
-    List_Delete(rverts);
-  } else { // Surface mesh
-    List_ptr fverts = MF_Vertices(cell, 1, 0);
-
-    nn = List_Num_Entries(fverts);
-    nodeids->resize(nn);
-    Entity_ID_List::iterator it = nodeids->begin();
-    for (int i = 0; i < nn; ++i) {
-      lid = MEnt_ID(List_Entry(fverts, i));
-      *it = lid - 1; // assign to next spot by dereferencing iterator
-      it++;
-    }
-
-    List_Delete(fverts);
-  }
-}
-
-
-void
-Mesh_MSTK::face_get_edges_and_dirs_internal_(const Entity_ID faceid,
-                                             Entity_ID_List* edgeids,
-                                             std::vector<int>* edge_dirs,
-                                             bool ordered) const
-{
-  AMANZI_ASSERT(edgeids != nullptr);
-
-  AMANZI_ASSERT(faces_initialized);
-  AMANZI_ASSERT(edges_initialized);
-
-  MEntity_ptr face;
-
-  face = face_id_to_handle[faceid];
-
-  if (manifold_dimension() == 3) {
-    int nfe;
-    List_ptr fedges;
-
-    fedges = MF_Edges((MFace_ptr)face, 1, 0);
-    nfe = List_Num_Entries(fedges);
-    edgeids->resize(nfe);
-
-    Entity_ID_List::iterator ite = edgeids->begin();
-    for (int i = 0; i < nfe; ++i) {
-      MEdge_ptr edge = List_Entry(fedges, i);
-      int lid = MEnt_ID(edge);
-      *ite = lid - 1; // assign to next spot by dereferencing iterator
-      ++ite;
-    }
-
-    List_Delete(fedges);
-
-    /* Reserved for next major MSTK release
-    int fedgeids[MAXPF3];
-
-    MF_EdgeIDs((MFace_ptr)face,&nfe,fedgeids);
-    fedgeids->resize(nfe);
-    Entity_ID_List::iterator it = fedgeids->begin();
-    for (int i = 0; i < nfe; ++i) {
-      *it = fedgeids[i]-1;
-      ++it;
-    }
-    */
-
-    if (edge_dirs) {
-      edge_dirs->resize(nfe);
-
-      std::vector<int>::iterator itd = edge_dirs->begin();
-      for (int i = 0; i < nfe; ++i) {
-        int lid = (*edgeids)[i];
-        int edir = 2 * MF_EdgeDir_i((MFace_ptr)face, i) - 1;
-        edir = edgeflip[lid] ? -edir : edir;
-        *itd = edir; // assign to next spot by dereferencing iterator
-        ++itd;
-      }
-    }
-
-  } else { // manifold_dimension() = 2; surface or 2D mesh
-
-    // face is same dimension as edge; just return the edge with a
-    // direction of 1
-
-    MEdge_ptr edge = (MEdge_ptr)face;
-
-    edgeids->resize(1);
-    (*edgeids)[0] = MEnt_ID(edge) - 1;
-
-    if (edge_dirs) {
-      edge_dirs->resize(1);
-      (*edge_dirs)[0] = 1;
-    }
-  }
-}
-
-
-//---------------------------------------------------------
-// Get nodes of face
-// On a distributed mesh, all nodes (OWNED or GHOST) of the face
-// are returned
-// In 3D, the nodes of the face are returned in ccw order consistent
-// with the face normal
-// In 2D, nfnodes is 2
-//---------------------------------------------------------
-void
-Mesh_MSTK::face_get_nodes(const Entity_ID faceid, std::vector<Entity_ID>* nodeids) const
-{
-  MEntity_ptr genface;
-  int nn, lid;
-
-  AMANZI_ASSERT(faces_initialized);
-
-  AMANZI_ASSERT(nodeids != nullptr);
-
-  genface = face_id_to_handle[faceid];
-
-  if (manifold_dimension() == 3) { // Volume mesh
-    int dir = !faceflip[faceid];
-
-    /* Reserved for next major MSTK release
-    int vertids[MAXPV2];
-
-    MF_VertexIDs((MFace_ptr) genface,dir,0,&nn,vertids);
-
-    nodeids->resize(nn);
-    for (int i = 0; i < nn; ++i)
-      (*nodeids)[i] = vertids[i]-1;
-    */
-
-    List_ptr fverts = MF_Vertices(genface, dir, 0);
-    AMANZI_ASSERT(fverts != nullptr);
-
-    nn = List_Num_Entries(fverts);
-    nodeids->resize(nn);
-    Entity_ID_List::iterator it = nodeids->begin();
-
-    for (int i = 0; i < nn; ++i) {
-      lid = MEnt_ID(List_Entry(fverts, i));
-      *it = lid - 1; // assign to next spot by dereferencing iterator
-      ++it;
-    }
-
-    List_Delete(fverts);
-
-  } else { // Surface mesh or 2D mesh
-    nodeids->resize(2);
-
-    if (faceflip[faceid]) {
-      (*nodeids)[0] = MEnt_ID(ME_Vertex(genface, 1)) - 1;
-      (*nodeids)[1] = MEnt_ID(ME_Vertex(genface, 0)) - 1;
-    } else {
-      (*nodeids)[0] = MEnt_ID(ME_Vertex(genface, 0)) - 1;
-      (*nodeids)[1] = MEnt_ID(ME_Vertex(genface, 1)) - 1;
-    }
-  }
-}
-
-
-//---------------------------------------------------------
-// Get nodes of an edge
-//---------------------------------------------------------
-void
-Mesh_MSTK::edge_get_nodes(const Entity_ID edgeid, Entity_ID* nodeid0, Entity_ID* nodeid1) const
-{
-  AMANZI_ASSERT(edges_initialized);
-
-  MEdge_ptr edge = (MEdge_ptr)edge_id_to_handle[edgeid];
-
-  if (edgeflip[edgeid]) {
-    *nodeid0 = MEnt_ID(ME_Vertex(edge, 1)) - 1;
-    *nodeid1 = MEnt_ID(ME_Vertex(edge, 0)) - 1;
-  } else {
-    *nodeid0 = MEnt_ID(ME_Vertex(edge, 0)) - 1;
-    *nodeid1 = MEnt_ID(ME_Vertex(edge, 1)) - 1;
-  }
-}
-
-
-//---------------------------------------------------------
-// Cells of type 'ptype' connected to a node. This routine uses
-// push_back on or near the partition boundary since we cannot tell at
-// the outset how many entries will be put into the list
-//---------------------------------------------------------
-void
-Mesh_MSTK::node_get_cells(const Entity_ID nodeid,
-                          const Parallel_type ptype,
-                          std::vector<Entity_ID>* cellids) const
-{
-  int idx, lid, nc;
-  List_ptr cell_list;
-  MEntity_ptr ment;
-
-  AMANZI_ASSERT(cellids != nullptr);
-
-  MVertex_ptr mv = (MVertex_ptr)vtx_id_to_handle[nodeid];
-
-  /* Reserved for next major release of MSTK
-  if (MV_PType(mv) == PINTERIOR && ptype != Parallel_type::GHOST) {
-
-    if (manifold_dimension() == 3) {
-      int nvr, regionids[200];
-      MV_RegionIDs(mv,&nvr,regionids);
-      AMANZI_ASSERT(nvr < 200);
-      cellids->resize(nvr);
-      Entity_ID_List::iterator it = cellids->begin();
-      for (int i = 0; i < nvr; ++i) {
-        *it = regionids[i]-1;  // assign to next spot by dereferencing iterator
-        ++it;
-      }
-    }
-    else {
-      int nvf, faceids[200];
-      MV_FaceIDs(mv,&nvf,faceids);
-      AMANZI_ASSERT(nvf < 200);
-      cellids->resize(nvf);
-      Entity_ID_List::iterator it = cellids->begin();
-      for (int i = 0; i < nvf; ++i) {
-        *it = faceids[i]-1;  // assign to next spot by dereferencing iterator
-        ++it;
-      }
-    }
-
-  }
-  else {
-  */
-  // mesh vertex on a processor boundary may be connected to owned
-  // and ghost cells. So depending on the requested cell type, we
-  // may have to omit some entries
-
-  if (manifold_dimension() == 3)
-    cell_list = MV_Regions(mv);
-  else
-    cell_list = MV_Faces(mv);
-
-  nc = List_Num_Entries(cell_list);
-  cellids->resize(nc); // resize to maximum size possible
-  Entity_ID_List::iterator it = cellids->begin();
-
-  int n = 0;
-  idx = 0;
-  while ((ment = List_Next_Entry(cell_list, &idx))) {
-    if (MEnt_PType(ment) == PGHOST) {
-      if (ptype == Parallel_type::GHOST || ptype == Parallel_type::ALL) {
-        lid = MEnt_ID(ment);
-        *it = lid - 1; // assign to next spot by dereferencing iterator
-        ++it;
-        ++n;
-      }
-    } else {
-      if (ptype == Parallel_type::OWNED || ptype == Parallel_type::ALL) {
-        lid = MEnt_ID(ment);
-        *it = lid - 1; // assign to next spot by dereferencing iterator
-        ++it;
-        ++n;
-      }
-    }
-  }
-  cellids->resize(n); // resize to the actual number of cells being returned
-
-  List_Delete(cell_list);
-
-  /*
-  }
-    */
-}
-
-
-//---------------------------------------------------------
-// Faces of type 'ptype' connected to a node. This routine uses
-// push_back on or near the partition boundary since we cannot tell at
-// the outset how many entries will be put into the list
-//---------------------------------------------------------
-void
-Mesh_MSTK::node_get_faces(const Entity_ID nodeid,
-                          const Parallel_type ptype,
-                          std::vector<Entity_ID>* faceids) const
-{
-  int idx, lid, n;
-  List_ptr face_list;
-  MEntity_ptr ment;
-
-  AMANZI_ASSERT(faces_initialized);
-  AMANZI_ASSERT(faceids != nullptr);
-
-  MVertex_ptr mv = (MVertex_ptr)vtx_id_to_handle[nodeid];
-
-  /* Reserved for next major release of MSTK
-  if (MV_PType(mv) == PINTERIOR && ptype != Parallel_type::GHOST) {
-    if (manifold_dimension() == 3) {
-      int nvf, vfaceids[200];
-
-      MV_FaceIDs(mv,&nvf,vfaceids);
-      AMANZI_ASSERT(nvf < 200);
-
-      faceids->resize(nvf);
-      Entity_ID_List::iterator it = faceids->begin();
-      for (int i = 0; i < nvf; ++i) {
-        *it = vfaceids[i]-1;  // assign to next spot by dereferencing iterator
-        ++it;
-      }
-    }
-    else if (manifold_dimension() == 2) {
-      int nve, vedgeids[200];
-
-      MV_EdgeIDs(mv,&nve,vedgeids);
-      AMANZI_ASSERT(nve < 200);
-
-      faceids->resize(nve);
-      Entity_ID_List::iterator it = faceids->begin();
-      for (int i = 0; i < nve; ++i) {
-        *it = vedgeids[i]-1;  // assign to next spot by dereferencing iterator
-        ++it;
-      }
-    }
-  }
-  else {
-  */
-
-  if (manifold_dimension() == 3)
-    face_list = MV_Faces(mv);
-  else
-    face_list = MV_Edges(mv);
-
-  int nf = List_Num_Entries(face_list);
-  faceids->resize(nf); // resize to the maximum
-  Entity_ID_List::iterator it = faceids->begin();
-  idx = 0;
-  n = 0;
-  while ((ment = List_Next_Entry(face_list, &idx))) {
-    if (MEnt_PType(ment) == PGHOST) {
-      if (ptype == Parallel_type::GHOST || ptype == Parallel_type::ALL) {
-        lid = MEnt_ID(ment);
-        *it = lid - 1; // assign to next spot by dereferencing iterator
-        ++it;
-        ++n;
-      }
-    } else {
-      if (ptype == Parallel_type::OWNED || ptype == Parallel_type::ALL) {
-        lid = MEnt_ID(ment);
-        *it = lid - 1; // assign to next spot by dereferencing iterator
-        ++it;
-        ++n;
-      }
-    }
-  }
-  faceids->resize(n); // resize to the actual number of faces being returned
-
-  List_Delete(face_list);
-
-  /*
-  }
-    */
-}
-
-
-//---------------------------------------------------------
-// Edges of type 'ptype' connected to a node.
-//---------------------------------------------------------
-void
-Mesh_MSTK::node_get_edges(const Entity_ID nodeid,
-                          const Parallel_type ptype,
-                          std::vector<Entity_ID>* edgeids) const
-{
-  int idx, lid, nc;
-  List_ptr edge_list;
-  MEntity_ptr ment;
-
-  AMANZI_ASSERT(edgeids != nullptr);
-
-  MVertex_ptr mv = (MVertex_ptr)vtx_id_to_handle[nodeid];
-
-  // mesh vertex on a processor boundary may be connected to owned
-  // and ghost cells. So depending on the requested cell type, we
-  // may have to omit some entries
-
-  edge_list = MV_Edges(mv);
-  nc = List_Num_Entries(edge_list);
-
-  edgeids->resize(nc); // resize to maximum size possible
-  Entity_ID_List::iterator it = edgeids->begin();
-
-  int n = 0;
-  idx = 0;
-  while ((ment = List_Next_Entry(edge_list, &idx))) {
-    if (MEnt_PType(ment) == PGHOST) {
-      if (ptype == Parallel_type::GHOST || ptype == Parallel_type::ALL) {
-        lid = MEnt_ID(ment);
-        *it = lid - 1; // assign to next spot by dereferencing iterator
-        ++it;
-        ++n;
-      }
-    } else {
-      if (ptype == Parallel_type::OWNED || ptype == Parallel_type::ALL) {
-        lid = MEnt_ID(ment);
-        *it = lid - 1; // assign to next spot by dereferencing iterator
-        ++it;
-        ++n;
-      }
-    }
-  }
-  edgeids->resize(n); // resize to the actual number of cells being returned
-
-  List_Delete(edge_list);
-}
-
-
-//---------------------------------------------------------
-// Faces of type 'ptype' connected to an edge.
-//---------------------------------------------------------
-void
-Mesh_MSTK::edge_get_faces(const Entity_ID edgeid,
-                          const Parallel_type ptype,
-                          std::vector<Entity_ID>* faceids) const
-{
-  int idx, lid, nc;
-  List_ptr face_list;
-  MEntity_ptr ment;
-
-  AMANZI_ASSERT(faceids != nullptr && manifold_dimension() == 3);
-
-  MEdge_ptr me = (MEdge_ptr)edge_id_to_handle[edgeid];
-  face_list = ME_Faces(me);
-
-  nc = List_Num_Entries(face_list);
-  faceids->resize(nc); // resize to maximum size possible
-  Entity_ID_List::iterator it = faceids->begin();
-
-  int n = 0;
-  idx = 0;
-  while ((ment = List_Next_Entry(face_list, &idx))) {
-    if (MEnt_PType(ment) == PGHOST) {
-      if (ptype == Parallel_type::GHOST || ptype == Parallel_type::ALL) {
-        lid = MEnt_ID(ment);
-        *it = lid - 1; // assign to next spot by dereferencing iterator
-        ++it;
-        ++n;
-      }
-    } else {
-      if (ptype == Parallel_type::OWNED || ptype == Parallel_type::ALL) {
-        lid = MEnt_ID(ment);
-        *it = lid - 1; // assign to next spot by dereferencing iterator
-        ++it;
-        ++n;
-      }
-    }
-  }
-  faceids->resize(n); // resize to the actual number of cells being returned
-
-  List_Delete(face_list);
-}
-
-
-//---------------------------------------------------------
-// Cells of type 'ptype' connected to an edge. This routine uses
-// push_back on or near the partition boundary since we cannot tell at
-// the outset how many entries will be put into the list
-//---------------------------------------------------------
-void
-Mesh_MSTK::edge_get_cells(const Entity_ID edgeid,
-                          const Parallel_type ptype,
-                          std::vector<Entity_ID>* cellids) const
-{
-  int idx, lid, nc;
-  List_ptr cell_list;
-  MEntity_ptr ment;
-
-  AMANZI_ASSERT(cellids != nullptr);
-
-  MEdge_ptr me = (MEdge_ptr)edge_id_to_handle[edgeid];
-
-  // mesh edge on a processor boundary may be connected to owned
-  // and ghost cells. So depending on the requested cell type, we
-  // may have to omit some entries
-
-  if (manifold_dimension() == 3)
-    cell_list = ME_Regions(me);
-  else
-    cell_list = ME_Faces(me);
-
-  nc = List_Num_Entries(cell_list);
-  cellids->resize(nc); // resize to maximum size possible
-  Entity_ID_List::iterator it = cellids->begin();
-
-  int n = 0;
-  idx = 0;
-  while ((ment = List_Next_Entry(cell_list, &idx))) {
-    if (MEnt_PType(ment) == PGHOST) {
-      if (ptype == Parallel_type::GHOST || ptype == Parallel_type::ALL) {
-        lid = MEnt_ID(ment);
-        *it = lid - 1; // assign to next spot by dereferencing iterator
-        ++it;
-        ++n;
-      }
-    } else {
-      if (ptype == Parallel_type::OWNED || ptype == Parallel_type::ALL) {
-        lid = MEnt_ID(ment);
-        *it = lid - 1; // assign to next spot by dereferencing iterator
-        ++it;
-        ++n;
-      }
-    }
-  }
-  cellids->resize(n); // resize to the actual number of cells being returned
-
-  List_Delete(cell_list);
-}
-
-
-//---------------------------------------------------------
-// Cells connected to a face
-//---------------------------------------------------------
-void
-Mesh_MSTK::face_get_cells_internal_(const Entity_ID faceid,
-                                    const Parallel_type ptype,
-                                    std::vector<Entity_ID>* cellids) const
-{
-  AMANZI_ASSERT(faces_initialized);
-  AMANZI_ASSERT(cellids != nullptr);
-  cellids->clear();
-
-  if (manifold_dimension() == 3) {
-    MFace_ptr mf = (MFace_ptr)face_id_to_handle[faceid];
-
-    List_ptr fregs = MF_Regions(mf);
-    MRegion_ptr mr;
-    if (ptype == Parallel_type::ALL) {
-      int idx = 0;
-      while ((mr = List_Next_Entry(fregs, &idx))) cellids->push_back(MR_ID(mr) - 1);
-    } else {
-      int idx = 0;
-      while ((mr = List_Next_Entry(fregs, &idx))) {
-        if (MEnt_PType(mr) == PGHOST) {
-          if (ptype == Parallel_type::GHOST) cellids->push_back(MR_ID(mr) - 1);
-        } else if (ptype == Parallel_type::OWNED)
-          cellids->push_back(MR_ID(mr) - 1);
-      }
-    }
-    List_Delete(fregs);
-
-  } else {
-    MEdge_ptr me = (MEdge_ptr)face_id_to_handle[faceid];
-
-    List_ptr efaces = ME_Faces(me);
-    MFace_ptr mf;
-    if (ptype == Parallel_type::ALL) {
-      int idx = 0;
-      while ((mf = List_Next_Entry(efaces, &idx))) cellids->push_back(MF_ID(mf) - 1);
-    } else {
-      int idx = 0;
-      while ((mf = List_Next_Entry(efaces, &idx))) {
-        if (MEnt_PType(mf) == PGHOST) {
-          if (ptype == Parallel_type::GHOST) cellids->push_back(MF_ID(mf) - 1);
-        } else if (ptype == Parallel_type::OWNED)
-          cellids->push_back(MF_ID(mf) - 1);
-      }
-    }
-    List_Delete(efaces);
-  }
-}
-
-
-//-----------------------
-// Same level adjacencies
-//-----------------------
-
-//---------------------------------------------------------
-// Face connected neighboring cells of given cell. This routine uses
-// push_back since we cannot tell at the outset how many entries will
-// be put into the list
-//---------------------------------------------------------
-void
-Mesh_MSTK::cell_get_face_adj_cells(const Entity_ID cellid,
-                                   const Parallel_type ptype,
-                                   std::vector<Entity_ID>* fadj_cellids) const
-{
-  int lid;
-
-  AMANZI_ASSERT(faces_initialized);
-
-  AMANZI_ASSERT(fadj_cellids != nullptr);
-
-  fadj_cellids->clear();
-
-  if (manifold_dimension() == 3) {
-    MRegion_ptr mr = (MRegion_ptr)cell_id_to_handle[cellid];
-
-    List_ptr rfaces = MR_Faces(mr);
-    int idx = 0;
-    MFace_ptr mf;
-    while ((mf = List_Next_Entry(rfaces, &idx))) {
-      List_ptr fregs = MF_Regions(mf);
-      int idx2 = 0;
-      MRegion_ptr mr2;
-      while ((mr2 = List_Next_Entry(fregs, &idx2))) {
-        if (mr2 != mr) {
-          if (MEnt_PType(mr2) == PGHOST) {
-            if (ptype == Parallel_type::GHOST || ptype == Parallel_type::ALL) {
-              lid = MEnt_ID(mr2);
-              fadj_cellids->push_back(lid - 1);
-            }
-          } else {
-            if (ptype == Parallel_type::OWNED || ptype == Parallel_type::ALL) {
-              lid = MEnt_ID(mr2);
-              fadj_cellids->push_back(lid - 1);
-            }
-          }
-        }
-      }
-      List_Delete(fregs);
-    }
-
-    List_Delete(rfaces);
-
-  } else if (manifold_dimension() == 2) {
-    MFace_ptr mf = (MFace_ptr)cell_id_to_handle[cellid];
-
-    List_ptr fedges = MF_Edges(mf, 1, 0);
-    int idx = 0;
-    MEdge_ptr me;
-    while ((me = List_Next_Entry(fedges, &idx))) {
-      List_ptr efaces = ME_Faces(me);
-      int idx2 = 0;
-      MFace_ptr mf2;
-      while ((mf2 = List_Next_Entry(efaces, &idx2))) {
-        if (mf2 != mf) {
-          if (MEnt_PType(mf2) == PGHOST) {
-            if (ptype == Parallel_type::GHOST || ptype == Parallel_type::ALL) {
-              lid = MEnt_ID(mf2);
-              fadj_cellids->push_back(lid - 1);
-            }
-          } else {
-            if (ptype == Parallel_type::OWNED || ptype == Parallel_type::ALL) {
-              lid = MEnt_ID(mf2);
-              fadj_cellids->push_back(lid - 1);
-            }
-          }
-        }
-      }
-      List_Delete(efaces);
-    }
-
-    List_Delete(fedges);
-  }
-}
-
-
-//---------------------------------------------------------
-// Node connected neighboring cells of given cell.  This routine uses
-// push_back since we cannot tell at the outset how many entries will
-// be put into the list
-//---------------------------------------------------------
-void
-Mesh_MSTK::cell_get_node_adj_cells(const Entity_ID cellid,
-                                   const Parallel_type ptype,
-                                   std::vector<Entity_ID>* nadj_cellids) const
-{
-  int lid, mkid;
-  List_ptr cell_list;
-
-  AMANZI_ASSERT(nadj_cellids != nullptr);
-
-  nadj_cellids->clear();
-
-  mkid = MSTK_GetMarker();
-
-  cell_list = List_New(0);
-  if (manifold_dimension() == 3) {
-    MRegion_ptr mr = (MRegion_ptr)cell_id_to_handle[cellid];
-
-    List_ptr rvertices = MR_Vertices(mr);
-    int idx = 0;
-    MVertex_ptr mv;
-    while ((mv = List_Next_Entry(rvertices, &idx))) {
-      List_ptr vregs = MV_Regions(mv);
-      int idx2 = 0;
-      MRegion_ptr mr2;
-      while ((mr2 = List_Next_Entry(vregs, &idx2))) {
-        if (mr2 != mr && !MEnt_IsMarked(mr2, mkid)) {
-          MEnt_Mark(mr2, mkid);
-          List_Add(cell_list, mr2);
-          if (MEnt_PType(mr2) == PGHOST) {
-            if (ptype == Parallel_type::GHOST || ptype == Parallel_type::ALL) {
-              lid = MEnt_ID(mr2);
-              nadj_cellids->push_back(lid - 1);
-            }
-          } else {
-            if (ptype == Parallel_type::OWNED || ptype == Parallel_type::ALL) {
-              lid = MEnt_ID(mr2);
-              nadj_cellids->push_back(lid - 1);
-            }
-          }
-        }
-      }
-      List_Delete(vregs);
-    }
-
-    List_Delete(rvertices);
-
-  } else if (manifold_dimension() == 2) {
-    MFace_ptr mf = (MFace_ptr)cell_id_to_handle[cellid];
-
-    List_ptr fverts = MF_Vertices(mf, 1, 0);
-    int idx = 0;
-    MVertex_ptr mv;
-    while ((mv = List_Next_Entry(fverts, &idx))) {
-      List_ptr vfaces = MV_Faces(mv);
-      int idx2 = 0;
-      MFace_ptr mf2;
-      while ((mf2 = List_Next_Entry(vfaces, &idx2))) {
-        if (mf2 != mf && !MEnt_IsMarked(mf2, mkid)) {
-          MEnt_Mark(mf2, mkid);
-          List_Add(cell_list, mf2);
-          if (MEnt_PType(mf2) == PGHOST) {
-            if (ptype == Parallel_type::GHOST || ptype == Parallel_type::ALL) {
-              lid = MEnt_ID(mf2);
-              nadj_cellids->push_back(lid - 1);
-            }
-          } else {
-            if (ptype == Parallel_type::OWNED || ptype == Parallel_type::ALL) {
-              lid = MEnt_ID(mf2);
-              nadj_cellids->push_back(lid - 1);
-            }
-          }
-        }
-      }
-      List_Delete(vfaces);
-    }
-
-    List_Delete(fverts);
-  }
-
-  List_Unmark(cell_list, mkid);
-  List_Delete(cell_list);
-  MSTK_FreeMarker(mkid);
-}
-
-
-//---------------------------------------------------------
-// Node coordinates - 3 in 3D and 2 in 2D
-//---------------------------------------------------------
-void
-Mesh_MSTK::node_get_coordinates(const Entity_ID nodeid, AmanziGeometry::Point* ncoords) const
-{
-  MEntity_ptr vtx;
-  double coords[3];
-  int spdim = space_dimension();
-
-  AMANZI_ASSERT(ncoords != nullptr);
-
-  vtx = vtx_id_to_handle[nodeid];
-
-  MV_Coords(vtx, coords);
-  ncoords->set(spdim, coords);
-}
-
-
-//---------------------------------------------------------
-// Modify a node's coordinates
-//---------------------------------------------------------
-void
-Mesh_MSTK::node_set_coordinates(const AmanziMesh::Entity_ID nodeid, const double* coords)
-{
-  MVertex_ptr v = vtx_id_to_handle[nodeid];
-  MV_Set_Coords(v, (double*)coords);
-}
-
-
-void
-Mesh_MSTK::node_set_coordinates(const AmanziMesh::Entity_ID nodeid,
-                                const AmanziGeometry::Point coords)
-{
-  MVertex_ptr v = vtx_id_to_handle[nodeid];
-
-  double coordarray[3] = { 0.0, 0.0, 0.0 };
-  for (int i = 0; i < space_dimension(); i++) coordarray[i] = coords[i];
-
-  MV_Set_Coords(v, (double*)coordarray);
-}
-
-
-//---------------------------------------------------------
-// Private routine creating mesh sets for GM regions
-//---------------------------------------------------------
-MSet_ptr
-Mesh_MSTK::build_set(const Teuchos::RCP<const AmanziGeometry::Region>& region,
-                     const Entity_kind kind) const
-{
-  int celldim = manifold_dimension();
-  int space_dim = space_dimension();
-  Teuchos::RCP<const AmanziGeometry::GeometricModel> gm = geometric_model();
-
-  // Modify region/set name by prefixing it with the type of entity requested
-
-  std::string internal_name = internal_name_of_set(region, kind);
-
-  // Create entity set based on the region defintion
-
-  MSet_ptr mset;
-  MType enttype;
-  switch (kind) {
-  case CELL: // cellsets
-
-    enttype = (celldim == 3) ? MREGION : MFACE;
-    mset = MSet_New(mesh_, internal_name.c_str(), enttype);
-
-    if (region->get_type() == AmanziGeometry::RegionType::BOX ||
-        region->get_type() == AmanziGeometry::RegionType::CYLINDER ||
-        region->get_type() == AmanziGeometry::RegionType::COLORFUNCTION) {
-      int ncell = num_entities(CELL, Parallel_type::ALL);
-
-      for (int icell = 0; icell < ncell; icell++)
-        if (region->inside(cell_centroid(icell))) MSet_Add(mset, cell_id_to_handle[icell]);
->>>>>>> 7a1f8b7a
 
       faceids.resize(nf);
       if (face_dirs) face_dirs->resize(nf);
@@ -2219,14 +523,8 @@
       int mkid = MSTK_GetMarker();
       MEnt_Mark(face0,mkid);
 
-<<<<<<< HEAD
       /* Add all lateral faces first (faces adjacent to the base face) */
       List_ptr fedges0 = MF_Edges(face0,!fdir0,0);
-=======
-      /* Look for entities in the first set but not in
-         any of the other sets */
-      MEntity_ptr ment;
->>>>>>> 7a1f8b7a
       int idx = 0;
       MEdge_ptr fe;
       nf = 0;
@@ -3606,13 +1904,10 @@
         Errors::Message mesg("Mismatch of entity type in labeled set region and mesh set");
         Exceptions::amanzi_throw(mesg);
       }
-<<<<<<< HEAD
-=======
     } else { /* General region - we have to account for all kinds of
               entities being queried in a set defined by this
               region */
       Entity_kind int_to_kind[4] = { NODE, EDGE, FACE, CELL };
->>>>>>> 7a1f8b7a
 
     } else if (getManifoldDimension() == 2) {
       if ((region.entity_str() == "CELL" && entdim != MFACE) ||
