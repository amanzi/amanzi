#include <UnitTest++.h>

#include <fstream>

#include "../Mesh_MSTK.hh"


#include "Epetra_Map.h"
#include "AmanziComm.hh"

#include "MeshAudit.hh"

// Test generation of quad mesh in serial

TEST(MSTK_QUAD_GEN_3x3)
{
  int j, nc, nf, nv;
<<<<<<< HEAD

=======
>>>>>>> 92bd887c
  int NV = 16;
  int NF = 24;
  int NC = 9;

  auto comm = Amanzi::getDefaultComm();


  // Load a mesh consisting of 3x3 elements

  Teuchos::RCP<Amanzi::AmanziMesh::Mesh> mesh(new Amanzi::AmanziMesh::Mesh_MSTK(0.0,0.0,1.0,1.0,3,3,comm));

  nv = mesh->num_entities(Amanzi::AmanziMesh::NODE,Amanzi::AmanziMesh::Parallel_type::OWNED);
  CHECK_EQUAL(NV,nv);
  
  nf = mesh->num_entities(Amanzi::AmanziMesh::FACE,Amanzi::AmanziMesh::Parallel_type::OWNED);
  CHECK_EQUAL(NF,nf);
  
  nc = mesh->num_entities(Amanzi::AmanziMesh::CELL,Amanzi::AmanziMesh::Parallel_type::OWNED);
  CHECK_EQUAL(NC,nc);


  std::vector<Amanzi::AmanziMesh::Entity_ID>  c2f(6);
  Epetra_Map cell_map(mesh->cell_map(false));
  Epetra_Map face_map(mesh->face_map(false));
  for (int c=cell_map.MinLID(); c<=cell_map.MaxLID(); c++)
    {
      CHECK_EQUAL(cell_map.GID(c),mesh->GID(c,Amanzi::AmanziMesh::CELL));
      mesh->cell_get_faces(c, &c2f, true);
      for (j=0; j<4; j++)
	{
	  int f = face_map.LID(c2f[j]);
	  CHECK( f == c2f[j] );
	}

    }

  std::ofstream fout("test/mstk_quad_gen_4x4.out");
  Amanzi::MeshAudit auditor(mesh,fout);
  auditor.Verify();
}
<|MERGE_RESOLUTION|>--- conflicted
+++ resolved
@@ -15,10 +15,6 @@
 TEST(MSTK_QUAD_GEN_3x3)
 {
   int j, nc, nf, nv;
-<<<<<<< HEAD
-
-=======
->>>>>>> 92bd887c
   int NV = 16;
   int NF = 24;
   int NC = 9;
