// -------------------------------------------------------------
// file: Mesh_STK_exodus.cc
// -------------------------------------------------------------
// -------------------------------------------------------------
// Battelle Memorial Institute
// Pacific Northwest Laboratory
// -------------------------------------------------------------
// -------------------------------------------------------------
// Created May  9, 2011 by William A. Perkins
// Last Change: Mon Aug  8 12:16:38 2011 by William A. Perkins <d3g096@PE10900.pnl.gov>
// -------------------------------------------------------------


static const char* SCCS_ID = "$Id$ Battelle PNL";

#include "Mesh_STK.hh"
#include "Exodus_readers.hh"
#include "Parallel_Exodus_file.hh"
#include "stk_mesh_error.hh"
#include "Mesh_STK_factory.hh"

namespace Amanzi {
namespace AmanziMesh {

// -------------------------------------------------------------
//  class Mesh_STK
// -------------------------------------------------------------

// -------------------------------------------------------------
// Mesh_STK::read_exodus_
// -------------------------------------------------------------
void
Mesh_STK::read_exodus_(const std::string& fname)
{
  const int nproc(Mesh::get_comm()->NumProc());
  const int me(Mesh::get_comm()->MyPID());
  int ierr(0);
    
  STK::Mesh_STK_factory mf(Mesh::get_comm(), 1000);
  Data::Fields nofields;
  Teuchos::RCP<Data::Data> meshdata;
    
  try {
    if (nproc == 1) {
      meshdata.reset(Exodus::read_exodus_file(fname.c_str()));
      mesh_.reset(mf.build_mesh(*meshdata, nofields, Mesh::geometric_model()));
    } else {
      Exodus::Parallel_Exodus_file thefile(*(Mesh::get_comm()), fname);
      meshdata = thefile.read_mesh();
      mesh_.reset(mf.build_mesh(*meshdata, 
                                *(thefile.cellmap()), 
                                *(thefile.vertexmap()), 
                                nofields,
				Mesh::geometric_model()));
    }
  } catch (const std::exception& e) {
    std::cerr << Mesh::get_comm()->MyPID() << ": error: " << e.what() << std::endl;
    ierr++;
  }
  int aerr(0);
  Mesh::get_comm()->SumAll(&ierr, &aerr, 1);
  if (aerr != 0) 
    Exceptions::amanzi_throw( STK::Error ("Exodus file read error") );
  build_maps_();

}

// -------------------------------------------------------------
// Mesh_STK::Mesh_STK
// -------------------------------------------------------------
  Mesh_STK::Mesh_STK(const Epetra_MpiComm *comm_, 
                     const std::string& fname,
                     const Teuchos::RCP<const AmanziGeometry::GeometricModel>& gm,
                     const Teuchos::RCP<const VerboseObject>& verbosity_obj,
		     const bool request_faces,
		     const bool request_edges)
    : mesh_(), 
      map_owned_(), map_used_(),
      Mesh(verbosity_obj,request_faces,request_edges)
  {
    Mesh::set_comm(comm_);
    Mesh::set_geometric_model(gm);
    read_exodus_(fname);
  }

<<<<<<< HEAD
  Mesh_STK::Mesh_STK(const char *fname, const Epetra_MpiComm *comm_,
		     const AmanziGeometry::GeometricModelPtr& gm,
                     const VerboseObject *verbosity_obj,
=======
  Mesh_STK::Mesh_STK(const char *fname, const Epetra_MpiComm *comm,
                     const Teuchos::RCP<const AmanziGeometry::GeometricModel>& gm,
                     const Teuchos::RCP<const VerboseObject>& verbosity_obj,
>>>>>>> 0eaa5e34
		     const bool request_faces,
		     const bool request_edges)
    : mesh_(), 
      map_owned_(), map_used_(),
      Mesh(verbosity_obj,request_faces,request_edges)
  {
    Mesh::set_comm(comm_);
    Mesh::set_geometric_model(gm);
    read_exodus_(fname);
  }

} // namespace AmanziMesh
} // namespace Amanzi<|MERGE_RESOLUTION|>--- conflicted
+++ resolved
@@ -68,7 +68,7 @@
 // -------------------------------------------------------------
 // Mesh_STK::Mesh_STK
 // -------------------------------------------------------------
-  Mesh_STK::Mesh_STK(const Epetra_MpiComm *comm_, 
+  Mesh_STK::Mesh_STK(const Epetra_MpiComm *comm, 
                      const std::string& fname,
                      const Teuchos::RCP<const AmanziGeometry::GeometricModel>& gm,
                      const Teuchos::RCP<const VerboseObject>& verbosity_obj,
@@ -78,27 +78,21 @@
       map_owned_(), map_used_(),
       Mesh(verbosity_obj,request_faces,request_edges)
   {
-    Mesh::set_comm(comm_);
+    Mesh::set_comm(comm);
     Mesh::set_geometric_model(gm);
     read_exodus_(fname);
   }
 
-<<<<<<< HEAD
-  Mesh_STK::Mesh_STK(const char *fname, const Epetra_MpiComm *comm_,
-		     const AmanziGeometry::GeometricModelPtr& gm,
-                     const VerboseObject *verbosity_obj,
-=======
   Mesh_STK::Mesh_STK(const char *fname, const Epetra_MpiComm *comm,
                      const Teuchos::RCP<const AmanziGeometry::GeometricModel>& gm,
                      const Teuchos::RCP<const VerboseObject>& verbosity_obj,
->>>>>>> 0eaa5e34
 		     const bool request_faces,
 		     const bool request_edges)
     : mesh_(), 
       map_owned_(), map_used_(),
       Mesh(verbosity_obj,request_faces,request_edges)
   {
-    Mesh::set_comm(comm_);
+    Mesh::set_comm(comm);
     Mesh::set_geometric_model(gm);
     read_exodus_(fname);
   }
