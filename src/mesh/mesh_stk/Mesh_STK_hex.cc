--- conflicted
+++ resolved
@@ -115,22 +115,16 @@
 Mesh_STK::Mesh_STK(const double x0, const double y0, const double z0,
                    const double x1, const double y1, const double z1,
                    const int nx, const int ny, const int nz, 
-<<<<<<< HEAD
-                   const Epetra_MpiComm *comm_,
-                   const AmanziGeometry::GeometricModelPtr& gm,
-                   const VerboseObject *verbobj,
-=======
                    const Epetra_MpiComm *comm,
                    const Teuchos::RCP<const AmanziGeometry::GeometricModel>& gm,
                    const Teuchos::RCP<const VerboseObject>& verbobj,
->>>>>>> 0eaa5e34
                    const bool request_faces,
                    const bool request_edges)
   : mesh_(), 
     map_owned_(), map_used_(),
     Mesh(verbobj,request_faces,request_edges)  
 {
-  Mesh::set_comm(comm_);
+  Mesh::set_comm(comm);
   Mesh::set_geometric_model(gm);
   Mesh::set_mesh_type(RECTANGULAR);
   double xdelta((x1 - x0)/static_cast<double>(nx));
@@ -153,15 +147,9 @@
                     const double y1,
                     const int nx, 
                     const int ny, 
-<<<<<<< HEAD
-                    const Epetra_MpiComm *comm_unicator,
-                    const AmanziGeometry::GeometricModelPtr &gm,
-                    const VerboseObject *verbobj,
-=======
                     const Epetra_MpiComm *communicator,
                     const Teuchos::RCP<const AmanziGeometry::GeometricModel>& gm,
                     const Teuchos::RCP<const VerboseObject>& verbobj,
->>>>>>> 0eaa5e34
 		    const bool request_faces,
 		    const bool request_edges) 
   : mesh_(),
@@ -175,22 +163,16 @@
 
 
 Mesh_STK::Mesh_STK(Teuchos::ParameterList &parameter_list,
-<<<<<<< HEAD
-                   const Epetra_MpiComm *comm_,
-                   const AmanziGeometry::GeometricModelPtr& gm,
-                   const VerboseObject *verbobj,
-=======
                    const Epetra_MpiComm *comm,
                    const Teuchos::RCP<const AmanziGeometry::GeometricModel>& gm,
                    const Teuchos::RCP<const VerboseObject>& verbobj,
->>>>>>> 0eaa5e34
                    const bool request_faces,
                    const bool request_edges)
   : mesh_(), 
     map_owned_(), map_used_(),
     Mesh(verbobj,request_faces,request_edges)
 {
-  Mesh::set_comm(comm_);
+  Mesh::set_comm(comm);
   Mesh::set_geometric_model(gm);
   Mesh::set_mesh_type(RECTANGULAR);
 
@@ -200,22 +182,16 @@
 }
 
 Mesh_STK::Mesh_STK(const GenerationSpec& gspec,
-<<<<<<< HEAD
-                   const Epetra_MpiComm *comm_,
-                   const AmanziGeometry::GeometricModelPtr& gm,
-                   const VerboseObject *verbobj,
-=======
                    const Epetra_MpiComm *comm,
                    const Teuchos::RCP<const AmanziGeometry::GeometricModel>& gm,
                    const Teuchos::RCP<const VerboseObject>& verbobj,
->>>>>>> 0eaa5e34
                    const bool request_faces,
                    const bool request_edges)
   : mesh_(), 
     map_owned_(), map_used_(),
     Mesh(verbobj,request_faces,request_edges)
 {
-  Mesh::set_comm(comm_);
+  Mesh::set_comm(comm);
   Mesh::set_geometric_model(gm);
   Mesh::set_mesh_type(RECTANGULAR);
   generate_(gspec);
