#ifndef _SETUP_TESTS_H_
#define _SETUP_TESTS_H_

#include <stk_util/parallel/Parallel.hpp>
#include <Epetra_MpiComm.h>
#include <Teuchos_RCP.hpp>

#include "../Mesh_STK_Impl.hh"
#include "../Mesh_STK_factory.hh"

#include "Element_block.hh"
#include "Coordinates.hh"
#include "Element_types.hh"
#include "Field_data.hh"

#include "Example_Mesh.hh"

extern stk::ParallelMachine parallel_machine;

typedef Teuchos::RCP<Amanzi::AmanziMesh::STK::Mesh_STK_Impl> Mesh_p;
typedef Teuchos::RCP<Amanzi::AmanziMesh::STK::Mesh_STK_factory> Factory_p;
typedef Teuchos::RCP<Epetra_MpiComm> Comm_p;


static double real_coordinates [3];
static void set_real_coordinates (double x, double y, double z)
{
    real_coordinates [0] = x;
    real_coordinates [1] = y;
    real_coordinates [2] = z;
}


struct Mesh_setup : public Test_mesh
{

    Factory_p factory;
    Mesh_p mesh;
    Comm_p comm_unicator;
    int my_pid;
    

    Mesh_setup ()
    {
        Amanzi::AmanziMesh::Data::Fields fields;

        comm_unicator = Comm_p (new Epetra_MpiComm(parallel_machine));
        my_pid = comm_unicator->MyPID ();

        const int bucket_size = 20;
        
<<<<<<< HEAD
        factory = Factory_p(new Amanzi::AmanziMesh::STK::Mesh_STK_factory(comm_unicator.get(), bucket_size));
        mesh    = Mesh_p (factory->build_mesh (*data, fields, NULL));
=======
        factory = Factory_p(new Amanzi::AmanziMesh::STK::Mesh_STK_factory(communicator.get(), bucket_size));
        mesh    = Mesh_p (factory->build_mesh (*data, fields, Teuchos::null));
>>>>>>> 0eaa5e34

    }

    ~Mesh_setup ()
    {
        comm_unicator->Barrier ();
    }

};


#endif /* _SETUP_TESTS_H_ */<|MERGE_RESOLUTION|>--- conflicted
+++ resolved
@@ -36,7 +36,7 @@
 
     Factory_p factory;
     Mesh_p mesh;
-    Comm_p comm_unicator;
+    Comm_p communicator;
     int my_pid;
     
 
@@ -44,24 +44,19 @@
     {
         Amanzi::AmanziMesh::Data::Fields fields;
 
-        comm_unicator = Comm_p (new Epetra_MpiComm(parallel_machine));
-        my_pid = comm_unicator->MyPID ();
+        communicator = Comm_p (new Epetra_MpiComm(parallel_machine));
+        my_pid = communicator->MyPID ();
 
         const int bucket_size = 20;
         
-<<<<<<< HEAD
-        factory = Factory_p(new Amanzi::AmanziMesh::STK::Mesh_STK_factory(comm_unicator.get(), bucket_size));
-        mesh    = Mesh_p (factory->build_mesh (*data, fields, NULL));
-=======
         factory = Factory_p(new Amanzi::AmanziMesh::STK::Mesh_STK_factory(communicator.get(), bucket_size));
         mesh    = Mesh_p (factory->build_mesh (*data, fields, Teuchos::null));
->>>>>>> 0eaa5e34
 
     }
 
     ~Mesh_setup ()
     {
-        comm_unicator->Barrier ();
+        communicator->Barrier ();
     }
 
 };
