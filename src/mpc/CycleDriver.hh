/*
  Multi-Process Coordinator

  Copyright 2010-201x held jointly by LANS/LANL, LBNL, and PNNL. 
  Amanzi is released under the three-clause BSD License. 
  The terms of use and "as is" disclaimer for this license are 
  provided in the top-level COPYRIGHT file.

  Authors: Ethan Coon
           Daniil Svyatskiy

  Interface for the Coordinator.  Coordinator is basically just a class to hold
  the cycle driver, which runs the overall, top level timestep loop.  It
  instantiates states, ensures they are initialized, and runs the timestep loop
  including Vis and restart/checkpoint dumps.  It contains one and only one PK
  -- most likely this PK is an MPC of some type -- to do the actual work.
*/

#ifndef AMANZI_CYCLE_DRIVER_HH_
#define AMANZI_CYCLE_DRIVER_HH_

#include "Epetra_MpiComm.h"
#include "Teuchos_Time.hpp"
#include "Teuchos_RCP.hpp"
#include "Teuchos_ParameterList.hpp"

#include "FlexibleObservations.hh"
#include "ObservationData.hh"
#include "WalkaboutCheckpoint.hh"
#include "VerboseObject.hh"

namespace Amanzi {

class TimeStepManager;
class Visualization;
class Checkpoint;
class State;
class TreeVector;
class PK;
class UnstructuredObservations;

class CycleDriver {
 public:
  CycleDriver(Teuchos::RCP<Teuchos::ParameterList> glist,
<<<<<<< HEAD
              Teuchos::RCP<Amanzi::State>& S,
              Epetra_MpiComm* comm,
=======
              Teuchos::RCP<AmanziMesh::Mesh>& mesh,
              const Comm_ptr_type& comm,
>>>>>>> 5d98771a
              Amanzi::ObservationData& observations_data);

  // PK methods
  void Setup();
  void Initialize();
  void Init_PK(int);
  void Reset_PK();
  void Finalize();
  void ReportMemory();
  double Advance(double dt);
  void Visualize(bool force = false);
  void Observations(bool force = false);
  void WriteCheckpoint(double dt, bool force = false);
  void WriteWalkabout(bool force);
  //  void RegisterOutput();
  double get_dt(bool after_failuer = false);
  void set_dt(double dt);
  void ResetDriver(int time_period_id);
  // one stop shopping
  Teuchos::RCP<State> Go();

  // access (for unit tests only)
  Teuchos::RCP<const Amanzi::WalkaboutCheckpoint> walkabout() const { return walkabout_; }

 private:
  void CoordinatorInit_();
  void ReadParameterList_();

 private:
  // PK container and factory
  Teuchos::RCP<PK> pk_;

  // states
  Teuchos::RCP<State> S_, S_old_;
  Teuchos::RCP<const AmanziMesh::Mesh> mesh_;
  Teuchos::RCP<TreeVector> soln_;

  // time step manager
  Teuchos::Ptr<TimeStepManager> tsm_;

  // misc setup information
  Teuchos::RCP<Teuchos::ParameterList> glist_;
  Teuchos::RCP<Teuchos::ParameterList> coordinator_list_;

  std::vector<double> t_, tp_start_, tp_end_, tp_dt_, tp_max_cycle_, tp_max_dt_;  
  double max_dt_, min_dt_;
  int cycle0_, cycle1_;
  int num_time_periods_;
  int time_period_id_;

  // Epetra communicator
  Comm_ptr_type comm_;

  // observations
  Amanzi::ObservationData& observations_data_;
  Teuchos::RCP<FlexibleObservations> observations_;

  // vis and checkpointing
  std::vector<Teuchos::RCP<Visualization> > visualization_;
  std::vector<Teuchos::RCP<Visualization> > failed_visualization_;
  Teuchos::RCP<Checkpoint> checkpoint_;
  bool restart_requested_;
  //  bool output_registered_;
  std::string restart_filename_;

  // time period control
  std::vector<std::pair<double,double> > reset_info_;
  std::vector<std::pair<double,double> > reset_max_;

  // //  checkpoint/restart 
  // Teuchos::RCP<Amanzi::Checkpoint> restart_;
 
  // walkabout
  Teuchos::RCP<Amanzi::WalkaboutCheckpoint> walkabout_;  

  // fancy OS
  Teuchos::RCP<VerboseObject> vo_;
};

}  // namespace Amanzi

#endif<|MERGE_RESOLUTION|>--- conflicted
+++ resolved
@@ -42,13 +42,8 @@
 class CycleDriver {
  public:
   CycleDriver(Teuchos::RCP<Teuchos::ParameterList> glist,
-<<<<<<< HEAD
               Teuchos::RCP<Amanzi::State>& S,
-              Epetra_MpiComm* comm,
-=======
-              Teuchos::RCP<AmanziMesh::Mesh>& mesh,
               const Comm_ptr_type& comm,
->>>>>>> 5d98771a
               Amanzi::ObservationData& observations_data);
 
   // PK methods
