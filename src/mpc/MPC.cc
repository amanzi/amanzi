#include <utility>

#include "errors.hh"
#include "Teuchos_RCP.hpp"
#include "Teuchos_ParameterList.hpp"
#include "Teuchos_VerboseObjectParameterListHelpers.hpp"
#include "Epetra_Comm.h"
#include "Epetra_MpiComm.h"
#include "MPC.hh"
#include "State.hh"
#include "Flow_State.hh"
#include "Darcy_PK.hh"
#include "Richards_PK.hh"
#include "Transport_State.hh"
#include "Transport_PK.hh"

#define BOOST_FILESYSTEM_NO_DEPRECATED
#include "boost/filesystem/operations.hpp"
#include "boost/filesystem/path.hpp"
#include "TimeStepManager.hh"

// make sure that we use default parameters
// that are consistent with the input translator
#include "InputParserIS-defaults.hh"

#include "TimerManager.hh"

#include "DataDebug.hh"

// Alquimia/Amanzi chemistry packages have different exception types.
#ifdef ALQUIMIA_ENABLED
typedef Exceptions::Amanzi_exception ChemistryExceptionType;
#else
typedef Amanzi::AmanziChemistry::ChemistryException ChemistryExceptionType;
#endif

namespace Amanzi {


/* *******************************************************************/
MPC::MPC(Teuchos::ParameterList parameter_list_,
         Teuchos::RCP<Amanzi::AmanziMesh::Mesh> mesh_maps_,
         Epetra_MpiComm* comm_,
         Amanzi::ObservationData& output_observations_):
    parameter_list(parameter_list_),
    mesh_maps(mesh_maps_),
    chemistry_enabled(false),
    comm(comm_),
    output_observations(output_observations_),
    transport_subcycling(0)
{
  mpc_init();
}


/* *******************************************************************/
void MPC::mpc_init() {
  // set the line prefix for output
  this->setLinePrefix("Amanzi::MPC         ");
  // make sure that the line prefix is printed
  this->getOStream()->setShowLinePrefix(true);

  // Read the sublist for verbosity settings.
  Teuchos::readVerboseObjectSublist(&parameter_list,this);

  using Teuchos::OSTab;
  Teuchos::EVerbosityLevel verbLevel = this->getVerbLevel();
  Teuchos::RCP<Teuchos::FancyOStream> out = this->getOStream();
  OSTab tab = this->getOSTab(); // This sets the line prefix and adds one tab

  mpc_parameter_list =  parameter_list.sublist("MPC");

  read_parameter_list();

  // let users selectively disable individual process kernels
  // to allow for testing of the process kernels separately
  transport_enabled =
      (mpc_parameter_list.get<string>("disable Transport_PK","no") == "no");

  if (mpc_parameter_list.get<string>("Chemistry Model","Off") != "Off") {
    chemistry_enabled = true;
  }

  flow_enabled =
      (mpc_parameter_list.get<string>("disable Flow_PK","no") == "no");

  if(out.get() && includesVerbLevel(verbLevel,Teuchos::VERB_LOW,true)) {
    *out << "The following process kernels are enabled: ";
    if (flow_enabled) *out << "Flow ";
    if (transport_enabled) *out << "Transport ";
    if (chemistry_enabled) *out << "Chemistry ";
    *out << std::endl;
  }

  if (transport_enabled || flow_enabled || chemistry_enabled) {
    Teuchos::ParameterList state_parameter_list = parameter_list.sublist("state");
    S = Teuchos::rcp(new State(state_parameter_list));
    S->RegisterMesh("domain",mesh_maps);
  }

  
  // create auxilary state objects for the process models
  

  // chemistry...
  if (chemistry_enabled) {
    Teuchos::ParameterList chemistry_parameter_list = parameter_list.sublist("Chemistry");    
    CS = Teuchos::rcp( new AmanziChemistry::Chemistry_State( chemistry_parameter_list, S ) );
  }
      
  // transport...
  if (transport_enabled) {
    if (mpc_parameter_list.isParameter("component names")) {
      Teuchos::Array<std::string> comp_names;
      comp_names = mpc_parameter_list.get<Teuchos::Array<std::string> >("component names");
      TS = Teuchos::rcp(new AmanziTransport::Transport_State(S, comp_names.toVector() ));
    } else {
      
    }
  }

  // transport and chemistry...
  chem_trans_dt_ratio = CHEM_TRANS_DT_RATIO;
  if (transport_enabled && chemistry_enabled) {
    chem_trans_dt_ratio = parameter_list.sublist("MPC").get<double>("max chemistry to transport timestep ratio",CHEM_TRANS_DT_RATIO);
  }

  // flow...
  if (flow_enabled) {
    FS = Teuchos::rcp(new AmanziFlow::Flow_State(S));
  }

  if (flow_model == "Steady State Richards") {
    *out << "Flow will be off during the transient phase" << std::endl;
  }

  S->Setup();
  
  if (chemistry_enabled) {
    CS->Initialize();
  }
  if (transport_enabled) {
    TS->Initialize();
  }
  if (flow_enabled) {
    FS->Initialize();
  }

  S->Initialize();
 

  if (transport_enabled) {
    Teuchos::ParameterList transport_parameter_list = parameter_list.sublist("Transport");
    bool subcycling = parameter_list.sublist("MPC").get<bool>("transport subcycling", false);
    transport_subcycling = (subcycling) ? 1 : 0;
    TPK = Teuchos::rcp(new AmanziTransport::Transport_PK(transport_parameter_list, TS));
    TPK->InitPK();
  }
    
  if (flow_enabled) { 
    flow_model = mpc_parameter_list.get<string>("Flow model", "Darcy");
    if (flow_model == "Darcy") {
      FPK = Teuchos::rcp(new AmanziFlow::Darcy_PK(parameter_list, FS));
    } else if (flow_model == "Steady State Saturated") {
      FPK = Teuchos::rcp(new AmanziFlow::Darcy_PK(parameter_list, FS));
    } else if (flow_model == "Richards") {
      FPK = Teuchos::rcp(new AmanziFlow::Richards_PK(parameter_list, FS));
    } else if (flow_model == "Steady State Richards") {
      FPK = Teuchos::rcp(new AmanziFlow::Richards_PK(parameter_list, FS));
    } else {
      cout << "MPC: unknown flow model: " << flow_model << endl;
      throw std::exception();
    }   

    FPK->InitPK();
  }

  if (chemistry_enabled) {
    try {
      Teuchos::ParameterList chemistry_parameter_list =
	parameter_list.sublist("Chemistry");
#ifdef ALQUIMIA_ENABLED
      CPK = Teuchos::rcp( new AmanziChemistry::Alquimia_Chemistry_PK(chemistry_parameter_list, CS) );
#else
      CPK = Teuchos::rcp( new AmanziChemistry::Chemistry_PK(chemistry_parameter_list, CS) );
#endif
      CPK->InitializeChemistry();
    } catch (const ChemistryExceptionType& chem_error) {
      std::ostringstream error_message;
      error_message << "MPC:mpc_init(): error... Alquimia_Chemistry_PK.InitializeChemistry returned an error status: ";
      error_message << chem_error.what();
      Errors::Message message(error_message.str());
      Exceptions::amanzi_throw(message);
    }   
  } 
  // done creating auxilary state objects and  process models



  // create the observations
  if (parameter_list.isSublist("Observation Data")) {
    Teuchos::ParameterList observation_plist = parameter_list.sublist("Observation Data");
    observations = new Amanzi::Unstructured_observations(observation_plist, output_observations);

    if (mpc_parameter_list.isParameter("component names")) {
      Teuchos::Array<std::string> comp_names;
      comp_names = mpc_parameter_list.get<Teuchos::Array<std::string> >("component names");
      observations->register_component_names(comp_names.toVector());
    }
  } else {
    observations = NULL;
  }

  // create the visualization object
  if (parameter_list.isSublist("Visualization Data"))  {
    Teuchos::ParameterList vis_parameter_list = parameter_list.sublist("Visualization Data");
    visualization = Teuchos::ptr(new Amanzi::Visualization(vis_parameter_list, comm));
    visualization->CreateFiles();
  } else {  // create a dummy vis object
    visualization = Teuchos::ptr(new Amanzi::Visualization());
  }


  // create the restart object
  if (parameter_list.isSublist("Checkpoint Data")) {
    Teuchos::ParameterList checkpoint_parameter_list = parameter_list.sublist("Checkpoint Data");
    restart = Teuchos::ptr(new Amanzi::Checkpoint(checkpoint_parameter_list, comm));
  } else {
    restart = Teuchos::ptr(new Amanzi::Checkpoint());
  }

  // are we restarting from a file?
  // first assume we're not
  restart_requested = false;

  // then check if indeed we are
  if (mpc_parameter_list.isSublist("Restart from Checkpoint Data File")) {
    restart_requested = true;

    Teuchos::ParameterList& restart_parameter_list =
        mpc_parameter_list.sublist("Restart from Checkpoint Data File");

    restart_from_filename = restart_parameter_list.get<string>("Checkpoint Data File Name");

    // make sure that the restart file actually exists, if not throw an error
    boost::filesystem::path restart_from_filename_path(restart_from_filename);
    if (!boost::filesystem::exists(restart_from_filename_path)) {
      Errors::Message message("MPC: the specified restart file does not exist or is not a regular file.");
      Exceptions::amanzi_throw(message);
    }
  }
}


/* *******************************************************************/
void MPC::read_parameter_list()  {
  end_cycle = mpc_parameter_list.get<int>("End Cycle",-1);

  Teuchos::ParameterList& ti_list =  mpc_parameter_list.sublist("Time Integration Mode");
  if (ti_list.isSublist("Initialize To Steady")) {
    ti_mode = INIT_TO_STEADY;

    Teuchos::ParameterList& init_to_steady_list = ti_list.sublist("Initialize To Steady");

    T0 = init_to_steady_list.get<double>("Start");
    Tswitch = init_to_steady_list.get<double>("Switch");
    T1 = init_to_steady_list.get<double>("End");

    dTsteady = init_to_steady_list.get<double>("Steady Initial Time Step");
    dTtransient = init_to_steady_list.get<double>("Transient Initial Time Step");

    do_picard_ = init_to_steady_list.get<bool>("Use Picard",false);
  } else if ( ti_list.isSublist("Steady")) {
    ti_mode = STEADY;

    Teuchos::ParameterList& steady_list = ti_list.sublist("Steady");

    T0 = steady_list.get<double>("Start");
    T1 = steady_list.get<double>("End");
    dTsteady = steady_list.get<double>("Initial Time Step");

    do_picard_ = steady_list.get<bool>("Use Picard",false);
  } else if ( ti_list.isSublist("Transient") ) {
    ti_mode = TRANSIENT;

    Teuchos::ParameterList& transient_list = ti_list.sublist("Transient");

    T0 = transient_list.get<double>("Start");
    T1 = transient_list.get<double>("End");
    dTtransient =  transient_list.get<double>("Initial Time Step");

    do_picard_ = false;
  } else {
    Errors::Message message("MPC: no valid Time Integration Mode was specified, you must specify exactly one of Initialize To Steady, Steady, or Transient.");
    Exceptions::amanzi_throw(message);
  }

  if (mpc_parameter_list.isSublist("Time Period Control")) {
    Teuchos::ParameterList& tpc_list =  mpc_parameter_list.sublist("Time Period Control");

    reset_times_    = tpc_list.get<Teuchos::Array<double> >("Start Times");
    reset_times_dt_ = tpc_list.get<Teuchos::Array<double> >("Initial Time Step");

    if (reset_times_.size() != reset_times_dt_.size()) {
      Errors::Message message("You must specify the same number of Reset Times and Initial Time Steps under Time Period Control");
      Exceptions::amanzi_throw(message);
    }
  }
}


/* *******************************************************************/
void MPC::cycle_driver() {

  // Amanzi::timer_manager.add("AnalyticJacobian", Amanzi::Timer::ACCUMULATE);
  // Amanzi::timer_manager.add("Function", Amanzi::Timer::ACCUMULATE);
  // Amanzi::timer_manager.add("Update precon", Amanzi::Timer::ACCUMULATE);
  // Amanzi::timer_manager.add("Apply precon", Amanzi::Timer::ACCUMULATE);


  // start timers
  Amanzi::timer_manager.add("Chemistry PK", Amanzi::Timer::ACCUMULATE);
  Amanzi::timer_manager.add("Flow PK", Amanzi::Timer::ACCUMULATE);
  Amanzi::timer_manager.add("Transport PK", Amanzi::Timer::ACCUMULATE);
  Amanzi::timer_manager.add("I/O", Amanzi::Timer::ACCUMULATE);

  // create the time step manager
  Teuchos::Ptr<Amanzi::TimeStepManager> TSM = Teuchos::ptr(new TimeStepManager());
  // register visualization times with the time step manager
  visualization->RegisterWithTimeStepManager(TSM);
  // register observation times with the time step manager
  if (observations) observations->RegisterWithTimeStepManager(TSM);
  // register reset_times
  TSM->RegisterTimeEvent(reset_times_.toVector());
  // if this is an init to steady run, register the switchover time
  if (ti_mode == INIT_TO_STEADY) TSM->RegisterTimeEvent(Tswitch);
  // register the final time
  TSM->RegisterTimeEvent(T1);

  enum time_step_limiter_type {FLOW_LIMITS, TRANSPORT_LIMITS, CHEMISTRY_LIMITS, MPC_LIMITS};
  time_step_limiter_type tslimiter;

  using Teuchos::OSTab;
  Teuchos::EVerbosityLevel verbLevel = this->getVerbLevel();
  Teuchos::RCP<Teuchos::FancyOStream> out = this->getOStream();
  OSTab tab = this->getOSTab(); // This sets the line prefix and adds one tab

  if (transport_enabled || flow_enabled || chemistry_enabled) {
    S->set_time(T0);  // start at time T=T0;
    S->set_initial_time(T0);
    S->set_intermediate_time(Tswitch);
  }

  // if (chemistry_enabled) {
  //   Amanzi::timer_manager.start("Chemistry PK");
  //   try {
  //     // these are the vectors that chemistry will populate with
  //     // the names for the auxillary output vectors and the
  //     // names of components
  //     std::vector<string> compnames;

  //     // // total view needs this to be outside the constructor
  //     // CPK->InitializeChemistry();
  //     // CPK->set_chemistry_output_names(&auxnames);
  //     // CPK->set_component_names(&compnames);

  //     // set the names in the visualization object
  //     // S->set_compnames(compnames);

  //   } catch (const Amanzi::AmanziChemistry::ChemistryException& chem_error) {
  //     std::ostringstream error_message;
  //     error_message << "MPC:mpc_init(): error... Chemistry_PK.InitializeChemistry returned an error status: ";
  //     error_message << chem_error.what();
  //     Errors::Message message(error_message.str());
  //     Exceptions::amanzi_throw(message);
  //   }
  //   Amanzi::timer_manager.stop("Chemistry PK");
  // }


  if (chemistry_enabled) {
    // create stor for chemistry data
    int number_of_secondaries(0);
    if (CS->secondary_activity_coeff() != Teuchos::null) {
      number_of_secondaries = CS->secondary_activity_coeff()->NumVectors();
    }
    chem_data_ = Teuchos::rcp( new chemistry_data (mesh_maps->cell_map(false),
                                                   S->GetFieldData("total_component_concentration")->ViewComponent("cell", true)->NumVectors(),
                                                   CS->number_of_minerals(),
                                                   number_of_secondaries,
                                                   CS->number_of_ion_exchange_sites(),
                                                   CS->number_of_sorption_sites(),
                                                   CS->using_sorption(),
                                                   CS->using_sorption_isotherms()) );
  }

  int iter = 0;  // set the iteration counter to zero
  S->set_cycle(iter);

  // read the checkpoint file as requested
  if (restart_requested == true) {
    // // re-initialize the state object
    // restart->read_state(*S, restart_from_filename);
    // iter = S->get_cycle();
    
    // if (!reset_times_.empty()) {
    //   while (reset_times_.front()<S->get_time()) {
    //     reset_times_.erase(reset_times_.begin());
    //     reset_times_dt_.erase(reset_times_dt_.begin());
    //   }
    // }
  } else { // no restart, we will call the PKs to allow them to init their auxilary data and massage initial conditions
    Amanzi::timer_manager.start("Flow PK");
    if (flow_enabled) FPK->InitializeAuxiliaryData();
    if (do_picard_) {
      FPK->InitPicard(S->time());
      FPK->CommitState(FS);
    }
    Amanzi::timer_manager.stop("Flow PK");
  }

<<<<<<< HEAD
=======



>>>>>>> 1bd278a4
  Amanzi::timer_manager.start("Flow PK");
  if (flow_enabled) {
    if (ti_mode == STEADY  && flow_model != std::string("Steady State Saturated")) {
      // this is the case Richards time stepped to steady state
      // we simply initialize the Flow PK accordingly and the 
      // time stepping loop below takes care of the rest
      FPK->InitSteadyState(S->time(), dTsteady);
    } else if ( ti_mode == TRANSIENT && flow_model !=std::string("Steady State Richards")) {
      FPK->InitTransient(S->time(), dTtransient);
    } else if ( (ti_mode == INIT_TO_STEADY || ti_mode == STEADY) && flow_model == std::string("Steady State Saturated")) {
      // this is the case where we need to solve the Darcy problem first
      // and then either stop (in the STEADY case), or move to the switch time
      // to get the transient part going (INIT_TO_STEADY).
      // note that if a restart was requested, we get the flow field from
      // the checkpoint file we skip the linear Darcy solve and proceed with 
      // the initialization of the transient problem
      if (!restart_requested) {
        FPK->InitSteadyState(S->time(), dTsteady);
        FPK->InitializeSteadySaturated();
        FPK->CommitState(FS);
	if (ti_mode == INIT_TO_STEADY) S->advance_time(Tswitch-T0);
	if (ti_mode == STEADY)         S->advance_time(T1-T0);
      } else {
	FPK->InitTransient(S->time(), dTtransient);
      }
    } else if (ti_mode == INIT_TO_STEADY) {
      if (S->time() < Tswitch) {
        FPK->InitSteadyState(S->time(), dTsteady);
      } else {
        if (flow_model !=std::string("Steady State Richards")) {
          FPK->InitTransient(S->time(), dTtransient);
        }
      }
    }
  }
  Amanzi::timer_manager.stop("Flow PK");

<<<<<<< HEAD
  // write visualization output as requested
  Amanzi::timer_manager.start("I/O");
  if (chemistry_enabled) {

    // get the auxillary data from chemistry
    Teuchos::RCP<Epetra_MultiVector> aux = CPK->get_extra_chemistry_output_data();
    // write visualization data for timestep
    S->write_vis(*visualization, aux, auxnames, chemistry_enabled, true);
  } else {
    // always write the initial visualization dump
    S->write_vis(*visualization, chemistry_enabled, true);
  }

  if (flow_enabled && restart->walkabout()) {
    populate_walkabout_data();
  }
  
  // write a restart dump if requested (determined in dump_state)
  // we force it only if walkabout and flow are enabled
  restart->dump_state(*S, flow_enabled && restart->walkabout() );
  Amanzi::timer_manager.stop("I/O");



  Epetra_Vector& u = FS->ref_pressure();

  cout.precision(18);


  if (flow_enabled || transport_enabled || chemistry_enabled) {
    if (observations) observations->make_observations(*S);
=======
>>>>>>> 1bd278a4

  // write visualization output as requested
  Amanzi::timer_manager.start("I/O");
  visualization->set_mesh(mesh_maps);
  visualization->CreateFiles();
  if (chemistry_enabled) {
    // get the auxillary data from chemistry
    Teuchos::RCP<Epetra_MultiVector> aux = CPK->get_extra_chemistry_output_data();
    // write visualization data for timestep
    WriteVis(visualization,S.ptr()); // TODO: make sure that aux names are used for vis
  } else {
    //always write the initial visualization dump
    WriteVis(visualization,S.ptr());
  }

  // write a restart dump if requested (determined in dump_state)
  WriteCheckpoint(restart,S.ptr(),S->time());
  Amanzi::timer_manager.stop("I/O");


  if (flow_enabled || transport_enabled || chemistry_enabled) {
    if (observations) {
      if (observations->DumpRequested(S->time(), iter)) {
	observations->make_observations(*S);
      }
    }
    // we need to create an EpetraMulitVector that will store the
    // intermediate value for the total component concentration
    if (chemistry_enabled || transport_enabled) {
      total_component_concentration_star =
        Teuchos::rcp(new Epetra_MultiVector(*S->GetFieldData("total_component_concentration")->ViewComponent("cell", true)));
    }
    // then start time stepping
    while ((S->time() < T1) && ((end_cycle == -1) || (iter <= end_cycle))) {

      // log that we are starting a time step
      if(out.get() && includesVerbLevel(verbLevel,Teuchos::VERB_LOW,true)) {
        *out << setprecision(5);
        *out << "Cycle " << iter;
        *out << ": starting time step at time(y) = "<< scientific << S->time() / (365.25*60*60*24);
        *out << std::endl;
      }

      // determine the time step we are now going to take
      double chemistry_dT = 1e+99, transport_dT = 1e+99, flow_dT = 1e+99;
      double mpc_dT = 1e+99, limiter_dT = 1e+99, observation_dT = 1e+99;

      // Update our reset times (delete the next one if we just did it)
      if (!reset_times_.empty()) {
        if (S->last_time()>=reset_times_.front()) {
          reset_times_.erase(reset_times_.begin());
          reset_times_dt_.erase(reset_times_dt_.begin());
        }
      }

      // catch the switchover time to transient
      Amanzi::timer_manager.start("Flow PK");
      if (flow_enabled) {
        if (ti_mode == INIT_TO_STEADY && S->last_time() < Tswitch && S->time() >= Tswitch) {
          if(out.get() && includesVerbLevel(verbLevel,Teuchos::VERB_LOW,true)) {
            *out << "Steady state computation complete... now running in transient mode." << std::endl;
	    *out << "Tswitch = " << Tswitch << " S->time() = " << S->time() << " S->last_time() = " << S->last_time() << std::endl;
          }
          // only init the transient problem if we need to
          if (flow_model != "Steady State Richards") { //  && flow_model != "Steady State Saturated" )  {
            FPK->InitTransient(S->time(), dTtransient);
	  }
        }
      }

      // find the flow time step
      if (flow_enabled) {
        // only if we are actually running with flow

        if ((ti_mode == STEADY) ||
            (ti_mode == TRANSIENT && flow_model != std::string("Steady State Richards")) ||
            (ti_mode == INIT_TO_STEADY &&
             ( (flow_model == std::string("Steady State Richards") && S->time() >= Tswitch) ||
               (flow_model == std::string("Steady State Saturated") && S->time() >= Tswitch) ||
	       (flow_model == std::string("Richards") ) ) ) ) {
          flow_dT = FPK->CalculateFlowDt();
	}
      }
      Amanzi::timer_manager.stop("Flow PK");

      if (ti_mode == TRANSIENT || (ti_mode == INIT_TO_STEADY && S->time() >= Tswitch)) {
        if (transport_enabled) {
          Amanzi::timer_manager.start("Transport PK");
          double transport_dT_tmp = TPK->EstimateTransportDt();
          if (transport_subcycling == 0) transport_dT = transport_dT_tmp;
          Amanzi::timer_manager.stop("Transport PK");
        }
        if (chemistry_enabled) {
          Amanzi::timer_manager.start("Chemistry PK");
          chemistry_dT = CPK->max_time_step();
          Amanzi::timer_manager.stop("Chemistry PK");
        }
      }

      // take the mpc time step as the min of all suggested time steps
      mpc_dT = std::min(flow_dT, transport_dT);

      // take the mpc time step as the min of the last limiter and itself
      mpc_dT = TSM->TimeStep(S->time(), mpc_dT);

      // figure out who limits the time step
      if (mpc_dT == flow_dT) {
        tslimiter = FLOW_LIMITS;
      } else if (mpc_dT == transport_dT) {
        tslimiter = TRANSPORT_LIMITS;
      } else if (mpc_dT == chemistry_dT) {
        tslimiter = CHEMISTRY_LIMITS;
      } else {
        tslimiter = MPC_LIMITS;
      }

      // make sure we reset the timestep at switchover time
      if (ti_mode == INIT_TO_STEADY && S->time() >= Tswitch && S->last_time() < Tswitch) {
        mpc_dT = std::min( mpc_dT, dTtransient );
        tslimiter = MPC_LIMITS;
      }

      // make sure that if we are currently on a reset time, to reset the time step
      if (! ti_mode == STEADY) {
        if (!reset_times_.empty()) {
          // this is probably iffy...
          if (S->time() == reset_times_.front()) {
            *out << setprecision(5) << "Resetting the time integrator at time(y) = "
                 << std::fixed << S->time()/(365.25*24*60*60) << std::endl;
            mpc_dT = reset_times_dt_.front();
            mpc_dT = TSM->TimeStep(S->time(), mpc_dT);
            tslimiter = MPC_LIMITS;
            // now reset the flow time integrator..
            Amanzi::timer_manager.start("Flow PK");
            if (flow_enabled) FPK->InitTransient(S->time(), mpc_dT);
            Amanzi::timer_manager.stop("Flow PK");
	  }
        }
      }

      if(out.get() && includesVerbLevel(verbLevel,Teuchos::VERB_MEDIUM,true)) {
        *out << setprecision(5);
        *out << "Cycle " << iter;
        *out << ": proposed time step before flow step dT(y) = " << scientific << mpc_dT / (365.25*60*60*24);
        *out << std::endl;
      }
      

      // steady flow is special, it might redo a time step, so we print
      // time step info after we've advanced steady flow
      // first advance flow
      Amanzi::timer_manager.start("Flow PK");
      if (flow_enabled) {
        if ((ti_mode == STEADY) ||
            (ti_mode == TRANSIENT && flow_model != std::string("Steady State Richards")) ||
            (ti_mode == INIT_TO_STEADY &&
	     ( (flow_model == std::string("Steady State Richards") && S->time() >= Tswitch) ||
               (flow_model == std::string("Steady State Saturated") && S->time() >= Tswitch) || 
	       (flow_model == std::string("Richards")) ) ) ) {
          bool redo(false);
          do {
            redo = false;
            try {	     
              FPK->Advance(mpc_dT);
            }
            catch (int itr) {
              mpc_dT = 0.5*mpc_dT;
              redo = true;
              tslimiter = FLOW_LIMITS;
              *out << "will repeat time step with smaller dT = " << mpc_dT << std::endl;
            }
          } while (redo);
          FPK->CommitState(FS);
        }
        S->set_final_time(S->initial_time() + mpc_dT);
      }
      Amanzi::timer_manager.stop("Flow PK");
      // write some info about the time step we are about to take
      // first determine what we will write about the time step limiter
      std::string limitstring("");
      switch (tslimiter) {
        case(MPC_LIMITS):
          limitstring = std::string("(mpc limits timestep)");
          break;
        case (TRANSPORT_LIMITS):
          limitstring = std::string("(transport limits timestep)");
          break;
        case (CHEMISTRY_LIMITS):
          limitstring = std::string("(chemistry limits timestep)");
          break;
        case (FLOW_LIMITS):
          break;
      }

      if(out.get() && includesVerbLevel(verbLevel,Teuchos::VERB_LOW,true)) {
        *out << setprecision(5);
        *out << "Cycle " << iter;
        *out << ": time step after flow step dT(y) = " << scientific << mpc_dT / (365.25*60*60*24);
        *out << " " << limitstring;
        *out << std::endl;
      }
      // ==============================================================

      // then advance transport and chemistry
      if (ti_mode == TRANSIENT || (ti_mode == INIT_TO_STEADY && S->time() >= Tswitch) ) {
        double tc_dT(mpc_dT);
        double c_dT(chemistry_dT);
        int ntc(1);

	S->set_intermediate_time(S->initial_time());

        if (chemistry_enabled) {
          Amanzi::timer_manager.start("Chemistry PK");
          // reduce chemistry time step according to the
          // ratio with transport time step that is specified
          // in the input file
          double t_dT(transport_dT);
          if (transport_enabled) {
            t_dT = TPK->EstimateTransportDt();
            double ratio(c_dT/t_dT);
            if (ratio > chem_trans_dt_ratio) {
              c_dT = chem_trans_dt_ratio * t_dT;
            }
          }
          if (mpc_dT > c_dT) {
            ntc = floor(mpc_dT/c_dT)+1;
            tc_dT = mpc_dT/static_cast<double>(ntc);
          }

          if(out.get() && includesVerbLevel(verbLevel,Teuchos::VERB_LOW,true)) {
            *out << "Subcycling info: MPC is taking " << ntc << " chemistry subcycling timesteps" << std::endl;
            if (transport_enabled) {
              *out << "  (chemistry sub cycling time step) / (transport time step) = " << tc_dT/t_dT << std::endl;
            }
            *out << "  chemistry subcycling timestep = " << tc_dT << std::endl;
          }
          Amanzi::timer_manager.stop("Chemistry PK");
        }

        // at this time we know the time step that we are going to use during subcycling: tc_dT

        if (chemistry_enabled) {
          // first store the chemistry state

	  chem_data_->store(CS->free_ion_species(),
                            CS->primary_activity_coeff(),
                            CS->secondary_activity_coeff(),
                            CS->mineral_volume_fractions(),
                            CS->mineral_specific_surface_area(),
                            CS->total_sorbed(),
                            CS->sorption_sites(),
                            CS->surface_complex_free_site_conc(),
                            CS->ion_exchange_sites(),
                            CS->ion_exchange_ref_cation_conc(),
                            CS->isotherm_kd(),
                            CS->isotherm_freundlich_n(),
                            CS->isotherm_langmuir_b());
        }
        // store the total component concentration, so that we
        // can restore it in the case of a chemistry failure
	Teuchos::RCP<Epetra_MultiVector> tcc_stor;
	if (chemistry_enabled || transport_enabled) {
	  tcc_stor = Teuchos::rcp(new Epetra_MultiVector(*total_component_concentration_star));
	}
        bool success(true);
        int tries(0);

        do {
          // try to subcycle with tc_dT, if that fails, we will cut that time step and try again
	  try {
	    
            // subcycling loop
            for (int iss = 0; iss<ntc; ++iss) {
	      
              // first we do a transport step, or if transport is off, we simply prepare
              // total_component_concentration_star for the chemistry step
              if (transport_enabled) {
                Amanzi::timer_manager.start("Transport PK");
                TPK->Advance(tc_dT);
                if (TPK->get_transport_status() == AmanziTransport::TRANSPORT_STATE_COMPLETE) {
                  // get the transport state and commit it to the state
                  Teuchos::RCP<AmanziTransport::Transport_State> TS_next = TPK->transport_state_next();
                  *total_component_concentration_star = *TS_next->total_component_concentration();
                } else {
                  Errors::Message message("MPC: error... Transport_PK.advance returned an error status");
                  Exceptions::amanzi_throw(message);
                }
                Amanzi::timer_manager.stop("Transport PK");
              } else if (chemistry_enabled ) { // if we're not advancing transport we still need to prepare for chemistry
		*total_component_concentration_star = *S->GetFieldData("total_component_concentration")->ViewComponent("cell", true);
	      }

              // second we do a chemistry step, or if chemistry is off, we simply update 
              // total_component_concentration in state
              if (chemistry_enabled) {

                if(out.get() && includesVerbLevel(verbLevel,Teuchos::VERB_LOW,true)) {
                  *out << "Chemistry PK: advancing, current subcycling time step = " << tc_dT << std::endl;
                }
                Amanzi::timer_manager.start("Chemistry PK");
                CPK->advance(tc_dT, total_component_concentration_star);

                Amanzi::timer_manager.stop("Chemistry PK");
		
		*S->GetFieldData("total_component_concentration","state")->ViewComponent("cell", true)
		  = *total_component_concentration_star;		
	      } else {
		if (chemistry_enabled || transport_enabled) {
		  *S->GetFieldData("total_component_concentration","state")->ViewComponent("cell", true)
		    = *total_component_concentration_star;
		}
	      }

              // all went well, so we can advance intermediate time, and call commit state
              // for each pk
              S->set_intermediate_time(S->intermediate_time() + tc_dT);
              Amanzi::timer_manager.start("Transport PK");
              if (transport_enabled) TPK->CommitState(TS);
              Amanzi::timer_manager.stop("Transport PK");
              Amanzi::timer_manager.start("Chemistry PK");
	      if (chemistry_enabled) CPK->commit_state(CS, tc_dT);
              Amanzi::timer_manager.stop("Chemistry PK");
            }
            success = true;
    } catch (const ChemistryExceptionType& chem_error) {
            
            // if the chemistry step failed, we back up to the beginning of
            // the chemistry subcycling loop, but to do that we must restore
            // a few things, such as the chemistry state, total component
            // concentration, and back up the intermediate time

            // decrease the chemistry subcycling timestep and adjust the
            // number of subcycles we need to take accordingly
            ntc = 2*ntc;
            tc_dT = 0.5 * tc_dT;

            // increase the retry count
            ++tries;

            // bail if we've cut the subcycling timestep too many times
            if (tries>=3) {
              Errors::Message message("MPC: cut chemistry subcycling time step too many times, bailing...");
              Exceptions::amanzi_throw(message);
            }

            // the the user know that we're backing up due to a chemistry failure
            if(out.get() && includesVerbLevel(verbLevel,Teuchos::VERB_LOW,true)) {
              *out << "Chemistry step failed, reducing chemistry subcycling time step." << std::endl;
              *out << "  new chemistry subcycling time step = " << tc_dT << std::endl;
            }
	    
            // restore chemistry data to the beginning of the subcycling

            chem_data_->retrieve(CS->free_ion_species(),
                                 CS->primary_activity_coeff(),
                                 CS->secondary_activity_coeff(),
                                 CS->mineral_volume_fractions(),
                                 CS->mineral_specific_surface_area(),
                                 CS->total_sorbed(),
                                 CS->sorption_sites(),
                                 CS->surface_complex_free_site_conc(),
                                 CS->ion_exchange_sites(),
                                 CS->ion_exchange_ref_cation_conc(),
                                 CS->isotherm_kd(),
                                 CS->isotherm_freundlich_n(),
                                 CS->isotherm_langmuir_b());

            // restore the total component concentration to the beginning of chemistry subcycling
	    *S->GetFieldData("total_component_concentration","transport")->ViewComponent("cell", true)
	      = *tcc_stor;		
            
            // reset the intermediate time to the beginning
            S->set_intermediate_time(S->initial_time());
	    
            success = false;
          }
	  
	  
	  
        } while (!success);
	
      }
      
      // update the times in the state object
      S->advance_time(mpc_dT);
      S->set_initial_time(S->time());

      // ===========================================================
      // we're done with this time step, commit the state
      // in the process kernels

      if (ti_mode == TRANSIENT || (ti_mode == INIT_TO_STEADY && S->time() >= Tswitch) ) {
        Amanzi::timer_manager.start("Transport PK");
        if (transport_enabled) TPK->CommitState(TS);
        Amanzi::timer_manager.stop("Transport PK");

        Amanzi::timer_manager.start("Chemistry PK");
        if (chemistry_enabled) CPK->commit_state(CS, mpc_dT);
        Amanzi::timer_manager.stop("Chemistry PK");
      }

      if(out.get() && includesVerbLevel(verbLevel,Teuchos::VERB_LOW,true)) {
        *out << setprecision(5);
        *out << "Cycle " << iter;
        *out << ": complete, new time = " << S->time() / (365.25*60*60*24);
        *out << std::endl;
      }

      // advance the iteration count
      iter++;
      S->set_cycle(iter);

      // make observations
      if (observations) {
	if (observations->DumpRequested(S->time(), iter)) {
	  observations->make_observations(*S);
	}
      } 

      // write visualization if requested
      // force a vis dump and checkpoint in certain cases,
      // such as at the end of the simulation, and
      // at switch-over time
      bool force(false);
      if (abs(S->time() - T1) < 1e-7) {
        force = true;
      }

      if (ti_mode == INIT_TO_STEADY)
        if (abs(S->time() - Tswitch) < 1e-7) {
          force = true;
        }
      
      Amanzi::timer_manager.start("I/O");
      if (chemistry_enabled) {
        // get the auxillary data
        Teuchos::RCP<Epetra_MultiVector> aux = CPK->get_extra_chemistry_output_data();
	if (force || visualization->DumpRequested(S->time())) {
	  WriteVis(visualization,S.ptr());
	}
      } else {
	if (force || visualization->DumpRequested(S->time())) {
	  WriteVis(visualization,S.ptr());
	}
      }

      
      // figure out if in the next iteration, we
      // will reset the time integrator, if so we
      // force a checkpoint
      bool force_checkpoint(false);
      if (! ti_mode == STEADY) 
        if (!reset_times_.empty()) 
	  if (S->time() == reset_times_.front())
	    force_checkpoint = true;

      if ((force_checkpoint || force) && flow_enabled && restart->walkabout()) {
	populate_walkabout_data();
      }

      // write restart dump if requested
      if (force || force_checkpoint || restart->DumpRequested(iter)) {
	WriteCheckpoint(restart,S.ptr(),S->time());
      }
      Amanzi::timer_manager.stop("I/O");
    }
  }

  // write final visualization dump and checkpoint 
  // if no time stepping was done
  if (iter == 0) {
    ++iter;
    S->set_cycle(iter);
    Amanzi::timer_manager.start("I/O");
    WriteVis(visualization,S.ptr());

    WriteCheckpoint(restart,S.ptr(),S->time());
    Amanzi::timer_manager.stop("I/O");
  }


<<<<<<< HEAD


=======
>>>>>>> 1bd278a4
  // some final output
  if (out.get() && includesVerbLevel(verbLevel,Teuchos::VERB_LOW,true))
  {
    *out << "Simulation complete at cycle " << iter;
    *out << " and Time(y) = "<< S->time()/ (365.25*60*60*24);
    *out << std::endl;
  }
}


/* *******************************************************************/
double MPC::time_step_limiter (double T, double dT, double T_end) {
  double time_remaining = T_end - T;

  if (time_remaining < 0.0) {
    Errors::Message message("MPC: time step limiter logic error, T_end must be greater than T.");
    Exceptions::amanzi_throw(message);
  }

  if (dT >= time_remaining) {
    return time_remaining;
  } else if ( dT > 0.75*time_remaining ) {
    return 0.5*time_remaining;
  } else {
    return dT;
  }
}




void MPC::populate_walkabout_data() {
  // update centroid and velocity in state
  std::vector<Amanzi::AmanziGeometry::Point> walkabout_xyz;
  std::vector<Amanzi::AmanziGeometry::Point> walkabout_velocity;
  std::vector<double> walkabout_phi;
  std::vector<double> walkabout_ws;
  
  // FPK->CalculateDarcyVelocity(xyz, velocity);
  FPK->CalculatePoreVelocity(walkabout_xyz, walkabout_velocity, walkabout_phi, walkabout_ws);
  
  int dim = walkabout_xyz[0].dim();
  
  // if this is the first time we're updating state, create the epetra multivectors
  // first, find the global number of elements
  if (S->get_walkabout_velocity() == Teuchos::null) {
    int numel = walkabout_xyz.size();
    int gnumel;
    
    comm->SumAll(&numel, &gnumel, 1);
    
    Epetra_BlockMap map(gnumel, numel, 1, 0, *comm);
    
    S->get_walkabout_xyz() = Teuchos::rcp(new Epetra_MultiVector(map, dim));
    S->get_walkabout_velocity() = Teuchos::rcp(new Epetra_MultiVector(map, dim));
    
    S->get_walkabout_porosity() = Teuchos::rcp(new Epetra_Vector(map));
    S->get_walkabout_water_saturation() = Teuchos::rcp(new Epetra_Vector(map));
  }
  
  Teuchos::RCP<Epetra_MultiVector> wa_xyz = S->get_walkabout_xyz();
  Teuchos::RCP<Epetra_MultiVector> wa_vel = S->get_walkabout_velocity();
  Teuchos::RCP<Epetra_Vector> wa_phi = S->get_walkabout_porosity();
  Teuchos::RCP<Epetra_Vector> wa_ws = S->get_walkabout_water_saturation();
  
  // then populate the state vectors
  for (int i = 0; i < walkabout_xyz.size(); ++i) {
    for (int j = 0; j < dim; ++j) {
      (*(*wa_xyz)(j))[i] = walkabout_xyz[i][j];
      (*(*wa_vel)(j))[i] = walkabout_velocity[i][j];
    }
    (*wa_phi)[i] = walkabout_phi[i];
    (*wa_ws)[i] = walkabout_ws[i];
  }
}



}  // namespace Amanzi<|MERGE_RESOLUTION|>--- conflicted
+++ resolved
@@ -419,12 +419,6 @@
     Amanzi::timer_manager.stop("Flow PK");
   }
 
-<<<<<<< HEAD
-=======
-
-
-
->>>>>>> 1bd278a4
   Amanzi::timer_manager.start("Flow PK");
   if (flow_enabled) {
     if (ti_mode == STEADY  && flow_model != std::string("Steady State Saturated")) {
@@ -462,40 +456,6 @@
   }
   Amanzi::timer_manager.stop("Flow PK");
 
-<<<<<<< HEAD
-  // write visualization output as requested
-  Amanzi::timer_manager.start("I/O");
-  if (chemistry_enabled) {
-
-    // get the auxillary data from chemistry
-    Teuchos::RCP<Epetra_MultiVector> aux = CPK->get_extra_chemistry_output_data();
-    // write visualization data for timestep
-    S->write_vis(*visualization, aux, auxnames, chemistry_enabled, true);
-  } else {
-    // always write the initial visualization dump
-    S->write_vis(*visualization, chemistry_enabled, true);
-  }
-
-  if (flow_enabled && restart->walkabout()) {
-    populate_walkabout_data();
-  }
-  
-  // write a restart dump if requested (determined in dump_state)
-  // we force it only if walkabout and flow are enabled
-  restart->dump_state(*S, flow_enabled && restart->walkabout() );
-  Amanzi::timer_manager.stop("I/O");
-
-
-
-  Epetra_Vector& u = FS->ref_pressure();
-
-  cout.precision(18);
-
-
-  if (flow_enabled || transport_enabled || chemistry_enabled) {
-    if (observations) observations->make_observations(*S);
-=======
->>>>>>> 1bd278a4
 
   // write visualization output as requested
   Amanzi::timer_manager.start("I/O");
@@ -658,7 +618,7 @@
           bool redo(false);
           do {
             redo = false;
-            try {	     
+            try {
               FPK->Advance(mpc_dT);
             }
             catch (int itr) {
@@ -952,10 +912,6 @@
 	  if (S->time() == reset_times_.front())
 	    force_checkpoint = true;
 
-      if ((force_checkpoint || force) && flow_enabled && restart->walkabout()) {
-	populate_walkabout_data();
-      }
-
       // write restart dump if requested
       if (force || force_checkpoint || restart->DumpRequested(iter)) {
 	WriteCheckpoint(restart,S.ptr(),S->time());
@@ -977,11 +933,6 @@
   }
 
 
-<<<<<<< HEAD
-
-
-=======
->>>>>>> 1bd278a4
   // some final output
   if (out.get() && includesVerbLevel(verbLevel,Teuchos::VERB_LOW,true))
   {
@@ -1011,8 +962,7 @@
 }
 
 
-
-
+/*
 void MPC::populate_walkabout_data() {
   // update centroid and velocity in state
   std::vector<Amanzi::AmanziGeometry::Point> walkabout_xyz;
@@ -1057,7 +1007,6 @@
     (*wa_ws)[i] = walkabout_ws[i];
   }
 }
-
-
-
-}  // namespace Amanzi+*/
+
+}  // namespace Amanzi
