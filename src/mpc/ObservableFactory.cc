/* -*-  mode: c++; c-default-style: "google"; indent-tabs-mode: nil -*- */
/*
  Nonmember function for creating regions.

  Copyright 2010-2013 held jointly by LANS/LANL, LBNL, and PNNL. 
  Amanzi is released under the three-clause BSD License. 
  The terms of use and "as is" disclaimer for this license are 
  provided in the top-level COPYRIGHT file.

  Authors: Rao Garimella
           Ethan Coon (ecoon@lanl.gov)
*/

#include <iostream>
#include <sstream>

#include "Teuchos_Array.hpp"
#include "Teuchos_RCP.hpp"
#include "Teuchos_StrUtils.hpp"
#include "Teuchos_ParameterList.hpp"
#include "Teuchos_XMLParameterListHelpers.hpp"

#include "dbc.hh"
#include "errors.hh"

#include "Observable.hh"

#include "ObservableFactory.hh"
#include "ObservableAqueous.hh"
#include "ObservableSolute.hh"
#include "ObservableLineSegment.hh"

namespace Amanzi {

Teuchos::RCP<Observable> CreateObservable(
    Teuchos::ParameterList& coord_plist,
    Teuchos::ParameterList& observable_plist,
    Teuchos::ParameterList& units_plist,
    Teuchos::RCP<AmanziMesh::Mesh> mesh) {

  Teuchos::RCP<Observable> observe;
  std::string var = observable_plist.get<std::string>("variable");
  std::string func = observable_plist.get<std::string>("functional");
  std::string region = observable_plist.get<std::string>("region");

  Teuchos::Array<std::string> comp_names;
  int num_liquid;

  comp_names = coord_plist.get<Teuchos::Array<std::string> >("component names");

  num_liquid = coord_plist.get<int>("number of liquid components", comp_names.size());

<<<<<<< HEAD
=======

>>>>>>> 64df102a
  // check if observation of solute was requested
  bool obs_solute_liquid(false), obs_solute_gas(false), obs_aqueous(true);     
  int tcc_index(-1);
  for (tcc_index = 0; tcc_index != comp_names.size(); ++tcc_index) {
    int pos = var.find(comp_names[tcc_index]);
    if (pos == 0) { 
      (tcc_index < num_liquid) ? obs_solute_liquid = true : obs_solute_gas = true;
      obs_aqueous = false;
      break;
    }
  }

  bool obs_solute = obs_solute_liquid || obs_solute_gas;
 
  if (obs_solute) {
    observe = Teuchos::rcp(new ObservableSolute(var, region, func, observable_plist, units_plist, mesh));
    Teuchos::rcp_dynamic_cast<ObservableSolute>(observe)->RegisterComponentNames(comp_names.toVector(), num_liquid, tcc_index);
  } else if (obs_aqueous) {
    Teuchos::RCP<const AmanziGeometry::GeometricModel> gm_ptr = mesh -> geometric_model();
    Teuchos::RCP<const AmanziGeometry::Region> reg_ptr = gm_ptr->FindRegion(region);
    if (reg_ptr->type()==AmanziGeometry::LINE_SEGMENT) {
      observe = Teuchos::rcp(new ObservableLineSegment(var, region, func, observable_plist, units_plist, mesh));
    } else {
      observe = Teuchos::rcp(new ObservableAqueous(var, region, func, observable_plist, units_plist, mesh));
    }
  }

  observe->ComputeRegionSize();

  return observe;
}

} // namespace Amanzi
<|MERGE_RESOLUTION|>--- conflicted
+++ resolved
@@ -50,10 +50,6 @@
 
   num_liquid = coord_plist.get<int>("number of liquid components", comp_names.size());
 
-<<<<<<< HEAD
-=======
-
->>>>>>> 64df102a
   // check if observation of solute was requested
   bool obs_solute_liquid(false), obs_solute_gas(false), obs_aqueous(true);     
   int tcc_index(-1);
