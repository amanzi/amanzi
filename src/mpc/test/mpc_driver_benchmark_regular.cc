#include <iostream>
#include "stdlib.h"
#include "math.h"

// TPLs
#include <Epetra_Comm.h>
#include <Epetra_MpiComm.h>
#include "Epetra_SerialComm.h"
#include "Teuchos_ParameterList.hpp"
#include "Teuchos_XMLParameterListHelpers.hpp"
#include "UnitTest++.h"

// Amanzi
#include "CycleDriver.hh"
#include "InputAnalysis.hh"
#include "Mesh.hh"
#include "MeshAudit.hh"
#include "MeshFactory.hh"
#include "Mesh_MSTK.hh"
#include "energy_tcm_registration.hh"
#include "energy_iem_registration.hh"
#include "eos_registration.hh"
#include "mpc_pks_registration.hh"
#include "PK_Factory.hh"
#include "PK.hh"
#include "pks_energy_registration.hh"
#include "pks_flow_registration.hh"
#include "pks_transport_registration.hh"
#include "State.hh"
#include "wrm_flow_registration.hh"


TEST(MPC_DRIVER_FLOW_MATRIX_FRACTURE) {

using namespace Amanzi;
using namespace Amanzi::AmanziMesh;
using namespace Amanzi::AmanziGeometry;

  Epetra_MpiComm comm(MPI_COMM_WORLD);
  
  // setup a piecewice linear solution with a jump
<<<<<<< HEAD
  std::string xmlInFileName = "mpc_driver_benchmark_regular.xml";
=======
  std::string xmlInFileName = "test/mpc_driver_benchmark_regular_0.xml";
>>>>>>> 4580eabf
  Teuchos::RCP<Teuchos::ParameterList> plist = Teuchos::getParametersFromXmlFile(xmlInFileName);
  
  // For now create one geometric model from all the regions in the spec
  Teuchos::ParameterList region_list = plist->get<Teuchos::ParameterList>("regions");
  auto gm = Teuchos::rcp(new Amanzi::AmanziGeometry::GeometricModel(3, region_list, &comm));
  std::string meshfile = plist->sublist("mesh").sublist("unstructured").sublist("read mesh file").get<std::string>("file");
  // create mesh
  MeshFactory factory(&comm);
  factory.preference(FrameworkPreference({Framework::MSTK}));
<<<<<<< HEAD
  //Teuchos::RCP<Amanzi::AmanziMesh::Mesh> mesh = factory("test/regular_fracture_ref2.exo", gm);
  Teuchos::RCP<Amanzi::AmanziMesh::Mesh> mesh = factory(meshfile, gm);
  
=======
  // factory.set_partitioner(Amanzi::AmanziMesh::Partitioner_type::ZOLTAN_GRAPH);
  Teuchos::RCP<Amanzi::AmanziMesh::Mesh> mesh = factory("test/regular_fracture_ref0.exo", gm);

>>>>>>> 4580eabf
  // create dummy observation data object
  Amanzi::ObservationData obs_data;    
  
  Teuchos::ParameterList state_plist = plist->sublist("state");
  Teuchos::RCP<Amanzi::State> S = Teuchos::rcp(new Amanzi::State(state_plist));
  S->RegisterMesh("domain", mesh);

  // verify mesh
  /*
  Amanzi::MeshAudit mesh_auditor(mesh);
  int status = mesh_auditor.Verify();
  if (status != 0) {
    Errors::Message msg("Mesh audit could not verify correctness of meshes.");
    Exceptions::amanzi_throw(msg);
  }
  */
  
  // analysys
  Amanzi::InputAnalysis analysis(mesh);
  analysis.Init(*plist);
  analysis.RegionAnalysis();
  analysis.OutputBCs();

  // create additional mesh for fracture
  std::vector<std::string> names;
  names.push_back("fracture");

  Teuchos::RCP<const AmanziMesh::Mesh_MSTK> mstk =
      Teuchos::rcp_static_cast<const AmanziMesh::Mesh_MSTK>(mesh);
  Teuchos::RCP<AmanziMesh::Mesh> mesh_fracture =
      Teuchos::rcp(new AmanziMesh::Mesh_MSTK(&*mstk, names, AmanziMesh::FACE));

  S->RegisterMesh("fracture", mesh_fracture);

  Amanzi::CycleDriver cycle_driver(plist, S, &comm, obs_data);
  cycle_driver.Go();
}

<|MERGE_RESOLUTION|>--- conflicted
+++ resolved
@@ -39,11 +39,8 @@
   Epetra_MpiComm comm(MPI_COMM_WORLD);
   
   // setup a piecewice linear solution with a jump
-<<<<<<< HEAD
+
   std::string xmlInFileName = "mpc_driver_benchmark_regular.xml";
-=======
-  std::string xmlInFileName = "test/mpc_driver_benchmark_regular_0.xml";
->>>>>>> 4580eabf
   Teuchos::RCP<Teuchos::ParameterList> plist = Teuchos::getParametersFromXmlFile(xmlInFileName);
   
   // For now create one geometric model from all the regions in the spec
@@ -53,15 +50,10 @@
   // create mesh
   MeshFactory factory(&comm);
   factory.preference(FrameworkPreference({Framework::MSTK}));
-<<<<<<< HEAD
+
   //Teuchos::RCP<Amanzi::AmanziMesh::Mesh> mesh = factory("test/regular_fracture_ref2.exo", gm);
   Teuchos::RCP<Amanzi::AmanziMesh::Mesh> mesh = factory(meshfile, gm);
   
-=======
-  // factory.set_partitioner(Amanzi::AmanziMesh::Partitioner_type::ZOLTAN_GRAPH);
-  Teuchos::RCP<Amanzi::AmanziMesh::Mesh> mesh = factory("test/regular_fracture_ref0.exo", gm);
-
->>>>>>> 4580eabf
   // create dummy observation data object
   Amanzi::ObservationData obs_data;    
   
