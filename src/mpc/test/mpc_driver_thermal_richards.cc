--- conflicted
+++ resolved
@@ -41,12 +41,7 @@
   
   // For now create one geometric model from all the regions in the spec
   Teuchos::ParameterList region_list = plist->get<Teuchos::ParameterList>("regions");
-<<<<<<< HEAD
-  auto gm = Teuchos::rcp(new Amanzi::AmanziGeometry::GeometricModel(2, region_list, &comm));
-=======
-  Teuchos::RCP<Amanzi::AmanziGeometry::GeometricModel> gm =
-      Teuchos::rcp(new Amanzi::AmanziGeometry::GeometricModel(2, region_list, *comm));
->>>>>>> 5d98771a
+  auto gm = Teuchos::rcp(new Amanzi::AmanziGeometry::GeometricModel(2, region_list, *comm));
 
   // create mesh
   Preference pref;
@@ -66,11 +61,7 @@
   Teuchos::RCP<Amanzi::State> S = Teuchos::rcp(new Amanzi::State(state_plist));
   S->RegisterMesh("domain", mesh);
   
-<<<<<<< HEAD
-  Amanzi::CycleDriver cycle_driver(plist, S, &comm, obs_data);
-=======
-  Amanzi::CycleDriver cycle_driver(plist, mesh, comm, obs_data);
->>>>>>> 5d98771a
+  Amanzi::CycleDriver cycle_driver(plist, S, comm, obs_data);
   cycle_driver.Go();
 }
 
