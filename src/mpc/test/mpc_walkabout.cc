#include <iostream>
#include "stdlib.h"
#include "math.h"

#include <Epetra_Comm.h>
#include <Epetra_MpiComm.h>
#include "Teuchos_ParameterList.hpp"
#include "Teuchos_XMLParameterListHelpers.hpp"
#include "UnitTest++.h"

#include "CycleDriver.hh"
#include "eos_registration.hh"
#include "MeshFactory.hh"
#include "Mesh.hh"
#include "PK_Factory.hh"
#include "PK.hh"
#include "pks_flow_registration.hh"
#include "State.hh"
#include "wrm_flow_registration.hh"


TEST(MPC_WALKABOUT_2D) {
using namespace Amanzi;

  auto comm = Amanzi::getDefaultComm();
  
  // read the main parameter list
  std::string xmlFileName = "test/mpc_walkabout_2D.xml";
  Teuchos::RCP<Teuchos::ParameterList> glist = Teuchos::getParametersFromXmlFile(xmlFileName);

  // For now create one geometric model from all the regions in the spec
  Teuchos::ParameterList region_list = glist->sublist("regions");
  Teuchos::RCP<AmanziGeometry::GeometricModel> gm =
      Teuchos::rcp(new AmanziGeometry::GeometricModel(2, region_list, *comm));

  // create mesh
  auto mesh_list = Teuchos::sublist(glist, "mesh");
  AmanziMesh::MeshFactory meshfactory(comm, gm, mesh_list);

  meshfactory.set_preference(AmanziMesh::Preference({AmanziMesh::Framework::MSTK}));
  auto mesh = meshfactory.create("test/mpc_walkabout_2D.exo");

  Teuchos::ParameterList state_plist = glist->sublist("state");
  Teuchos::RCP<Amanzi::State> S = Teuchos::rcp(new Amanzi::State(state_plist));
  S->RegisterMesh("domain", mesh);
  
  // use cycle driver to create and initialize state
  ObservationData obs_data;    
  CycleDriver cycle_driver(glist, S, comm, obs_data);
  S = cycle_driver.Go();

  // verify no-flow at selected points using existing S
  std::cout << "Start test of 2D Walkabout\n";
  AmanziGeometry::Point xv(2);
  std::vector<AmanziGeometry::Point> xyz, velocity;
  cycle_driver.walkabout()->CalculateDarcyVelocity(S, xyz, velocity);

  if (comm->NumProc() == 1) {
    std::vector<int> list = {1, 2, 3, 16, 17, 18};
    for (int v : list) { 
      mesh->node_get_coordinates(v, &xv);
      CHECK_CLOSE(0.0, xv * velocity[v], 1e-14);
    }
  }

  // verify velocity at all points
  int nnodes = mesh->num_entities(AmanziMesh::NODE, AmanziMesh::Parallel_type::OWNED);
  int nfaces = mesh->num_entities(AmanziMesh::FACE, AmanziMesh::Parallel_type::OWNED);
  int ncells = mesh->num_entities(AmanziMesh::CELL, AmanziMesh::Parallel_type::OWNED);

  auto& flow = *S->GetFieldData("darcy_flux", "flow")->ViewComponent("face");
  auto& pres = *S->GetFieldData("pressure", "flow")->ViewComponent("cell");
  
  // -- overwite with constant velocity
  AmanziGeometry::Point vel(1.0, 2.0);
  for (int f = 0; f < nfaces; ++f) {
    flow[0][f] = vel * mesh->face_normal(f);
  }

  // -- overwite with linear pressure
  for (int c = 0; c < ncells; ++c) {
    const AmanziGeometry::Point& xc = mesh->cell_centroid(c);
    pres[0][c] = 1.0 + xc[0] + 2 * xc[1];
  }

  // -- check recovered velocity
  Teuchos::ParameterList& wlist = glist->sublist("walkabout data");
  auto walkabout = Teuchos::rcp(new Amanzi::WalkaboutCheckpoint(wlist, comm));

  walkabout->CalculateDarcyVelocity(S, xyz, velocity);

  for (int v = 0; v < nnodes; ++v) {
    CHECK(norm(vel - velocity[v]) < 1e-10);
  }

  // -- check interpolated pressure and saturation
  std::vector<int> material_ids;
  std::vector<double> porosity, saturation, pressure, isotherm_kd;

  walkabout->CalculateData(S, xyz, velocity,
                           porosity, saturation, pressure, isotherm_kd, material_ids);

  for (int v = 0; v < nnodes; ++v) {
    mesh->node_get_coordinates(v, &xv);
    CHECK_CLOSE(1.0 + xv[0] + 2 * xv[1], pressure[v], 0.15);  // some tets have 1 neighboor
    CHECK_CLOSE(1.0, saturation[v], 1e-10);
  }

  // create walkabout file without pk
  walkabout->disable(false);
  walkabout->WriteDataFile(S, Teuchos::null);
}


TEST(MPC_WALKABOUT_3D) {
using namespace Amanzi;

  auto comm = Amanzi::getDefaultComm();
  
  // read the main parameter list
  std::string xmlFileName = "test/mpc_walkabout_3D.xml";
  Teuchos::RCP<Teuchos::ParameterList> glist = Teuchos::getParametersFromXmlFile(xmlFileName);

  // For now create one geometric model from all the regions in the spec
  Teuchos::ParameterList region_list = glist->sublist("regions");
  Teuchos::RCP<AmanziGeometry::GeometricModel> gm =
      Teuchos::rcp(new AmanziGeometry::GeometricModel(3, region_list, *comm));

  // create mesh
  auto mesh_list = Teuchos::sublist(glist, "mesh");
  AmanziMesh::MeshFactory meshfactory(comm, gm, mesh_list);

  meshfactory.set_preference(AmanziMesh::Preference({AmanziMesh::Framework::MSTK}));
  auto mesh = meshfactory.create("test/mpc_walkabout_tet5.exo");
<<<<<<< HEAD
  
  Teuchos::ParameterList state_plist = glist->sublist("state");
  Teuchos::RCP<Amanzi::State> S = Teuchos::rcp(new Amanzi::State(state_plist));
  S->RegisterMesh("domain", mesh);
  
=======

>>>>>>> 793a0767
  // use cycle driver to create and initialize state
  ObservationData obs_data;    
  CycleDriver cycle_driver(glist, S, comm, obs_data);
  S = cycle_driver.Go();

  // verify velocity at all points
  // -- overwrite flow & pressure
  std::cout << "Start test of 3D Walkabout\n";
  AmanziGeometry::Point vel(1.0, 2.0, 3.0);
  int nnodes = mesh->num_entities(AmanziMesh::NODE, AmanziMesh::Parallel_type::OWNED);
  int nfaces = mesh->num_entities(AmanziMesh::FACE, AmanziMesh::Parallel_type::OWNED);

  auto& flow = *S->GetFieldData("darcy_flux", "flow")->ViewComponent("face");
  auto& pres = *S->GetFieldData("pressure", "flow")->ViewComponent("cell");

  for (int f = 0; f < nfaces; ++f) {
    flow[0][f] = vel * mesh->face_normal(f);
  }

  pres.PutScalar(1.0);

  // -- check recovered velocity
  Teuchos::ParameterList& wlist = glist->sublist("walkabout data");
  auto walkabout = Teuchos::rcp(new Amanzi::WalkaboutCheckpoint(wlist, comm));

  std::vector<AmanziGeometry::Point> xyz, velocity;
  walkabout->CalculateDarcyVelocity(S, xyz, velocity);

  for (int v = 0; v < nnodes; ++v) {
    CHECK(norm(vel - velocity[v]) < 1e-10);
  }

  // -- check interpolated pressure
  std::vector<int> material_ids;
  std::vector<double> porosity, saturation, pressure, isotherm_kd;

  walkabout->CalculateData(S, xyz, velocity,
                           porosity, saturation, pressure, isotherm_kd, material_ids);

  for (int v = 0; v < nnodes; ++v) {
    CHECK_CLOSE(1.0, pressure[v], 1e-10);
    CHECK_CLOSE(1.0, saturation[v], 1e-10);
  }

  // verify other quantities at selected point on main diagonal
  AmanziGeometry::Point x0(0.0, 0.0, 0.0), xv(3);
  AmanziGeometry::Point x1(1.0, 1.0, 1.0);
  AmanziGeometry::Point x2(2.0, 2.0, 2.0);
  AmanziGeometry::Point x3(3.0, 3.0, 3.0);

  for (int v = 0; v < nnodes; ++v) {
    mesh->node_get_coordinates(v, &xv);
    if (norm(xv - x0) < 1e-10) {
      CHECK_CLOSE(0.2, porosity[v], 1e-10);
      CHECK_EQUAL(1000, material_ids[v]);
    } else if (norm(xv - x1) < 1e-10) {
      CHECK_CLOSE(0.3, porosity[v], 1e-10);
      CHECK_EQUAL(2000, material_ids[v]);
    } else if (norm(xv - x2) < 1e-10) {
      CHECK_CLOSE(0.5, porosity[v], 1e-10);
      CHECK_EQUAL(3000, material_ids[v]);
    } else if (norm(xv - x3) < 1e-10) {
      CHECK_CLOSE(0.6, porosity[v], 1e-10);
      CHECK_EQUAL(3000, material_ids[v]);
    }
  }

  // create walkabout file without flow pk
  walkabout->disable(false);
  walkabout->WriteDataFile(S, Teuchos::null);
}

<|MERGE_RESOLUTION|>--- conflicted
+++ resolved
@@ -132,19 +132,15 @@
 
   meshfactory.set_preference(AmanziMesh::Preference({AmanziMesh::Framework::MSTK}));
   auto mesh = meshfactory.create("test/mpc_walkabout_tet5.exo");
-<<<<<<< HEAD
   
   Teuchos::ParameterList state_plist = glist->sublist("state");
   Teuchos::RCP<Amanzi::State> S = Teuchos::rcp(new Amanzi::State(state_plist));
   S->RegisterMesh("domain", mesh);
   
-=======
-
->>>>>>> 793a0767
   // use cycle driver to create and initialize state
   ObservationData obs_data;    
   CycleDriver cycle_driver(glist, S, comm, obs_data);
-  S = cycle_driver.Go();
+  cycle_driver.Go();
 
   // verify velocity at all points
   // -- overwrite flow & pressure
