/*
  Operators

  Copyright 2010-201x held jointly by LANS/LANL, LBNL, and PNNL. 
  Amanzi is released under the three-clause BSD License. 
  The terms of use and "as is" disclaimer for this license are 
  provided in the top-level COPYRIGHT file.

  Author: Konstantin Lipnikov (lipnikov@lanl.gov)
*/

#ifndef AMANZI_OPERATORS_BC_HH_
#define AMANZI_OPERATORS_BC_HH_

#include <vector>

#include "Teuchos_RCP.hpp"

#include "Mesh.hh"

#include "OperatorDefs.hh"

namespace Amanzi {

namespace AmanziGeometry { class Point; }

namespace Operators {

/* *******************************************************************
<<<<<<< HEAD
* Elliptic equation L(u) = f. Three types of boundary conditions are
=======
* Elliptic equation E(u) = f. Three types of boundary conditions are
>>>>>>> 779ebadf
* supported by this class:
*   [Dirichlet]                  u = u0 
*   [Neumann]     -K(u) grad u . n = g0
*   [Mixed] -K(u) grad u . n - c u = g1
*
* The right-hand side data (u0, g0, g1) must be placed in array 
* bc_value that has a proper size (see below). The type of BC 
* must be indicated in integer array bc_model using constants
* defined in file OperatorDefs.hh. Arrays bc_value and bc_model
* must have the same size and contain ghost degrees of freedom.
*
* The coefficent c must be placed in array bc_mixed. This array
* can be empty; otherwise, its size must match that of bc_value.
*
* All three arrays are associated with degrees of freedom selected 
* for a problem discretization, see class Operators for more detail.
* For example, for the nodal discretization of elliptic equation,
* the dimension of the arrays equals to the total number of nodes 
* on a processor, including the ghost nodes.
*
* NOTE. Arrays bc_value and bc_model may be empty when homogeneous
*   Neumann boundary conditions are imposed on the domain boundary.
*
* NOTE. Suffient conditions for solution non-negativity are 
*   g0 <= 0, g1 <= 0 and c >=0.
*
* NOTE. All data in input arrays are given with respect to exterior
*   normal vector. Implementation of boundary conditions should take
*   into account that actual mesh normal may be oriented arbitrarily.
*
* **********************
<<<<<<< HEAD
* 
* Advection equation L(u) = f. One type of boundary condition is 
=======
*
* Diffusion-advection equation E(u) + A(u) = f. Four types of boundary 
* conditions are supported:
*   [Dirichlet]                         u = u0 
*   [Neumann]            -K(u) grad u . n = g0
*   [Mixed]        -K(u) grad u . n - c u = g1
*   [Total flux] -(K(u) grad u - v c) . n = g2
*
* Here v is the advective velocity. For the diffusion-advection
* operator, we may impose boundary conditions that make sence for 
* diffusion but not appropriate for advection. To void creation of two
* sets of boundary conditions, the total flux condition can be used.
* Only the leading operator, typically diffusion, can set up this BC.
* The other operators will remove all boundary contributions to the 
* matrix and right-hand side when the total flux condition is specified.
* 
* **********************
*
* Advection equation A(u) = f. One type of boundary condition is 
>>>>>>> 779ebadf
* supported by this class:
*   [Dirichlet]          u = u0 
* 
* The data u0 can be included in a weak formulation in two different
* ways. In the integration by parts formulations, boundary integrals
* are elliminated from the left-hand side and the right-hand side is
* modified, so this boundary conditions behaves similar to the
* diffusion problem. For other weak formulations, a weak form of this
* boundary condition is added to the system:
*
<<<<<<< HEAD
*   (L(u) - f, w) + (u - u0, w) = 0.
=======
*   (A(u) - f, w) + (u - u0, w) = 0.
>>>>>>> 779ebadf
* 
* In the second approach, array bc_model should use TYPE2 boundary
* condition, see OperatorDefs.hh for the full name.
*
* NOTE. When no contibition from boundary should occur, array bc_model
* must contain integer value OPERATOR_BC_REMOVE.
******************************************************************* */

class BCs {
 public:
  // KIND defines location of DOFs on a mesh:
  // -- available mesh entities are node, edge, face, and cell
  // 
  // TYPE provides additional information, see OperatorDefs.hh for available options. 
  // In short, is specifies geometric, algebraic or any other information:
  // -- scalar is the simplest DOF, it is just a number (example: mean pressure)
  // -- point is a vector DOF which has mesh dimension (example: fluid velocity)
  // -- vector is a general vector DOF (example: moments of pressure)
  // -- normal-component is a geometric DOF (example: normal component of fluid velocity)
  BCs(Teuchos::RCP<const AmanziMesh::Mesh> mesh, AmanziMesh::Entity_kind kind, DOF_Type type) : 
      mesh_(mesh),
      kind_(kind),
      type_(type) {};
  ~BCs() {};

  // access
  Teuchos::RCP<const AmanziMesh::Mesh> mesh() const { return mesh_; }
  AmanziMesh::Entity_kind kind() const { return kind_; }
  DOF_Type type() const { return type_; }

  std::vector<int>& bc_model() { 
    if (bc_model_.size() == 0) {
      int nent = mesh_->num_entities(kind_, AmanziMesh::Parallel_type::ALL);
      bc_model_.resize(nent, Operators::OPERATOR_BC_NONE);
    }
    return bc_model_; 
  }

  std::vector<double>& bc_value() {
    if (bc_value_.size() == 0) {
      int nent = mesh_->num_entities(kind_, AmanziMesh::Parallel_type::ALL);
      bc_value_.resize(nent, 0.0);
    }
    return bc_value_;
  }

  std::vector<double>& bc_mixed() {
    if (bc_mixed_.size() == 0) {
      int nent = mesh_->num_entities(kind_, AmanziMesh::Parallel_type::ALL);
      bc_mixed_.resize(nent, 0.0);
    }
    return bc_mixed_;
  }

  std::vector<AmanziGeometry::Point>& bc_value_point() {
    if (bc_value_point_.size() == 0) {
      AmanziGeometry::Point p(mesh_->space_dimension());
      int nent = mesh_->num_entities(kind_, AmanziMesh::Parallel_type::ALL);
      bc_value_point_.resize(nent, p);
    }
    return bc_value_point_;
  }

  std::vector<std::vector<double> >& bc_value_vector(int n = 1) {
    if (bc_value_vector_.size() == 0) {
      int nent = mesh_->num_entities(kind_, AmanziMesh::Parallel_type::ALL);
      bc_value_vector_.resize(nent);

      for (int i = 0; i < nent; ++i) {
        bc_value_vector_[i].resize(n);
      }
    }
    return bc_value_vector_;
  }

  const std::vector<int>& bc_model() const { return bc_model_; }
  const std::vector<double>& bc_value() const { return bc_value_; }
  const std::vector<double>& bc_mixed() const { return bc_mixed_; }
  const std::vector<AmanziGeometry::Point>& bc_value_point() const { return bc_value_point_; }
  const std::vector<std::vector<double>>& bc_value_vector() const { return bc_value_vector_; }
  
 private:
  AmanziMesh::Entity_kind kind_;
  DOF_Type type_;

  std::vector<int> bc_model_;
  std::vector<double> bc_value_;
  std::vector<double> bc_mixed_;

  std::vector<std::vector<double> > bc_value_vector_;
  std::vector<AmanziGeometry::Point> bc_value_point_;

  Teuchos::RCP<const AmanziMesh::Mesh> mesh_;
};

}  // namespace Operators
}  // namespace Amanzi

#endif

<|MERGE_RESOLUTION|>--- conflicted
+++ resolved
@@ -27,11 +27,7 @@
 namespace Operators {
 
 /* *******************************************************************
-<<<<<<< HEAD
-* Elliptic equation L(u) = f. Three types of boundary conditions are
-=======
 * Elliptic equation E(u) = f. Three types of boundary conditions are
->>>>>>> 779ebadf
 * supported by this class:
 *   [Dirichlet]                  u = u0 
 *   [Neumann]     -K(u) grad u . n = g0
@@ -63,10 +59,6 @@
 *   into account that actual mesh normal may be oriented arbitrarily.
 *
 * **********************
-<<<<<<< HEAD
-* 
-* Advection equation L(u) = f. One type of boundary condition is 
-=======
 *
 * Diffusion-advection equation E(u) + A(u) = f. Four types of boundary 
 * conditions are supported:
@@ -86,7 +78,6 @@
 * **********************
 *
 * Advection equation A(u) = f. One type of boundary condition is 
->>>>>>> 779ebadf
 * supported by this class:
 *   [Dirichlet]          u = u0 
 * 
@@ -97,11 +88,7 @@
 * diffusion problem. For other weak formulations, a weak form of this
 * boundary condition is added to the system:
 *
-<<<<<<< HEAD
-*   (L(u) - f, w) + (u - u0, w) = 0.
-=======
 *   (A(u) - f, w) + (u - u0, w) = 0.
->>>>>>> 779ebadf
 * 
 * In the second approach, array bc_model should use TYPE2 boundary
 * condition, see OperatorDefs.hh for the full name.
