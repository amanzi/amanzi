--- conflicted
+++ resolved
@@ -68,11 +68,8 @@
     Operator_FaceCellScc.hh
     Operator_FaceCellSff.hh
     Operator_Node.hh
-<<<<<<< HEAD
+    Operator_Edge.hh
     FluxTPFABCFunc.hh
-=======
-    Operator_Edge.hh
->>>>>>> ca2c1b8c
     OperatorDiffusion.hh
     OperatorDiffusionFactory.hh
     OperatorDiffusionMFD.hh
