--- conflicted
+++ resolved
@@ -52,19 +52,19 @@
     external_controls_(false),
     cfl_(1.0)
 {
-  dim = mesh_->getSpaceDimension();
-
-  ncells_owned_ = mesh_->getNumEntities(AmanziMesh::Entity_kind::CELL, AmanziMesh::Parallel_type::OWNED);
-  nfaces_owned_ = mesh_->getNumEntities(AmanziMesh::Entity_kind::FACE, AmanziMesh::Parallel_type::OWNED);
-  nnodes_owned_ = mesh_->getNumEntities(AmanziMesh::Entity_kind::NODE, AmanziMesh::Parallel_type::OWNED);
-
-  ncells_wghost_ = mesh_->getNumEntities(AmanziMesh::Entity_kind::CELL, AmanziMesh::Parallel_type::ALL);
-  nfaces_wghost_ = mesh_->getNumEntities(AmanziMesh::Entity_kind::FACE, AmanziMesh::Parallel_type::ALL);
-  nnodes_wghost_ = mesh_->getNumEntities(AmanziMesh::Entity_kind::NODE, AmanziMesh::Parallel_type::ALL);
-
-  if (mesh_->hasEdges()) {
-    nedges_owned_ = mesh_->getNumEntities(AmanziMesh::Entity_kind::EDGE, AmanziMesh::Parallel_type::OWNED);
-    nedges_wghost_ = mesh_->getNumEntities(AmanziMesh::Entity_kind::EDGE, AmanziMesh::Parallel_type::ALL);
+  dim = mesh_->space_dimension();
+
+  ncells_owned_ = mesh_->num_entities(AmanziMesh::CELL, AmanziMesh::Parallel_type::OWNED);
+  nfaces_owned_ = mesh_->num_entities(AmanziMesh::FACE, AmanziMesh::Parallel_type::OWNED);
+  nnodes_owned_ = mesh_->num_entities(AmanziMesh::NODE, AmanziMesh::Parallel_type::OWNED);
+
+  ncells_wghost_ = mesh_->num_entities(AmanziMesh::CELL, AmanziMesh::Parallel_type::ALL);
+  nfaces_wghost_ = mesh_->num_entities(AmanziMesh::FACE, AmanziMesh::Parallel_type::ALL);
+  nnodes_wghost_ = mesh_->num_entities(AmanziMesh::NODE, AmanziMesh::Parallel_type::ALL);
+
+  if (mesh_->valid_edges()) {
+    nedges_owned_ = mesh_->num_entities(AmanziMesh::EDGE, AmanziMesh::Parallel_type::OWNED);
+    nedges_wghost_ = mesh_->num_entities(AmanziMesh::EDGE, AmanziMesh::Parallel_type::ALL);
   }
 }
 
@@ -107,34 +107,29 @@
 
   if (stencil == "node to cells") {
     stencil_id_ = OPERATOR_LIMITER_STENCIL_N2C;
-    location_ = AmanziMesh::Entity_kind::NODE;
+    location_ = AmanziMesh::NODE;
   } else if (stencil == "face to cells") {
     stencil_id_ = OPERATOR_LIMITER_STENCIL_F2C;
-    location_ = AmanziMesh::Entity_kind::FACE;
+    location_ = AmanziMesh::FACE;
   } else if (stencil == "edge to cells") {
     stencil_id_ = OPERATOR_LIMITER_STENCIL_E2C;
-    location_ = AmanziMesh::Entity_kind::EDGE;
+    location_ = AmanziMesh::EDGE;
   } else if (stencil == "cell to closest cells") {
     stencil_id_ = OPERATOR_LIMITER_STENCIL_C2C_CLOSEST;
-    location_ = AmanziMesh::Entity_kind::FACE;
+    location_ = AmanziMesh::FACE;
   } else if (stencil == "cell to all cells") {
     stencil_id_ = OPERATOR_LIMITER_STENCIL_C2C_ALL;
-<<<<<<< HEAD
-    location_ = AmanziMesh::Entity_kind::FACE;
-  } 
-=======
     location_ = AmanziMesh::FACE;
   } else {
     Errors::Message msg("unknown stencil for limiter");
     Exceptions::amanzi_throw(msg);
   }
->>>>>>> 24d265e5
 
   if (plist.isParameter("limiter location")) {
     name = plist.get<std::string>("limiter location");
-    auto tmp = AmanziMesh::createEntityKind(name); 
+    int tmp = AmanziMesh::entity_kind(name); 
     AMANZI_ASSERT((location_ == tmp) || 
-                  (location_ == AmanziMesh::Entity_kind::FACE && tmp == AmanziMesh::Entity_kind::NODE));
+                  (location_ == AmanziMesh::FACE && tmp == AmanziMesh::NODE));
     location_ = tmp;
   }
 
@@ -205,9 +200,6 @@
     Exceptions::amanzi_throw(msg);
   }
 
-<<<<<<< HEAD
-  limiter_ = Teuchos::rcp(new Epetra_Vector(mesh_->getMap(AmanziMesh::Entity_kind::CELL, false)));
-=======
   if (external_controls_ && controls_ == Teuchos::null) {
     Errors::Message msg("External control points for limiters are requested but not provided");
     Exceptions::amanzi_throw(msg);
@@ -217,7 +209,6 @@
   data_ = lifting_->data()->ViewComponent("cell");
 
   limiter_ = Teuchos::rcp(new Epetra_Vector(mesh_->cell_map(false)));
->>>>>>> 24d265e5
   limiter_->PutScalar(1.0);
 
   if (type_ == OPERATOR_LIMITER_BARTH_JESPERSEN) {
@@ -254,44 +245,7 @@
   int npoly = data_->NumVectors();
 
   for (int c = 0; c < ncells_owned_; c++) {
-<<<<<<< HEAD
-    for (int i = 0; i < dim; i++) (*grad)[i][c] *= (*limiter)[0][c];
-  }
-}
-
-
-/* ******************************************************************
-* Apply internal limiter.
-****************************************************************** */
-void LimiterCell::ApplyLimiter(
-    const AmanziMesh::Entity_ID_List& ids,
-    Teuchos::RCP<const Epetra_MultiVector> field, const WhetStone::DG_Modal& dg,
-    const std::vector<int>& bc_model, const std::vector<double>& bc_value)
-{
-  field_ = field;
-
-  if (external_bounds_ && bounds_ == Teuchos::null) {
-    Errors::Message msg("External bounds for limiters are requested but not provided");
-    Exceptions::amanzi_throw(msg);
-  }
-
-  limiter_ = Teuchos::rcp(new Epetra_Vector(mesh_->getMap(AmanziMesh::Entity_kind::CELL, false)));
-  limiter_->PutScalar(1.0);
-
-  if (type_ == OPERATOR_LIMITER_BARTH_JESPERSEN_DG) {
-    LimiterScalarDG_(dg, ids, bc_model, bc_value, [](double x) { return std::min(1.0, x); });
-  } 
-  else if (type_ == OPERATOR_LIMITER_MICHALAK_GOOCH_DG) {
-    LimiterScalarDG_(dg, ids, bc_model, bc_value, [](double x) { return (x < 1.5) ? x - 4 * x * x * x / 27 : 1.0; });
-  } 
-  else if (type_ == OPERATOR_LIMITER_BARTH_JESPERSEN_DG_HIERARCHICAL) {
-    LimiterHierarchicalDG_(dg, ids, bc_model, bc_value, [](double x) { return x; });
-  } else {
-    Errors::Message msg("Unknown limiter");
-    Exceptions::amanzi_throw(msg);
-=======
     for (int i = 0; i < npoly; i++) (*data_)[i][c] *= (*limiter)[0][c];
->>>>>>> 24d265e5
   }
 }
 
@@ -323,10 +277,10 @@
   
   for (int n = 0; n < ids.size(); ++n) {
     int c = ids[n];
-    const auto& faces = mesh_->getCellFaces(c);
+    const auto& faces = mesh_->cell_get_faces(c);
     int nfaces = faces.size();
 
-    const AmanziGeometry::Point& xc = mesh_->getCellCentroid(c);
+    const AmanziGeometry::Point& xc = mesh_->cell_centroid(c);
     for (int i = 0; i < dim; i++) gradient_c1[i] = grad[i][c];
     (*limiter_)[c] = norm(gradient_c1); 
 
@@ -334,7 +288,7 @@
     for (int loop = 0; loop < 2; loop++) {
       for (int i = 0; i < nfaces; ++i) {
         int f = faces[i];
-        const AmanziGeometry::Point& xf = mesh_->getFaceCentroid(f);
+        const AmanziGeometry::Point& xf = mesh_->face_centroid(f);
 
         getBounds(c, f, stencil_id_, &umin, &umax);
 
@@ -400,7 +354,7 @@
   auto& bounds_c = *bounds_->ViewComponent("cell", true);
 
   for (int c = 0; c < ncells_owned_; c++) {
-    const auto& faces = mesh_->getCellFaces(c);
+    const auto& faces = mesh_->cell_get_faces(c);
     int nfaces = faces.size();
 
     double a, b;
@@ -410,7 +364,7 @@
       int c1 = (upwind_cells_[f].size() > 0) ? upwind_cells_[f][0] : -1;
 
       if (c == c1) {
-        const AmanziGeometry::Point& xcf = mesh_->getFaceCentroid(f);
+        const AmanziGeometry::Point& xcf = mesh_->face_centroid(f);
         u1f = getValue(c, xcf);
         u1 = (*field_)[component_][c];
 
@@ -470,16 +424,6 @@
     u1 = (*field_)[component_][c];
     double tol = sqrt(OPERATOR_LIMITER_TOLERANCE) * fabs(u1);
 
-<<<<<<< HEAD
-    const AmanziGeometry::Point& xc = mesh_->getCellCentroid(c);
-    for (int k = 0; k < dim; ++k) gradient_c[k] = grad[k][c];
-
-    // only two options for control points are supported
-    if (location_ == AmanziMesh::Entity_kind::FACE) 
-      mesh_->getCellFaces(c, ents);
-    else 
-      mesh_->getCellNodes(c, ents);
-=======
     // only two options for control points are supported
     int x, nents(0);
     if (external_controls_) {
@@ -493,18 +437,8 @@
     } else {
       AMANZI_ASSERT(false);
     }
->>>>>>> 24d265e5
 
     for (int i = 0; i < nents; i++) {
-<<<<<<< HEAD
-      int x = ents[i];
-      if (location_ == AmanziMesh::Entity_kind::FACE) {
-        const AmanziGeometry::Point& xf = mesh_->getFaceCentroid(x);
-        u1_add = gradient_c * (xf - xc);
-      } else {
-        xv = mesh_->getNodeCoordinate(x);
-        u1_add = gradient_c * (xv - xc);
-=======
       if (external_controls_) {
         x = c;
         u1_add = lifting_->getValueSlope(c, (*controls_)[c][i]);
@@ -516,7 +450,6 @@
         x = ents[i];
         mesh_->node_get_coordinates(x, &xv);
         u1_add = lifting_->getValueSlope(c, xv);
->>>>>>> 24d265e5
       }
 
       u1x = u1 + u1_add;
@@ -557,8 +490,8 @@
   auto& bounds_c = *bounds_->ViewComponent("cell", true);
 
   for (int c = 0; c < ncells_owned_; c++) {
-    const AmanziGeometry::Point& xc = mesh_->getCellCentroid(c);
-    const auto& faces = mesh_->getCellFaces(c);
+    const AmanziGeometry::Point& xc = mesh_->cell_centroid(c);
+    const auto& faces = mesh_->cell_get_faces(c);
     int nfaces = faces.size();
 
     double a, b;
@@ -568,7 +501,7 @@
       int c1 = (upwind_cells_[f].size() > 0) ? upwind_cells_[f][0] : -1;
 
       if (c == c1) {
-        const AmanziGeometry::Point& xcf = mesh_->getFaceCentroid(f);
+        const AmanziGeometry::Point& xcf = mesh_->face_centroid(f);
         u1 = (*field_)[component_][c];
         for (int k = 0; k < dim; k++) gradient_c1[k] = grad_c[k][c1];
         u1f = u1 + gradient_c1 * (xcf - xc);
@@ -599,185 +532,6 @@
 
 
 /* *******************************************************************
-<<<<<<< HEAD
-* The scalar limiter for modal DG schemes. 
-******************************************************************* */
-void LimiterCell::LimiterScalarDG_(
-    const WhetStone::DG_Modal& dg, const AmanziMesh::Entity_ID_List& ids,
-    const std::vector<int>& bc_model, const std::vector<double>& bc_value, double (*func)(double))
-{
-  AMANZI_ASSERT(dg.cell_basis(0).id() == WhetStone::TAYLOR_BASIS_NORMALIZED_ORTHO);
-
-  double u1, u1f, umin, umax;
-  AmanziMesh::Entity_ID_List nodes;
-
-  int nk = field_->NumVectors();
-  WhetStone::DenseVector data(nk);
-  AmanziGeometry::Point x1(dim), x2(dim), xm(dim);
-  int order = WhetStone::PolynomialSpaceOrder(dim, nk);
-
-  if (!external_bounds_) {
-    bounds_ = BoundsForCells(*field_, bc_model, bc_value, stencil_id_);
-  }
-
-  int ilast = (dim == 2) ? 1 : 0;
-
-  for (int n = 0; n < ids.size(); ++n) {
-    int c = ids[n];
-    const auto& faces = mesh_->getCellFaces(c);
-    int nfaces = faces.size();
-
-    for (int i = 0; i < nk; ++i) data(i) = (*field_)[i][c];
-    auto poly = dg.cell_basis(c).CalculatePolynomial(mesh_, c, order, data);
-
-    u1 = (*field_)[0][c];
-    double tol = sqrt(OPERATOR_LIMITER_TOLERANCE) * fabs(u1);
-
-    int mq = limiter_points_ - 1;
-    double climiter(1.0);
-
-    for (int m = 0; m < nfaces; ++m) {
-      int f = faces[m];
-      mesh_->getFaceNodes(f, nodes);
-      int nnodes = nodes.size();
-
-      getBounds(c, f, stencil_id_, &umin, &umax);
-
-      for (int i = 0; i < nnodes - ilast; ++i) {
-        int j = (i + 1) % nnodes; 
-        x1 = mesh_->getNodeCoordinate(nodes[i]);
-        x2 = mesh_->getNodeCoordinate(nodes[j]);
-
-        for (int k = 0; k < limiter_points_; ++k) {
-          xm = x1 * WhetStone::q1d_points[mq][k] + x2 * (1.0 - WhetStone::q1d_points[mq][k]);
-          u1f = poly.Value(xm);
-          double u1_add = u1f - u1;
-
-          if (u1f < u1 - tol) {
-            climiter = std::min(climiter, func((umin - u1) / u1_add));
-          } else if (u1f > u1 + tol) {
-            climiter = std::min(climiter, func((umax - u1) / u1_add));
-          }
-        }
-      }
-    }
-
-    for (int i = 1; i < nk; ++i) (*field_)[i][c] *= climiter;
-    (*limiter_)[c] = climiter;
-  }
-}
-
-
-/* *******************************************************************
-* The hierarchical limiter for modal DG schemes. 
-******************************************************************* */
-void LimiterCell::LimiterHierarchicalDG_(
-    const WhetStone::DG_Modal& dg, const AmanziMesh::Entity_ID_List& ids,
-    const std::vector<int>& bc_model, const std::vector<double>& bc_value, double (*func)(double))
-{
-  AMANZI_ASSERT(dim == 2);
-  AMANZI_ASSERT(dg.cell_basis(0).id() == WhetStone::TAYLOR_BASIS_NORMALIZED_ORTHO);
-
-  double u1, u1f, umin, umax;
-  AmanziMesh::Entity_ID_List nodes;
-
-  int nk = field_->NumVectors();
-  WhetStone::DenseVector data(nk);
-  AmanziGeometry::Point x1(dim), x2(dim), xm(dim);
-  int order = WhetStone::PolynomialSpaceOrder(dim, nk);
-
-  // calculate bounds
-  // -- for mean values
-  component_ = 0;
-  std::vector<Teuchos::RCP<CompositeVector> > bounds(1 + dim); 
-  bounds[0] = BoundsForCells(*field_, bc_model, bc_value, stencil_id_);
-
-  // -- for gradient
-  {
-    std::vector<int> bc_model_none(nfaces_wghost_, OPERATOR_BC_NONE);
-    Epetra_MultiVector field_tmp(mesh_->getMap(AmanziMesh::Entity_kind::CELL, true), dim);
-
-    for (int c = 0; c < ncells_owned_; ++c) {
-      for (int i = 0; i < nk; ++i) data(i) = (*field_)[i][c];
-      auto poly = dg.cell_basis(c).CalculatePolynomial(mesh_, c, order, data);
-      for (int i = 0; i < dim; ++i) field_tmp[i][c] = poly(i + 1);
-    }
-
-    for (int i = 0; i < dim; ++i) {
-      component_ = i;
-      bounds[i + 1] = BoundsForCells(field_tmp, bc_model_none, bc_value, stencil_id_);
-    }
-  }
-
-  for (int n = 0; n < ids.size(); ++n) {
-    int c = ids[n];
-    const auto& faces = mesh_->getCellFaces(c);
-    int nfaces = faces.size();
-
-    for (int i = 0; i < nk; ++i) data(i) = (*field_)[i][c];
-    auto poly = dg.cell_basis(c).CalculatePolynomial(mesh_, c, order, data);
-    auto grad = Gradient(poly);
-    // poly.Reshape(dim, 1);
-
-    u1 = (*field_)[0][c];
-    double tol = sqrt(OPERATOR_LIMITER_TOLERANCE) * fabs(u1);
-
-    int m = limiter_points_ - 1;
-    double climiter(1.0), hlimiter(1.0);
-
-    for (int i = 0; i < nfaces; i++) {
-      int f = faces[i];
-      mesh_->getFaceNodes(f, nodes);
-
-      x1 = mesh_->getNodeCoordinate(nodes[0]);
-      x2 = mesh_->getNodeCoordinate(nodes[1]);
-
-      // limit mean values
-      bounds_ = bounds[0];
-      getBounds(c, f, stencil_id_, &umin, &umax);
-
-      for (int k = 0; k < limiter_points_; ++k) {
-        xm = x1 * WhetStone::q1d_points[m][k] + x2 * (1.0 - WhetStone::q1d_points[m][k]);
-        u1f = poly.Value(xm);
-        double u1_add = u1f - u1;
-
-        if (u1f < umin - tol) {
-          climiter = std::min(climiter, func((umin - u1) / u1_add));
-        } else if (u1f > umax + tol) {
-          climiter = std::min(climiter, func((umax - u1) / u1_add));
-        }
-      }
-
-      // limit gradient values
-      for (int l = 0; l < dim; ++l) {
-        bounds_ = bounds[l + 1];
-        getBounds(c, f, stencil_id_, &umin, &umax);
-
-        for (int k = 0; k < limiter_points_; ++k) {
-          xm = x1 * WhetStone::q1d_points[m][k] + x2 * (1.0 - WhetStone::q1d_points[m][k]);
-          u1f = grad[l].Value(xm);
-          double u1_add = u1f - grad[l](0);
-
-          if (u1f < umin) {
-            hlimiter = std::min(hlimiter, func((umin - u1) / u1_add));
-          } else if (u1f > umax) {
-            hlimiter = std::min(hlimiter, func((umax - u1) / u1_add));
-          }
-        }
-      }
-    }
-
-    climiter = std::max(climiter, hlimiter);
-    for (int i = 0; i < dim; ++i) (*field_)[i + 1][c] *= climiter;
-    for (int i = dim + 1; i < nk; ++i) (*field_)[i][c] *= climiter;
-    (*limiter_)[c] = climiter;
-  }
-}
-
-
-/* *******************************************************************
-=======
->>>>>>> 24d265e5
 * Kuzmin's limiter use all neighbors of a computational cell.  
 ******************************************************************* */
 void LimiterCell::LimiterKuzmin_(
@@ -801,7 +555,7 @@
 
   for (int n = 0; n < ids.size(); ++n) {
     int c = ids[n];
-    mesh_->getCellNodes(c, nodes);
+    mesh_->cell_get_nodes(c, &nodes);
     int nnodes = nodes.size();
     std::vector<double> field_min_cell(nnodes), field_max_cell(nnodes);
 
@@ -826,7 +580,7 @@
     std::vector<double> field_local_max(ncells_wghost_);
 
     for (int c = 0; c < ncells_owned_; c++) {
-      mesh_->getCellNodes(c, nodes);
+      mesh_->cell_get_nodes(c, &nodes);
       field_local_min[c] = field_local_max[c] = (*field_)[component_][c];
 
       for (int i = 0; i < nodes.size(); i++) {
@@ -869,12 +623,12 @@
   AmanziMesh::Entity_ID_List nodes;
   std::vector<AmanziGeometry::Point> normals;
 
-  mesh_->getCellNodes(cell, nodes);
+  mesh_->cell_get_nodes(cell, &nodes);
   int nnodes = nodes.size();
 
   u1 = (*field_)[component_][cell];
 
-  const AmanziGeometry::Point& xc = mesh_->getCellCentroid(cell);
+  const AmanziGeometry::Point& xc = mesh_->cell_centroid(cell);
 
   normals.clear();  // normals to planes the define the feasiable set
   for (int loop = 0; loop < 2; loop++) {
@@ -883,7 +637,7 @@
       double umin = field_node_min_c[i];
       double umax = field_node_max_c[i];
 
-      xp = mesh_->getNodeCoordinate(v);
+      mesh_->node_get_coordinates(v, &xp);
       up = getValue(gradient_c, cell, xp);
 
       // check if umin <= up <= umax
@@ -928,7 +682,7 @@
   auto& grad = *lifting_->data()->ViewComponent("cell");
 
   for (int c = 0; c < ncells_owned_; c++) {
-    const auto& faces = mesh_->getCellFaces(c);
+    const auto& faces = mesh_->cell_get_faces(c);
     int nfaces = faces.size();
 
     double a, b;
@@ -938,19 +692,19 @@
       int c1 = (upwind_cells_[f].size() > 0) ? upwind_cells_[f][0] : -1;
 
       if (c == c1) {
-        mesh_->getFaceNodes(f, nodes);
+        mesh_->face_get_nodes(f, &nodes);
         int nnodes = nodes.size();
 
         // define dimensionless quadrature weigths
         std::vector<double> weights(nnodes, 0.5);
         if (dim == 3) {
-          double area = mesh_->getFaceArea(f);
+          double area = mesh_->face_area(f);
           WhetStone::PolygonCentroidWeights(*mesh_, nodes, area, weights);
         }
 
         for (int j = 0; j < nnodes; j++) {
           int v = nodes[j];
-          xp = mesh_->getNodeCoordinate(v);
+          mesh_->node_get_coordinates(v, &xp);
           up = getValue(c, xp);
           u1 = (*field_)[component_][c];
 
@@ -1046,8 +800,8 @@
   downwind_cells_.resize(nfaces_wghost_);
 
   for (int c = 0; c < ncells_wghost_; c++) {
-    const auto& faces = mesh_->getCellFaces(c);
-    const auto& dirs = mesh_->getCellFaceDirections(c);
+    const auto& faces = mesh_->cell_get_faces(c);
+    const auto& dirs = mesh_->cell_get_face_dirs(c);
 
     for (int i = 0; i < faces.size(); i++) {
       int f = faces[i];
@@ -1074,7 +828,7 @@
     const std::vector<int>& bc_model, const std::vector<double>& bc_value, 
     int stencil) const
 {
-  auto cvs = CreateCompositeVectorSpace(mesh_, "cell",  AmanziMesh::Entity_kind::CELL, 2, true);
+  auto cvs = CreateCompositeVectorSpace(mesh_, "cell",  AmanziMesh::CELL, 2, true);
 
   auto bounds = Teuchos::rcp(new CompositeVector(*cvs));
   auto& bounds_c = *bounds->ViewComponent("cell", true);
@@ -1092,8 +846,7 @@
       bounds_c[0][c] = std::min(bounds_c[0][c], value);
       bounds_c[1][c] = std::max(bounds_c[1][c], value);
 
-      auto cells = AmanziMesh::MeshAlgorithms::getCellFaceAdjacentCells(*mesh_, c,
-              AmanziMesh::Parallel_type::ALL);
+      mesh_->cell_get_face_adj_cells(c, AmanziMesh::Parallel_type::ALL, &cells);
       for (int i = 0; i < cells.size(); i++) {
         value = field[component_][cells[i]];
         bounds_c[0][c] = std::min(bounds_c[0][c], value);
@@ -1106,10 +859,10 @@
       bounds_c[0][c] = std::min(bounds_c[0][c], value);
       bounds_c[1][c] = std::max(bounds_c[1][c], value);
 
-      mesh_->getCellNodes(c, nodes);
+      mesh_->cell_get_nodes(c, &nodes);
       for (int i = 0; i < nodes.size(); i++) {
         int v = nodes[i];
-        mesh_->getNodeCells(v, AmanziMesh::Parallel_type::ALL, cells);
+        mesh_->node_get_cells(v, AmanziMesh::Parallel_type::ALL, &cells);
 
         for (int k = 0; k < cells.size(); ++k) {
           value = field[component_][cells[k]];
@@ -1124,7 +877,7 @@
   if (bc_model.size() > 0) {
     for (int f = 0; f < nfaces_wghost_; ++f) {
       if (bc_model[f] == OPERATOR_BC_DIRICHLET) {
-        mesh_->getFaceCells(f, AmanziMesh::Parallel_type::ALL, cells);
+        mesh_->face_get_cells(f, AmanziMesh::Parallel_type::ALL, &cells);
 
         for (int n = 0; n < cells.size(); ++n) {
           int c = cells[n];
@@ -1149,7 +902,7 @@
 {
   auto cvs = Teuchos::rcp(new CompositeVectorSpace());
   cvs->SetMesh(mesh_)->SetGhosted(true)
-     ->AddComponent("face", AmanziMesh::Entity_kind::FACE, 2);
+     ->AddComponent("face", AmanziMesh::FACE, 2);
 
   auto bounds = Teuchos::rcp(new CompositeVector(*cvs));
   auto& bounds_f = *bounds->ViewComponent("face", true);
@@ -1162,7 +915,7 @@
   AmanziMesh::Entity_ID_List cells;
 
   for (int f = 0; f < nfaces_wghost_; ++f) {
-    mesh_->getFaceCells(f, AmanziMesh::Parallel_type::ALL, cells);
+    mesh_->face_get_cells(f, AmanziMesh::Parallel_type::ALL, &cells);
 
     for (int i = 0; i < cells.size(); ++i) {
       int c = cells[i];
@@ -1196,7 +949,7 @@
 {
   auto cvs = Teuchos::rcp(new CompositeVectorSpace());
   cvs->SetMesh(mesh_)->SetGhosted(true)
-     ->AddComponent("edge", AmanziMesh::Entity_kind::FACE, 2);
+     ->AddComponent("edge", AmanziMesh::FACE, 2);
 
   auto bounds = Teuchos::rcp(new CompositeVector(*cvs));
   auto& bounds_e = *bounds->ViewComponent("edge", true);
@@ -1209,7 +962,7 @@
   AmanziMesh::Entity_ID_List cells;
 
   for (int e = 0; e < nedges_wghost_; ++e) {
-    mesh_->getEdgeCells(e, AmanziMesh::Parallel_type::ALL, cells);
+    mesh_->edge_get_cells(e, AmanziMesh::Parallel_type::ALL, &cells);
 
     for (int i = 0; i < cells.size(); ++i) {
       int c = cells[i];
@@ -1243,7 +996,7 @@
 {
   auto cvs = Teuchos::rcp(new CompositeVectorSpace());
   cvs->SetMesh(mesh_)->SetGhosted(true)
-     ->AddComponent("node", AmanziMesh::Entity_kind::FACE, 2);
+     ->AddComponent("node", AmanziMesh::FACE, 2);
 
   auto bounds = Teuchos::rcp(new CompositeVector(*cvs));
   auto& bounds_v = *bounds->ViewComponent("node", true);
@@ -1256,7 +1009,7 @@
   AmanziMesh::Entity_ID_List cells;
 
   for (int v = 0; v < nnodes_wghost_; ++v) {
-    mesh_->getNodeCells(v, AmanziMesh::Parallel_type::ALL, cells);
+    mesh_->node_get_cells(v, AmanziMesh::Parallel_type::ALL, &cells);
 
     for (int i = 0; i < cells.size(); ++i) {
       int c = cells[i];
@@ -1302,12 +1055,7 @@
 ****************************************************************** */
 double LimiterCell::getValue(int c, const AmanziGeometry::Point& p)
 {
-<<<<<<< HEAD
-  Teuchos::RCP<Epetra_MultiVector> grad = gradient_->ViewComponent("cell", false);
-  const auto& xc = mesh_->getCellCentroid(c);
-=======
   const auto& xc = mesh_->cell_centroid(c);
->>>>>>> 24d265e5
 
   double value = (*field_)[component_][c];
   for (int i = 0; i < dim; i++) value += (*data_)[i][c] * (p[i] - xc[i]);
@@ -1321,7 +1069,7 @@
 double LimiterCell::getValue(
     const AmanziGeometry::Point& gradient, int c, const AmanziGeometry::Point& p)
 {
-  const auto& xc = mesh_->getCellCentroid(c);
+  const auto& xc = mesh_->cell_centroid(c);
   return (*field_)[component_][c] + gradient * (p - xc);
 }
 
