/*
  Operators

  Copyright 2010-201x held jointly by LANS/LANL, LBNL, and PNNL.
  Amanzi is released under the three-clause BSD License.
  The terms of use and "as is" disclaimer for this license are
  provided in the top-level COPYRIGHT file.

  Author: Konstantin Lipnikov (lipnikov@lanl.gov)
          Ethan Coon (ecoon@lanl.gov)
*/

#include <sstream>
#include <typeinfo>

// TPLs
#include "EpetraExt_RowMatrixOut.h"
#include "Epetra_CrsGraph.h"
#include "Epetra_Export.h"
#include "Epetra_FECrsGraph.h"
#include "Epetra_Map.h"
#include "Epetra_Vector.h"

// Amanzi
#include "dbc.hh"
#include "DenseVector.hh"
#include "MatrixFE.hh"
#include "SuperMap.hh"
#include "InverseFactory.hh"

// Operators
#include "Op.hh"
#include "Op_Cell_Cell.hh"
#include "Op_Cell_Edge.hh"
#include "Op_Cell_FaceCell.hh"
#include "Op_Cell_Face.hh"
#include "Op_Cell_Node.hh"
#include "Op_Cell_Schema.hh"
#include "Op_Diagonal.hh"
#include "Op_Edge_Edge.hh"
#include "Op_Face_Cell.hh"
#include "Op_Face_CellBndFace.hh"
#include "Op_Face_Schema.hh"
#include "Op_Node_Node.hh"
#include "Op_Node_Schema.hh"
#include "Op_SurfaceCell_SurfaceCell.hh"
#include "Op_SurfaceFace_SurfaceCell.hh"
#include "Op_MeshInjection.hh"
#include "Operator.hh"
#include "OperatorDefs.hh"
#include "OperatorUtils.hh"

#define TEST_MAPS 0

namespace Amanzi {
namespace Operators {

/* ******************************************************************
* Deprecated constructor: still supported for compatability
****************************************************************** */
Operator::Operator(const Teuchos::RCP<const CompositeVectorSpace>& cvs,
                   Teuchos::ParameterList& plist,
                   int schema) :
    cvs_row_(cvs),
    cvs_col_(cvs),
    schema_row_(schema),
    schema_col_(schema),
    shift_(0.0),
    plist_(plist),
    num_colors_(0),
    coloring_(Teuchos::null),
    inited_(false),
    updated_(false),
    computed_(false)
{
  mesh_ = cvs_col_->Mesh();
  rhs_ = Teuchos::rcp(new CompositeVector(*cvs_row_, true));

  ncells_owned = mesh_->num_entities(AmanziMesh::CELL, AmanziMesh::Parallel_type::OWNED);
  nfaces_owned = mesh_->num_entities(AmanziMesh::FACE, AmanziMesh::Parallel_type::OWNED);
  nnodes_owned = mesh_->num_entities(AmanziMesh::NODE, AmanziMesh::Parallel_type::OWNED);

  ncells_wghost = mesh_->num_entities(AmanziMesh::CELL, AmanziMesh::Parallel_type::ALL);
  nfaces_wghost = mesh_->num_entities(AmanziMesh::FACE, AmanziMesh::Parallel_type::ALL);
  nnodes_wghost = mesh_->num_entities(AmanziMesh::NODE, AmanziMesh::Parallel_type::ALL);

  if (mesh_->valid_edges()) {
    nedges_owned = mesh_->num_entities(AmanziMesh::EDGE, AmanziMesh::Parallel_type::OWNED);
    nedges_wghost = mesh_->num_entities(AmanziMesh::EDGE, AmanziMesh::Parallel_type::ALL);
  } else {
    nedges_owned = 0;
    nedges_wghost = 0;
  }

  vo_ = Teuchos::rcp(new VerboseObject("Operator", plist));
  shift_ = plist.get<double>("diagonal shift", 0.0);
  apply_calls_ = 0;

  if (plist_.isSublist("inverse")) {
    auto& inv_list = plist_.sublist("inverse");
    AmanziSolvers::setMakeOneIterationCriteria(inv_list);
    set_inverse_parameters(inv_list);
  }
}


/* ******************************************************************
* New default constructor for general (rectangular) operator.
* Code of two constructors can be optimized.
****************************************************************** */
Operator::Operator(const Teuchos::RCP<const CompositeVectorSpace>& cvs_row,
                   const Teuchos::RCP<const CompositeVectorSpace>& cvs_col,
                   Teuchos::ParameterList& plist,
                   const Schema& schema_row,
                   const Schema& schema_col) :
    cvs_row_(cvs_row),
    cvs_col_(cvs_col),
    schema_row_(schema_row),
    schema_col_(schema_col),
    shift_(0.0),
    plist_(plist),
    num_colors_(0),
    coloring_(Teuchos::null),
    inited_(false)
{
  mesh_ = cvs_col_->Mesh();
  rhs_ = Teuchos::rcp(new CompositeVector(*cvs_row_, true));

  ncells_owned = mesh_->num_entities(AmanziMesh::CELL, AmanziMesh::Parallel_type::OWNED);
  nfaces_owned = mesh_->num_entities(AmanziMesh::FACE, AmanziMesh::Parallel_type::OWNED);
  nnodes_owned = mesh_->num_entities(AmanziMesh::NODE, AmanziMesh::Parallel_type::OWNED);

  ncells_wghost = mesh_->num_entities(AmanziMesh::CELL, AmanziMesh::Parallel_type::ALL);
  nfaces_wghost = mesh_->num_entities(AmanziMesh::FACE, AmanziMesh::Parallel_type::ALL);
  nnodes_wghost = mesh_->num_entities(AmanziMesh::NODE, AmanziMesh::Parallel_type::ALL);

  if (mesh_->valid_edges()) {
    nedges_owned = mesh_->num_entities(AmanziMesh::EDGE, AmanziMesh::Parallel_type::OWNED);
    nedges_wghost = mesh_->num_entities(AmanziMesh::EDGE, AmanziMesh::Parallel_type::ALL);
  } else {
    nedges_owned = 0;
    nedges_wghost = 0;
  }

  vo_ = Teuchos::rcp(new VerboseObject("Operator", plist));
  shift_ = plist.get<double>("diagonal shift", 0.0);
  apply_calls_ = 0;
}


/* ******************************************************************
* Init owned local operators.
****************************************************************** */
void Operator::Init()
{
  rhs_->PutScalarMasterAndGhosted(0.0);
  int nops = ops_.size();
  for (int i = 0; i < nops; ++i) {
    if (! (ops_properties_[i] & OPERATOR_PROPERTY_DATA_READ_ONLY))
       ops_[i]->Init();
  }
  computed_ = false;
}


/* ******************************************************************
* Create structure of a global square matrix.
****************************************************************** */
void Operator::SymbolicAssembleMatrix()
{
  // Create the supermap given a space (set of possible schemas) and a
  // specific schema (assumed/checked to be consistent with the space).
  if (!smap_.get()) smap_ = createSuperMap(*cvs_col_);

  // create the graph
  int row_size = MaxRowSize(*mesh_, schema_col());
  Teuchos::RCP<GraphFE> graph = Teuchos::rcp(new GraphFE(smap_->Map(),
      smap_->GhostedMap(), smap_->GhostedMap(), row_size));

  // fill the graph
  SymbolicAssembleMatrix(*smap_, *graph, 0, 0);

  // Completing and optimizing the graphs
  int ierr = graph->FillComplete(smap_->Map(), smap_->Map());
  AMANZI_ASSERT(!ierr);

  // create global matrix
  Amat_ = Teuchos::rcp(new MatrixFE(graph));
  A_ = Amat_->Matrix();
}


/* ******************************************************************
* Create structure of a global matrix.
****************************************************************** */
void Operator::SymbolicAssembleMatrix(const SuperMap& map, GraphFE& graph,
                                      int my_block_row, int my_block_col) const
{
  Teuchos::OSTab tab = vo_->getOSTab();
  if (vo_->os_OK(Teuchos::VERB_EXTREME))
    *vo_->os() << "Symbolic Assembling..." << std::endl;

  // first of double dispatch via Visitor pattern
  for (auto& it : *this) {
    if (vo_->os_OK(Teuchos::VERB_EXTREME))
      *vo_->os() << "  op: " << it->schema_string << std::endl;
    it->SymbolicAssembleMatrixOp(this, map, graph, my_block_row, my_block_col);
  }
}


/* ******************************************************************
* Default visit method for symbolic assemble: Coupling
****************************************************************** */
void Operator::SymbolicAssembleMatrixOp(const Op_Diagonal& op,
                                        const SuperMap& map, GraphFE& graph,
                                        int my_block_row, int my_block_col) const
{
  AMANZI_ASSERT(cvs_col_->HasComponent(op.col_compname()));
  AMANZI_ASSERT(cvs_row_->HasComponent(op.row_compname()));

  const std::vector<int>& row_gids = map.GhostIndices(my_block_row, op.row_compname(), 0);
  const std::vector<int>& col_gids = map.GhostIndices(my_block_col, op.col_compname(), 0);

  const auto& col_lids = op.col_inds();
  const auto& row_lids = op.row_inds();

  std::vector<int> lid_r, lid_c;

  int ierr(0);
  for (int n = 0; n != col_lids.size(); ++n) {
    int ndofs = col_lids[n].size();

    lid_r.clear();
    lid_c.clear();

    for (int i = 0; i != ndofs; ++i) {
      lid_r.push_back(row_gids[row_lids[n][i]]);
      lid_c.push_back(col_gids[col_lids[n][i]]);
    }
    ierr |= graph.InsertMyIndices(ndofs, lid_r.data(), ndofs, lid_c.data());
  }
  AMANZI_ASSERT(!ierr);
}


/* ******************************************************************
* Populate matrix entries.
****************************************************************** */
void Operator::AssembleMatrix()
{
  if (Amat_ == Teuchos::null) {
    Errors::Message msg("Symbolic assembling was not performed.");
    Exceptions::amanzi_throw(msg);
  }

  Amat_->Zero();
  AssembleMatrix(*smap_, *Amat_, 0, 0);
  Amat_->FillComplete();

  if (shift_ != 0.0) {
    Amat_->DiagonalShift(shift_);
  }

  // std::stringstream filename_s2;
  // filename_s2 << "assembled_matrix" << 0 << ".txt";
  // EpetraExt::RowMatrixToMatlabFile(filename_s2.str().c_str(), *Amat_ ->Matrix());
  // exit(0);
}


/* ******************************************************************
* Populates matrix entries.
****************************************************************** */
void Operator::AssembleMatrix(const SuperMap& map, MatrixFE& matrix,
                              int my_block_row, int my_block_col) const
{
  if (vo_->os_OK(Teuchos::VERB_EXTREME)) {
    Teuchos::OSTab tab = vo_->getOSTab();
    *vo_->os() << "Assembling block " << my_block_row << "," << my_block_col << std::endl;
  }

  // first of double dispatch via Visitor pattern
  for (auto& it : *this) {
    if (vo_->os_OK(Teuchos::VERB_EXTREME))
      *vo_->os() << "  op: " << it->schema_string << std::endl;
    it->AssembleMatrixOp(this, map, matrix, my_block_row, my_block_col);
  }
}


/* ******************************************************************
* Default visit methods for assemble: Coupling
****************************************************************** */
void Operator::AssembleMatrixOp(const Op_Diagonal& op,
                                const SuperMap& map, MatrixFE& mat,
                                int my_block_row, int my_block_col) const
{
  AMANZI_ASSERT(cvs_col_->HasComponent(op.col_compname()));
  AMANZI_ASSERT(cvs_row_->HasComponent(op.row_compname()));

  const std::vector<int>& row_gids = map.GhostIndices(my_block_row, op.row_compname(), 0);
  const std::vector<int>& col_gids = map.GhostIndices(my_block_col, op.col_compname(), 0);

  const auto& col_lids = op.col_inds();
  const auto& row_lids = op.row_inds();

  std::vector<int> lid_r, lid_c;

  int ierr(0);
  for (int n = 0; n != col_lids.size(); ++n) {
    int ndofs = col_lids[n].size();

    lid_r.clear();
    lid_c.clear();

    for (int i = 0; i != ndofs; ++i) {
      lid_r.push_back(row_gids[row_lids[n][i]]);
      lid_c.push_back(col_gids[col_lids[n][i]]);
    }

    ierr |= mat.SumIntoMyValues(lid_r.data(), lid_c.data(), op.matrices[n]);
  }
  AMANZI_ASSERT(!ierr);
}


/* ******************************************************************
* Linear algebra operations with matrices: r = f - A * u.
****************************************************************** */
int Operator::ComputeResidual(const CompositeVector& u, CompositeVector& r, bool zero)
{
  int ierr;
  if (zero) {
    ierr = Apply(u, r);
  } else {
    ierr = Apply(u, r, -1.0);
  }
  r.Update(1.0, *rhs_, -1.0);
  return ierr;
}


/* ******************************************************************
* Linear algebra operations with matrices: r = A * u - f.
****************************************************************** */
int Operator::ComputeNegativeResidual(const CompositeVector& u, CompositeVector& r, bool zero)
{
  int ierr;
  if (zero) {
    ierr = Apply(u, r);
  } else {
    ierr = Apply(u, r, 1.0);
  }

  r.Update(-1.0, *rhs_, 1.0);

  return ierr;
}


/* ******************************************************************
* Parallel matvec product Y = A * X.
******************************************************************* */
int Operator::Apply(const CompositeVector& X, CompositeVector& Y, double scalar) const
{
#if TEST_MAPS
  AMANZI_ASSERT(DomainMap().SubsetOf(X.Map()));
  AMANZI_ASSERT(RangeMap().SubsetOf(Y.Map()));
#endif

  X.ScatterMasterToGhosted();

  // initialize ghost elements
  if (scalar == 0.0) {
    Y.PutScalarMasterAndGhosted(0.0);
  } else if (scalar == 1.0) {
    Y.PutScalarGhosted(0.0);
  } else {
    Y.Scale(scalar);
    Y.PutScalarGhosted(0.0);
  }

  apply_calls_++;

  for (auto& it : *this) it->ApplyMatrixFreeOp(this, X, Y);

  return 0;
}


/* ******************************************************************
* Parallel matvec product Y = A * X.
* This method is mainly for debugging! Matrix-free apply could better.
******************************************************************* */
int Operator::ApplyAssembled(const CompositeVector& X, CompositeVector& Y, double scalar) const
{
  X.ScatterMasterToGhosted();

  // initialize ghost elements
  if (scalar == 0.0) {
    Y.PutScalarMasterAndGhosted(0.0);
  } else if (scalar == 1.0) {
    Y.PutScalarGhosted(0.0);
  } else {
    Y.Scale(scalar);
    Y.PutScalarGhosted(0.0);
  }

  Epetra_Vector Xcopy(A_->RowMap());
  Epetra_Vector Ycopy(A_->RowMap());

  int ierr = copyToSuperVector(*smap_, X, Xcopy);
  ierr |= A_->Apply(Xcopy, Ycopy);
  ierr |= addFromSuperVector(*smap_, Ycopy, Y);

  if (ierr) {
    Errors::Message msg;
    msg << "Operators: ApplyAssemble failed.\n";
    Exceptions::amanzi_throw(msg);
  }

  apply_calls_++;

  return ierr;
}


/* ******************************************************************
* Parallel matvec product Y = A * X.
******************************************************************* */
int Operator::ApplyInverse(const CompositeVector& X, CompositeVector& Y) const
{
  if (!computed_) const_cast<Operator*>(this)->ComputeInverse();
#if TEST_MAPS
  AMANZI_ASSERT(DomainMap().SubsetOf(Y.Map()));
  AMANZI_ASSERT(RangeMap().SubsetOf(X.Map()));
#endif
  AMANZI_ASSERT(preconditioner_.get());
  return preconditioner_->ApplyInverse(X, Y);
}


/* ******************************************************************
* Defaultvisit method for apply
****************************************************************** */
int Operator::ApplyMatrixFreeOp(const Op_Diagonal& op,
                                const CompositeVector& X, CompositeVector& Y) const
{
  AMANZI_ASSERT(cvs_col_->HasComponent(op.col_compname()));
  AMANZI_ASSERT(cvs_row_->HasComponent(op.row_compname()));

  const Epetra_MultiVector& Xf = *X.ViewComponent(op.col_compname(), true);
  Epetra_MultiVector& Yf = *Y.ViewComponent(op.row_compname(), true);

  const auto& col_lids = op.col_inds();
  const auto& row_lids = op.row_inds();

  for (int n = 0; n != col_lids.size(); ++n) {
    int ndofs = col_lids[n].size();
    AMANZI_ASSERT(ndofs == 1);

    Yf[0][row_lids[n][0]] += op.matrices[n](0, 0) * Xf[0][col_lids[n][0]];
  }
  return 0;
}

void Operator::set_inverse_parameters(const std::string& prec_name,
        const Teuchos::ParameterList& plist) {
  Teuchos::ParameterList inner_plist(plist.sublist(prec_name));
  set_inverse_parameters(inner_plist);
}

void Operator::set_inverse_parameters(const std::string& prec_name,
        const Teuchos::ParameterList& prec_list,
        const std::string& iter_name,
        const Teuchos::ParameterList& iter_list,
        bool make_one_iteration) {
  auto inv_plist = AmanziSolvers::mergePreconditionerSolverLists(
      prec_name, prec_list, iter_name, iter_list, make_one_iteration);
  inv_plist.setName(iter_name);
  set_inverse_parameters(inv_plist);
}


/* ******************************************************************
* Two-stage initialization of preconditioner, part 1.
* Create the preconditioner and set options. Symbolic assemble of
* operator's matrix must have been called.
****************************************************************** */
void Operator::set_inverse_parameters(Teuchos::ParameterList& plist)
{
  // delay pc construction until we know we have structure and can create the
  // coloring.
  inv_plist_ = plist;
  inited_ = true; updated_ = false; computed_ = false;
}

/* ******************************************************************
* Three-stage initialization of preconditioner, part 2.
* Set the preconditioner structure. Operator must have been
* given all Ops by now.
****************************************************************** */
void Operator::InitializeInverse()
{
  if (!inited_) {
    Errors::Message msg("No inverse parameter list.  Provide a sublist \"inverse\" or ensure set_inverse_parameters() is called.");
    msg << " In: " << typeid(*this).name() << "\n";
    Exceptions::amanzi_throw(msg);
  }

  smap_ = createSuperMap(DomainMap());

  // provide block ids for block strategies.
  if (inv_plist_.isParameter("preconditioning method") &&
      inv_plist_.get<std::string>("preconditioning method") == "boomer amg" &&
      inv_plist_.isSublist("boomer amg parameters") &&
      inv_plist_.sublist("boomer amg parameters").get<bool>("use block indices", false)) {
    if (coloring_ == Teuchos::null || num_colors_ == 0) {
      auto block_ids = smap_->BlockIndices();
      set_coloring(block_ids.first, block_ids.second);
    }
    inv_plist_.sublist("boomer amg parameters").set("number of unique block indices", num_colors_);
    inv_plist_.sublist("boomer amg parameters").set("block indices", coloring_);
  }
  preconditioner_ = AmanziSolvers::createInverse(inv_plist_, Teuchos::rcpFromRef(*this));
  preconditioner_->InitializeInverse(); // NOTE: calls this->SymbolicAssembleMatrix()
  updated_ = true;
  computed_ = false;
}

void Operator::ComputeInverse()
{
  if (!updated_) {
    InitializeInverse();
  }
  // assembly must be possible now
  AMANZI_ASSERT(preconditioner_.get());
  preconditioner_->ComputeInverse(); // NOTE: calls this->AssembleMatrix()
  computed_ = true;
}

/* ******************************************************************
* Update the RHS with this vector.
* Note that derived classes may reimplement this with a volume term.
****************************************************************** */
void Operator::UpdateRHS(const CompositeVector& source, bool volume_included) {
  for (auto& it : *rhs_) {
    if (source.HasComponent(it)) {
      rhs_->ViewComponent(it, false)->Update(1.0, *source.ViewComponent(it, false), 1.0);
    }
  }
}


/* ******************************************************************
* Rescale the local matrices via dispatch.
****************************************************************** */
void Operator::Rescale(double scaling)
{
  for (auto& it : *this) it->Rescale(scaling);
}


/* ******************************************************************
* Rescale the local matrices via dispatch.
****************************************************************** */
void Operator::Rescale(const CompositeVector& scaling)
{
  scaling.ScatterMasterToGhosted();
  for (auto& it : *this) it->Rescale(scaling);
}


/* ******************************************************************
* Rescale the local matrices for particular operator.
****************************************************************** */
void Operator::Rescale(const CompositeVector& scaling, int iops)
{
  AMANZI_ASSERT(iops < ops_.size());
  scaling.ScatterMasterToGhosted();
  ops_[iops]->Rescale(scaling);
}


/* ******************************************************************
* Check points allows us to revert boundary conditions, source terms,
* and accumulation terms. They are useful for operators with constant
* coefficients and varying boundary conditions, e.g. for modeling
* saturated flows.
****************************************************************** */
void Operator::CreateCheckPoint()
{
  rhs_checkpoint_ = Teuchos::rcp(new CompositeVector(*rhs_));
}


void Operator::RestoreCheckPoint()
{
  // The routine should be called after checkpoint is created.
  AMANZI_ASSERT(rhs_checkpoint_ != Teuchos::null);

  // restore accumulation and source terms
  *rhs_ = *rhs_checkpoint_;

  // restore local matrices without boundary conditions
  for (auto& it : *this) {
    it->RestoreCheckPoint();
  }
}


/* ******************************************************************
* New implementation of check-point algorithm.
****************************************************************** */
int Operator::CopyShadowToMaster(int iops)
{
  int nops = ops_.size();
  AMANZI_ASSERT(iops < nops);
  ops_[iops]->CopyShadowToMaster();

  return 0;
}


/* ******************************************************************
* Find a matrix block matching the given pattern.
****************************************************************** */
Operator::const_op_iterator
Operator::FindMatrixOp(int schema_dofs, int matching_rule, bool action) const
{
  for (const_op_iterator it = begin(); it != end(); ++it) {
    if ((*it)->Matches(schema_dofs, matching_rule)) {
      return it;
    }
  }

  if (action) {
    Errors::Message msg;
    msg << "Operators: Matching rule " << matching_rule << " not found.\n";
    Exceptions::amanzi_throw(msg);
  }

  return end();
}


/* ******************************************************************
* Find a matrix block matching the given pattern.
****************************************************************** */
Operator::op_iterator
Operator::FindMatrixOp(int schema_dofs, int matching_rule, bool action)
{
  for (op_iterator it = begin(); it != end(); ++it) {
    if ((*it)->Matches(schema_dofs, matching_rule)) {
      return it;
    }
  }

  if (action) {
    Errors::Message msg;
    msg << "Operators: Matching rule " << matching_rule << " not found.\n";
    Exceptions::amanzi_throw(msg);
  }

  return end();
}


/* ******************************************************************
* Push back.
****************************************************************** */
void Operator::OpPushBack(const Teuchos::RCP<Op>& block, int properties) {
  ops_.push_back(block);
  ops_properties_.push_back(properties);
}


/* ******************************************************************
* Add more operators to the existing list. The added operators have
* no special properties.
****************************************************************** */
void Operator::OpExtend(op_iterator begin, op_iterator end)
{
  int nops = ops_.size();
  int nnew = nops + std::distance(begin, end);

  ops_.reserve(nnew);
  ops_.insert(ops_.end(), begin, end);
  ops_properties_.resize(nnew, 0);
}



/* ******************************************************************
* Generic error message.
****************************************************************** */
int Operator::SchemaMismatch_(const std::string& schema1, const std::string& schema2) const
{
  std::stringstream err;
  err << "Schemas mismatch: " << schema1 << " != " << schema2;
  Errors::Message message(err.str());
  Exceptions::amanzi_throw(message);
  return 1;
}


/* ******************************************************************
* Populates matrix entries.
****************************************************************** */
std::string Operator::PrintDiagnostics() const
{
  std::stringstream msg;
  for (const_op_iterator it = begin(); it != end(); ++it) {
    msg << "<" << (*it)->schema_string << "> ";
  }
  return msg.str();
}


/* ******************************************************************
* Visit methods for Apply: Cell.
****************************************************************** */
int Operator::ApplyMatrixFreeOp(const Op_Cell_FaceCell& op,
                                const CompositeVector& X, CompositeVector& Y) const {
  return SchemaMismatch_(op.schema_string, schema_string_);
}


int Operator::ApplyMatrixFreeOp(const Op_Cell_Face& op,
                                const CompositeVector& X, CompositeVector& Y) const {
  return SchemaMismatch_(op.schema_string, schema_string_);
}


int Operator::ApplyMatrixFreeOp(const Op_Cell_Node& op,
                                const CompositeVector& X, CompositeVector& Y) const {
  return SchemaMismatch_(op.schema_string, schema_string_);
}


int Operator::ApplyMatrixFreeOp(const Op_Cell_Edge& op,
                                const CompositeVector& X, CompositeVector& Y) const {
  return SchemaMismatch_(op.schema_string, schema_string_);
}


int Operator::ApplyMatrixFreeOp(const Op_Cell_Cell& op,
                                const CompositeVector& X, CompositeVector& Y) const {
  return SchemaMismatch_(op.schema_string, schema_string_);
}


int Operator::ApplyMatrixFreeOp(const Op_Cell_Schema& op,
                                const CompositeVector& X, CompositeVector& Y) const {
  return SchemaMismatch_(op.schema_string, schema_string_);
}


/* ******************************************************************
* Visit methods for Apply: Face
****************************************************************** */
int Operator::ApplyMatrixFreeOp(const Op_Face_Cell& op,
                                const CompositeVector& X, CompositeVector& Y) const {
  return SchemaMismatch_(op.schema_string, schema_string_);
}

int Operator::ApplyMatrixFreeOp(const Op_Face_CellBndFace& op,
                                const CompositeVector& X, CompositeVector& Y) const {
  return SchemaMismatch_(op.schema_string, schema_string_);
}


int Operator::ApplyMatrixFreeOp(const Op_Face_Schema& op,
                                const CompositeVector& X, CompositeVector& Y) const {
  return SchemaMismatch_(op.schema_string, schema_string_);
}


/* ******************************************************************
* Visit methods for Apply: Edges
****************************************************************** */
int Operator::ApplyMatrixFreeOp(const Op_Edge_Edge& op,
                                const CompositeVector& X, CompositeVector& Y) const {
  return SchemaMismatch_(op.schema_string, schema_string_);
}


/* ******************************************************************
* Visit methods for Apply: Node
****************************************************************** */
int Operator::ApplyMatrixFreeOp(const Op_Node_Node& op,
                                const CompositeVector& X, CompositeVector& Y) const {
  return SchemaMismatch_(op.schema_string, schema_string_);
}


int Operator::ApplyMatrixFreeOp(const Op_Node_Schema& op,
                                const CompositeVector& X, CompositeVector& Y) const {
  return SchemaMismatch_(op.schema_string, schema_string_);
}


/* ******************************************************************
* Visit methods for Apply: SurfaceCell
****************************************************************** */
int Operator::ApplyMatrixFreeOp(const Op_SurfaceCell_SurfaceCell& op,
                                const CompositeVector& X, CompositeVector& Y) const {
  return SchemaMismatch_(op.schema_string, schema_string_);
}


/* ******************************************************************
* Visit methods for Apply: SurfaceFace
****************************************************************** */
int Operator::ApplyMatrixFreeOp(const Op_SurfaceFace_SurfaceCell& op,
                                const CompositeVector& X, CompositeVector& Y) const {
  return SchemaMismatch_(op.schema_string, schema_string_);
}

/* ******************************************************************
* Visit methods for Apply: Mesh Injection
****************************************************************** */
int Operator::ApplyMatrixFreeOp(const Op_MeshInjection& op,
                                const CompositeVector& X, CompositeVector& Y) const {
  return SchemaMismatch_(op.schema_string, schema_string_);
}


/* ******************************************************************
* Visit methods for symbolic assemble: Cell.
****************************************************************** */
void Operator::SymbolicAssembleMatrixOp(const Op_Cell_FaceCell& op,
                                        const SuperMap& map, GraphFE& graph,
                                        int my_block_row, int my_block_col) const {
  SchemaMismatch_(op.schema_string, schema_string_);
}


void Operator::SymbolicAssembleMatrixOp(const Op_Cell_Face& op,
                                        const SuperMap& map, GraphFE& graph,
                                        int my_block_row, int my_block_col) const {
  SchemaMismatch_(op.schema_string, schema_string_);
}


void Operator::SymbolicAssembleMatrixOp(const Op_Cell_Node& op,
                                        const SuperMap& map, GraphFE& graph,
                                        int my_block_row, int my_block_col) const {
  SchemaMismatch_(op.schema_string, schema_string_);
}


void Operator::SymbolicAssembleMatrixOp(const Op_Cell_Edge& op,
                                        const SuperMap& map, GraphFE& graph,
                                        int my_block_row, int my_block_col) const {
  SchemaMismatch_(op.schema_string, schema_string_);
}


void Operator::SymbolicAssembleMatrixOp(const Op_Cell_Cell& op,
                                        const SuperMap& map, GraphFE& graph,
                                        int my_block_row, int my_block_col) const {
  SchemaMismatch_(op.schema_string, schema_string_);
}


void Operator::SymbolicAssembleMatrixOp(const Op_Cell_Schema& op,
                                        const SuperMap& map, GraphFE& graph,
                                        int my_block_row, int my_block_col) const {
  SchemaMismatch_(op.schema_string, schema_string_);
}


/* ******************************************************************
* Visit methods for symbolic assemble: Face.
****************************************************************** */
void Operator::SymbolicAssembleMatrixOp(const Op_Face_Cell& op,
                                        const SuperMap& map, GraphFE& graph,
                                        int my_block_row, int my_block_col) const {
  SchemaMismatch_(op.schema_string, schema_string_);
}

void Operator::SymbolicAssembleMatrixOp(const Op_Face_CellBndFace& op,
                                        const SuperMap& map, GraphFE& graph,
                                        int my_block_row, int my_block_col) const {
  SchemaMismatch_(op.schema_string, schema_string_);
}


void Operator::SymbolicAssembleMatrixOp(const Op_Face_Schema& op,
                                        const SuperMap& map, GraphFE& graph,
                                        int my_block_row, int my_block_col) const {
  SchemaMismatch_(op.schema_string, schema_string_);
}


/* ******************************************************************
* Visit methods for symbolic assemble: Edge.
****************************************************************** */
void Operator::SymbolicAssembleMatrixOp(const Op_Edge_Edge& op,
                                        const SuperMap& map, GraphFE& graph,
                                        int my_block_row, int my_block_col) const {
  SchemaMismatch_(op.schema_string, schema_string_);
}


/* ******************************************************************
* Visit methods for symbolic assemble: Node.
****************************************************************** */
void Operator::SymbolicAssembleMatrixOp(const Op_Node_Node& op,
                                        const SuperMap& map, GraphFE& graph,
                                        int my_block_row, int my_block_col) const {
  SchemaMismatch_(op.schema_string, schema_string_);
}


void Operator::SymbolicAssembleMatrixOp(const Op_Node_Schema& op,
                                        const SuperMap& map, GraphFE& graph,
                                        int my_block_row, int my_block_col) const {
  SchemaMismatch_(op.schema_string, schema_string_);
}


/* ******************************************************************
* Visit methods for symbolic assemble: SurfaceCell
****************************************************************** */
void Operator::SymbolicAssembleMatrixOp(const Op_SurfaceCell_SurfaceCell& op,
                                        const SuperMap& map, GraphFE& graph,
                                        int my_block_row, int my_block_col) const {
  SchemaMismatch_(op.schema_string, schema_string_);
}


/* ******************************************************************
* Visit methods for symbolic assemble: SurfaceFace.
****************************************************************** */
void Operator::SymbolicAssembleMatrixOp(const Op_SurfaceFace_SurfaceCell& op,
                                        const SuperMap& map, GraphFE& graph,
                                        int my_block_row, int my_block_col) const {
  SchemaMismatch_(op.schema_string, schema_string_);
}

/* ******************************************************************
* Visit methods for symbolic assemble: mesh injection
****************************************************************** */
void Operator::SymbolicAssembleMatrixOp(const Op_MeshInjection& op,
                                        const SuperMap& map, GraphFE& graph,
                                        int my_block_row, int my_block_col) const {
  SchemaMismatch_(op.schema_string, schema_string_);
}


/* ******************************************************************
* Visit methods for assemble: Cell.
****************************************************************** */
void Operator::AssembleMatrixOp(const Op_Cell_FaceCell& op,
                                const SuperMap& map, MatrixFE& mat,
                                int my_block_row, int my_block_col) const {
  SchemaMismatch_(op.schema_string, schema_string_);
}


void Operator::AssembleMatrixOp(const Op_Cell_Face& op,
                                const SuperMap& map, MatrixFE& mat,
                                int my_block_row, int my_block_col) const {
  SchemaMismatch_(op.schema_string, schema_string_);
}


void Operator::AssembleMatrixOp(const Op_Cell_Node& op,
                                const SuperMap& map, MatrixFE& mat,
                                int my_block_row, int my_block_col) const {
  SchemaMismatch_(op.schema_string, schema_string_);
}


void Operator::AssembleMatrixOp(const Op_Cell_Edge& op,
                                const SuperMap& map, MatrixFE& mat,
                                int my_block_row, int my_block_col) const {
  SchemaMismatch_(op.schema_string, schema_string_);
}


void Operator::AssembleMatrixOp(const Op_Cell_Cell& op,
                                const SuperMap& map, MatrixFE& mat,
                                int my_block_row, int my_block_col) const {
  SchemaMismatch_(op.schema_string, schema_string_);
}


void Operator::AssembleMatrixOp(const Op_Cell_Schema& op,
                                const SuperMap& map, MatrixFE& mat,
                                int my_block_row, int my_block_col) const {
  SchemaMismatch_(op.schema_string, schema_string_);
}


/* ******************************************************************
* Visit methods for assemble: Face.
****************************************************************** */
void Operator::AssembleMatrixOp(const Op_Face_Cell& op,
                                const SuperMap& map, MatrixFE& mat,
                                int my_block_row, int my_block_col) const {
  SchemaMismatch_(op.schema_string, schema_string_);
}

void Operator::AssembleMatrixOp(const Op_Face_CellBndFace& op,
                                const SuperMap& map, MatrixFE& mat,
                                int my_block_row, int my_block_col) const {
  SchemaMismatch_(op.schema_string, schema_string_);
}


void Operator::AssembleMatrixOp(const Op_Face_Schema& op,
                                const SuperMap& map, MatrixFE& mat,
                                int my_block_row, int my_block_col) const {
  SchemaMismatch_(op.schema_string, schema_string_);
}


/* ******************************************************************
* Visit methods for assemble: Edge.
****************************************************************** */
void Operator::AssembleMatrixOp(const Op_Edge_Edge& op,
                                const SuperMap& map, MatrixFE& mat,
                                int my_block_row, int my_block_col) const {
  SchemaMismatch_(op.schema_string, schema_string_);
}


/* ******************************************************************
* Visit methods for assemble: Node.
****************************************************************** */
void Operator::AssembleMatrixOp(const Op_Node_Node& op,
                                const SuperMap& map, MatrixFE& mat,
                                int my_block_row, int my_block_col) const {
  SchemaMismatch_(op.schema_string, schema_string_);
}

void Operator::AssembleMatrixOp(const Op_Node_Schema& op,
                                const SuperMap& map, MatrixFE& mat,
                                int my_block_row, int my_block_col) const {
  SchemaMismatch_(op.schema_string, schema_string_);
}


/* ******************************************************************
* Visit methods for assemble: Surface Cell
****************************************************************** */
void Operator::AssembleMatrixOp(const Op_SurfaceCell_SurfaceCell& op,
                                const SuperMap& map, MatrixFE& mat,
                                int my_block_row, int my_block_col) const
{
  std::stringstream err;
  err << "Assemble matrix: invalid schema combination -- " << op.schema_string
      << " cannot be used with a matrix on " << schema_string_;
  Errors::Message message(err.str());
  Exceptions::amanzi_throw(message);
}


/* ******************************************************************
* Visit methods for assemble: Surface Face
****************************************************************** */
void Operator::AssembleMatrixOp(const Op_SurfaceFace_SurfaceCell& op,
                                const SuperMap& map, MatrixFE& mat,
                                int my_block_row, int my_block_col) const
{
  std::stringstream err;
  err << "Assemble matrix: invalid schema combination -- " << op.schema_string
      << " cannot be used with a matrix on " << schema_string_;
  Errors::Message message(err.str());
  Exceptions::amanzi_throw(message);
}


/* ******************************************************************
<<<<<<< HEAD
* Visit methods for assemble: mesh injection
****************************************************************** */
void Operator::AssembleMatrixOp(const Op_MeshInjection& op,
                                const SuperMap& map, MatrixFE& mat,
                                int my_block_row, int my_block_col) const
{
  std::stringstream err;
  err << "Assemble matrix: invalid schema combination -- " << op.schema_string
      << " cannot be used with a matrix on " << schema_string_;
  Errors::Message message(err.str());
  Exceptions::amanzi_throw(message);
}


/* ******************************************************************
* Local assemble routines (for new schema)
****************************************************************** */
void Operator::ExtractVectorCellOp(int c, const Schema& schema,
                                   WhetStone::DenseVector& v, const CompositeVector& X) const {
  Errors::Message msg("Extracton fo local cell-based vector is missing for this operator");
  Exceptions::amanzi_throw(msg);
}


void Operator::AssembleVectorCellOp(int c, const Schema& schema,
                                    const WhetStone::DenseVector& v, CompositeVector& X) const {
  Errors::Message msg("Assembly fo local cell-based vector is missing for this operator");
  Exceptions::amanzi_throw(msg);
}


void Operator::ExtractVectorFaceOp(int c, const Schema& schema,
                                   WhetStone::DenseVector& v, const CompositeVector& X) const {
  Errors::Message msg("Extracton fo local cell-based vector is missing for this operator");
  Exceptions::amanzi_throw(msg);
}


void Operator::AssembleVectorFaceOp(int c, const Schema& schema,
                                    const WhetStone::DenseVector& v, CompositeVector& X) const {
  Errors::Message msg("Assembly fo local cell-based vector is missing for this operator");
  Exceptions::amanzi_throw(msg);
}


void Operator::ExtractVectorNodeOp(int n, const Schema& schema,
                                   WhetStone::DenseVector& v, const CompositeVector& X) const {
  Errors::Message msg("Extracton fo local node-based vector is missing for this operator");
  Exceptions::amanzi_throw(msg);
}


void Operator::AssembleVectorNodeOp(int n, const Schema& schema,
                                    const WhetStone::DenseVector& v, CompositeVector& X) const {
  Errors::Message msg("Assembly fo local node-based vector is missing for this operator");
  Exceptions::amanzi_throw(msg);
}


/* ******************************************************************
=======
>>>>>>> 50205110
* Copy constructor.
****************************************************************** */
Teuchos::RCP<Operator> Operator::Clone() const {
  Errors::Message msg("Cloning of a derived Operator class is missing");
  Exceptions::amanzi_throw(msg);
  return Teuchos::null;
}

}  // namespace Operators
}  // namespace Amanzi
<|MERGE_RESOLUTION|>--- conflicted
+++ resolved
@@ -1076,7 +1076,6 @@
 
 
 /* ******************************************************************
-<<<<<<< HEAD
 * Visit methods for assemble: mesh injection
 ****************************************************************** */
 void Operator::AssembleMatrixOp(const Op_MeshInjection& op,
@@ -1092,53 +1091,6 @@
 
 
 /* ******************************************************************
-* Local assemble routines (for new schema)
-****************************************************************** */
-void Operator::ExtractVectorCellOp(int c, const Schema& schema,
-                                   WhetStone::DenseVector& v, const CompositeVector& X) const {
-  Errors::Message msg("Extracton fo local cell-based vector is missing for this operator");
-  Exceptions::amanzi_throw(msg);
-}
-
-
-void Operator::AssembleVectorCellOp(int c, const Schema& schema,
-                                    const WhetStone::DenseVector& v, CompositeVector& X) const {
-  Errors::Message msg("Assembly fo local cell-based vector is missing for this operator");
-  Exceptions::amanzi_throw(msg);
-}
-
-
-void Operator::ExtractVectorFaceOp(int c, const Schema& schema,
-                                   WhetStone::DenseVector& v, const CompositeVector& X) const {
-  Errors::Message msg("Extracton fo local cell-based vector is missing for this operator");
-  Exceptions::amanzi_throw(msg);
-}
-
-
-void Operator::AssembleVectorFaceOp(int c, const Schema& schema,
-                                    const WhetStone::DenseVector& v, CompositeVector& X) const {
-  Errors::Message msg("Assembly fo local cell-based vector is missing for this operator");
-  Exceptions::amanzi_throw(msg);
-}
-
-
-void Operator::ExtractVectorNodeOp(int n, const Schema& schema,
-                                   WhetStone::DenseVector& v, const CompositeVector& X) const {
-  Errors::Message msg("Extracton fo local node-based vector is missing for this operator");
-  Exceptions::amanzi_throw(msg);
-}
-
-
-void Operator::AssembleVectorNodeOp(int n, const Schema& schema,
-                                    const WhetStone::DenseVector& v, CompositeVector& X) const {
-  Errors::Message msg("Assembly fo local node-based vector is missing for this operator");
-  Exceptions::amanzi_throw(msg);
-}
-
-
-/* ******************************************************************
-=======
->>>>>>> 50205110
 * Copy constructor.
 ****************************************************************** */
 Teuchos::RCP<Operator> Operator::Clone() const {
