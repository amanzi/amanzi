--- conflicted
+++ resolved
@@ -456,40 +456,173 @@
 /* ******************************************************************
 * Visit methods for Apply: SurfaceCell
 ****************************************************************** */
-<<<<<<< HEAD
 int Operator::ApplyMatrixFreeOp(const Op_SurfaceCell_SurfaceCell& op,
                                 const CompositeVector& X, CompositeVector& Y) const
+{
+  return SchemaMismatch_(op.schema_string, schema_string_);
+}
+
+/* ******************************************************************
+* Visit methods for Apply: SurfaceFace
+****************************************************************** */
+int Operator::ApplyMatrixFreeOp(const Op_SurfaceFace_SurfaceCell& op,
+                                const CompositeVector& X, CompositeVector& Y) const
+{
+  return SchemaMismatch_(op.schema_string, schema_string_);
+}
+
+/* ******************************************************************
+* Visit methods for symbolic assemble: Cell.
+****************************************************************** */
+void Operator::SymbolicAssembleMatrixOp(const Op_Cell_FaceCell& op,
+                                        const SuperMap& map, GraphFE& graph,
+                                        int my_block_row, int my_block_col) const {
+  SchemaMismatch_(op.schema_string, schema_string_);
+}
+
+
+void Operator::SymbolicAssembleMatrixOp(const Op_Cell_Face& op,
+                                        const SuperMap& map, GraphFE& graph,
+                                        int my_block_row, int my_block_col) const {
+  SchemaMismatch_(op.schema_string, schema_string_);
+}
+
+
+void Operator::SymbolicAssembleMatrixOp(const Op_Cell_Node& op,
+                                        const SuperMap& map, GraphFE& graph,
+                                        int my_block_row, int my_block_col) const {
+  SchemaMismatch_(op.schema_string, schema_string_);
+}
+
+
+void Operator::SymbolicAssembleMatrixOp(const Op_Cell_Edge& op,
+                                        const SuperMap& map, GraphFE& graph,
+                                        int my_block_row, int my_block_col) const {
+  SchemaMismatch_(op.schema_string, schema_string_);
+}
+
+
+void Operator::SymbolicAssembleMatrixOp(const Op_Cell_Cell& op,
+                                        const SuperMap& map, GraphFE& graph,
+                                        int my_block_row, int my_block_col) const {
+  SchemaMismatch_(op.schema_string, schema_string_);
+}
+
+
+/* ******************************************************************
+* Visit methods for symbolic assemble: Face.
+****************************************************************** */
+void Operator::SymbolicAssembleMatrixOp(const Op_Face_Cell& op,
+                                        const SuperMap& map, GraphFE& graph,
+                                        int my_block_row, int my_block_col) const {
+  SchemaMismatch_(op.schema_string, schema_string_);
+}
+
+
+/* ******************************************************************
+* Visit methods for symbolic assemble: Node.
+****************************************************************** */
+void Operator::SymbolicAssembleMatrixOp(const Op_Node_Node& op,
+                                        const SuperMap& map, GraphFE& graph,
+                                        int my_block_row, int my_block_col) const {
+  SchemaMismatch_(op.schema_string, schema_string_);
+}
+
+
+/* ******************************************************************
+* Visit methods for symbolic assemble: SurfaceCell
+****************************************************************** */
+void Operator::SymbolicAssembleMatrixOp(const Op_SurfaceCell_SurfaceCell& op,
+                                        const SuperMap& map, GraphFE& graph,
+                                        int my_block_row, int my_block_col) const
 {
   std::stringstream err;
   err << "Invalid schema combination -- " << op.schema_string
       << " cannot be used with a matrix on " << schema_string_;
   Errors::Message message(err.str());
   Exceptions::amanzi_throw(message);
-  return 1;
-}
-
-
-/* ******************************************************************
-* Visit methods for Apply: SurfaceFace
-****************************************************************** */
-int Operator::ApplyMatrixFreeOp(const Op_SurfaceFace_SurfaceCell& op,
-                                const CompositeVector& X, CompositeVector& Y) const
+}
+
+
+/* ******************************************************************
+* Visit methods for symbolic assemble: SurfaceFace.
+****************************************************************** */
+void Operator::SymbolicAssembleMatrixOp(const Op_SurfaceFace_SurfaceCell& op,
+                                        const SuperMap& map, GraphFE& graph,
+                                        int my_block_row, int my_block_col) const
 {
   std::stringstream err;
   err << "Invalid schema combination -- " << op.schema_string
       << " cannot be used with a matrix on " << schema_string_;
   Errors::Message message(err.str());
   Exceptions::amanzi_throw(message);
-  return 1;
-}
-
-
-/* ******************************************************************
-* Visit methods for symbolic assemble: Cell.
-****************************************************************** */
-void Operator::SymbolicAssembleMatrixOp(const Op_Cell_FaceCell& op,
-                                        const SuperMap& map, GraphFE& graph,
-                                        int my_block_row, int my_block_col) const
+}
+
+
+/* ******************************************************************
+* Visit methods for assemble: Cell.
+****************************************************************** */
+void Operator::AssembleMatrixOp(const Op_Cell_FaceCell& op,
+                                const SuperMap& map, MatrixFE& mat,
+                                int my_block_row, int my_block_col) const {
+  SchemaMismatch_(op.schema_string, schema_string_);
+}
+
+
+void Operator::AssembleMatrixOp(const Op_Cell_Face& op,
+                                const SuperMap& map, MatrixFE& mat,
+                                int my_block_row, int my_block_col) const {
+  SchemaMismatch_(op.schema_string, schema_string_);
+}
+
+
+void Operator::AssembleMatrixOp(const Op_Cell_Node& op,
+                                const SuperMap& map, MatrixFE& mat,
+                                int my_block_row, int my_block_col) const {
+  SchemaMismatch_(op.schema_string, schema_string_);
+}
+
+
+void Operator::AssembleMatrixOp(const Op_Cell_Edge& op,
+                                const SuperMap& map, MatrixFE& mat,
+                                int my_block_row, int my_block_col) const {
+  SchemaMismatch_(op.schema_string, schema_string_);
+}
+
+
+void Operator::AssembleMatrixOp(const Op_Cell_Cell& op,
+                                const SuperMap& map, MatrixFE& mat,
+                                int my_block_row, int my_block_col) const {
+  SchemaMismatch_(op.schema_string, schema_string_);
+}
+
+
+/* ******************************************************************
+* Visit methods for assemble: Face.
+****************************************************************** */
+void Operator::AssembleMatrixOp(const Op_Face_Cell& op,
+                                const SuperMap& map, MatrixFE& mat,
+                                int my_block_row, int my_block_col) const {
+  SchemaMismatch_(op.schema_string, schema_string_);
+}
+
+
+/* ******************************************************************
+* Visit methods for assemble: Node.
+****************************************************************** */
+void Operator::AssembleMatrixOp(const Op_Node_Node& op,
+                                const SuperMap& map, MatrixFE& mat,
+                                int my_block_row, int my_block_col) const {
+  SchemaMismatch_(op.schema_string, schema_string_);
+}
+
+
+/* ******************************************************************
+* Visit methods for assemble: Surface Cell
+****************************************************************** */
+void Operator::AssembleMatrixOp(const Op_SurfaceCell_SurfaceCell& op,
+                                const SuperMap& map, MatrixFE& mat,
+                                int my_block_row, int my_block_col) const
 {
   std::stringstream err;
   err << "Invalid schema combination -- " << op.schema_string
@@ -499,9 +632,12 @@
 }
 
 
-void Operator::SymbolicAssembleMatrixOp(const Op_Cell_Face& op,
-                                        const SuperMap& map, GraphFE& graph,
-                                        int my_block_row, int my_block_col) const
+/* ******************************************************************
+* Visit methods for assemble: Surface Face
+****************************************************************** */
+void Operator::AssembleMatrixOp(const Op_SurfaceFace_SurfaceCell& op,
+                                const SuperMap& map, MatrixFE& mat,
+                                int my_block_row, int my_block_col) const
 {
   std::stringstream err;
   err << "Invalid schema combination -- " << op.schema_string
@@ -510,216 +646,5 @@
   Exceptions::amanzi_throw(message);
 }
 
-
-void Operator::SymbolicAssembleMatrixOp(const Op_Cell_Node& op,
-                                        const SuperMap& map, GraphFE& graph,
-                                        int my_block_row, int my_block_col) const
-{
-  std::stringstream err;
-  err << "Invalid schema combination -- " << op.schema_string
-      << " cannot be used with a matrix on " << schema_string_;
-  Errors::Message message(err.str());
-  Exceptions::amanzi_throw(message);
-}
-
-
-void Operator::SymbolicAssembleMatrixOp(const Op_Cell_Cell& op,
-                                        const SuperMap& map, GraphFE& graph,
-                                        int my_block_row, int my_block_col) const
-{
-  std::stringstream err;
-  err << "Invalid schema combination -- " << op.schema_string
-      << " cannot be used with a matrix on " << schema_string_;
-  Errors::Message message(err.str());
-  Exceptions::amanzi_throw(message);
-=======
-void Operator::AssembleRHSOp(const Op_Cell_FaceCell& op, CompositeVector& rhs) const {
-  SchemaMismatch_(op.schema_string, schema_string_);
-}
-
-
-void Operator::AssembleRHSOp(const Op_Cell_Face& op, CompositeVector& rhs) const {
-  SchemaMismatch_(op.schema_string, schema_string_);
-}
-
-
-void Operator::AssembleRHSOp(const Op_Cell_Node& op, CompositeVector& rhs) const {
-  SchemaMismatch_(op.schema_string, schema_string_);
-}
-
-
-void Operator::AssembleRHSOp(const Op_Cell_Cell& op, CompositeVector& rhs) const {
-  SchemaMismatch_(op.schema_string, schema_string_);
-}
-
-
-/* ******************************************************************
-* Visit methods for RHS: Face
-****************************************************************** */
-void Operator::AssembleRHSOp(const Op_Face_Cell& op, CompositeVector& rhs) const {
-  SchemaMismatch_(op.schema_string, schema_string_);
-}
-
-
-/* ******************************************************************
-* Visit methods for RHS: Node
-****************************************************************** */
-void Operator::AssembleRHSOp(const Op_Node_Node& op, CompositeVector& rhs) const {
-  SchemaMismatch_(op.schema_string, schema_string_);
->>>>>>> ca2c1b8c
-}
-
-
-/* ******************************************************************
-* Visit methods for symbolic assemble: Face.
-****************************************************************** */
-void Operator::SymbolicAssembleMatrixOp(const Op_Face_Cell& op,
-                                        const SuperMap& map, GraphFE& graph,
-                                        int my_block_row, int my_block_col) const {
-  SchemaMismatch_(op.schema_string, schema_string_);
-}
-
-
-/* ******************************************************************
-* Visit methods for symbolic assemble: Node.
-****************************************************************** */
-void Operator::SymbolicAssembleMatrixOp(const Op_Node_Node& op,
-                                        const SuperMap& map, GraphFE& graph,
-                                        int my_block_row, int my_block_col) const {
-  SchemaMismatch_(op.schema_string, schema_string_);
-}
-
-
-/* ******************************************************************
-* Visit methods for symbolic assemble: SurfaceCell
-****************************************************************** */
-void Operator::SymbolicAssembleMatrixOp(const Op_SurfaceCell_SurfaceCell& op,
-                                        const SuperMap& map, GraphFE& graph,
-                                        int my_block_row, int my_block_col) const {
-  SchemaMismatch_(op.schema_string, schema_string_);
-}
-
-
-void Operator::SymbolicAssembleMatrixOp(const Op_Cell_Edge& op,
-                                        const SuperMap& map, GraphFE& graph,
-                                        int my_block_row, int my_block_col) const {
-  SchemaMismatch_(op.schema_string, schema_string_);
-}
-
-
-/* ******************************************************************
-* Visit methods for symbolic assemble: SurfaceFace.
-****************************************************************** */
-void Operator::SymbolicAssembleMatrixOp(const Op_SurfaceFace_SurfaceCell& op,
-                                        const SuperMap& map, GraphFE& graph,
-                                        int my_block_row, int my_block_col) const {
-  SchemaMismatch_(op.schema_string, schema_string_);
-}
-
-
-/* ******************************************************************
-* Visit methods for assemble: Cell.
-****************************************************************** */
-<<<<<<< HEAD
-void Operator::AssembleMatrixOp(const Op_Cell_FaceCell& op,
-                                const SuperMap& map, MatrixFE& mat,
-                                int my_block_row, int my_block_col) const
-{
-  std::stringstream err;
-  err << "Invalid schema combination -- " << op.schema_string
-      << " cannot be used with a matrix on " << schema_string_;
-  Errors::Message message(err.str());
-  Exceptions::amanzi_throw(message);
-}
-
-
-void Operator::AssembleMatrixOp(const Op_Cell_Face& op,
-                                const SuperMap& map, MatrixFE& mat,
-                                int my_block_row, int my_block_col) const
-{
-  std::stringstream err;
-  err << "Invalid schema combination -- " << op.schema_string
-      << " cannot be used with a matrix on " << schema_string_;
-  Errors::Message message(err.str());
-  Exceptions::amanzi_throw(message);
-=======
-void Operator::SymbolicAssembleMatrixOp(const Op_Face_Cell& op,
-                                        const SuperMap& map, GraphFE& graph,
-                                        int my_block_row, int my_block_col) const {
-  SchemaMismatch_(op.schema_string, schema_string_);
-}
-
-
-/* ******************************************************************
-* Visit methods for symbolic assemble: Node.
-****************************************************************** */
-void Operator::SymbolicAssembleMatrixOp(const Op_Node_Node& op,
-                                        const SuperMap& map, GraphFE& graph,
-                                        int my_block_row, int my_block_col) const {
-  SchemaMismatch_(op.schema_string, schema_string_);
->>>>>>> ca2c1b8c
-}
-
-
-void Operator::AssembleMatrixOp(const Op_Cell_Node& op,
-                                const SuperMap& map, MatrixFE& mat,
-                                int my_block_row, int my_block_col) const {
-  SchemaMismatch_(op.schema_string, schema_string_);
-}
-
-
-void Operator::AssembleMatrixOp(const Op_Cell_Cell& op,
-                                const SuperMap& map, MatrixFE& mat,
-                                int my_block_row, int my_block_col) const {
-  SchemaMismatch_(op.schema_string, schema_string_);
-}
-
-
-/* ******************************************************************
-* Visit methods for assemble: Face.
-****************************************************************** */
-void Operator::AssembleMatrixOp(const Op_Face_Cell& op,
-                                const SuperMap& map, MatrixFE& mat,
-                                int my_block_row, int my_block_col) const {
-  SchemaMismatch_(op.schema_string, schema_string_);
-}
-
-
-void Operator::AssembleMatrixOp(const Op_Cell_Edge& op,
-                                const SuperMap& map, MatrixFE& mat,
-                                int my_block_row, int my_block_col) const {
-  SchemaMismatch_(op.schema_string, schema_string_);
-}
-
-
-/* ******************************************************************
-* Visit methods for assemble: Node.
-****************************************************************** */
-void Operator::AssembleMatrixOp(const Op_Node_Node& op,
-                                const SuperMap& map, MatrixFE& mat,
-                                int my_block_row, int my_block_col) const {
-  SchemaMismatch_(op.schema_string, schema_string_);
-}
-
-
-/* ******************************************************************
-* Visit methods for assemble: Surface Cell
-****************************************************************** */
-void Operator::AssembleMatrixOp(const Op_SurfaceCell_SurfaceCell& op,
-                                const SuperMap& map, MatrixFE& mat,
-                                int my_block_row, int my_block_col) const {
-  SchemaMismatch_(op.schema_string, schema_string_);
-}
-
-
-/* ******************************************************************
-* Visit methods for assemble: Surface Face
-****************************************************************** */
-void Operator::AssembleMatrixOp(const Op_SurfaceFace_SurfaceCell& op,
-                                const SuperMap& map, MatrixFE& mat,
-                                int my_block_row, int my_block_col) const {
-  SchemaMismatch_(op.schema_string, schema_string_);
-}
-
 }  // namespace Operators
 }  // namespace Amanzi
