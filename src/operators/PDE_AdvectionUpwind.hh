/*
  Operators

  Copyright 2010-201x held jointly by LANS/LANL, LBNL, and PNNL. 
  Amanzi is released under the three-clause BSD License. 
  The terms of use and "as is" disclaimer for this license are 
  provided in the top-level COPYRIGHT file.

  Authors: Konstantin Lipnikov (lipnikov@lanl.gov)
           Ethan Coon (ecoon@lanl.gov)

  Upwind-based advection operator for a scalar field.
*/

#ifndef AMANZI_OPERATOR_PDE_ADVECTION_UPWIND_HH_
#define AMANZI_OPERATOR_PDE_ADVECTION_UPWIND_HH_

#include "Epetra_IntVector.h"

#include "PDE_Advection.hh"

/*!
``PDE_AdvectionUpwind`` assembles the discrete form of:

.. math::
  \nabla \cdot (q C)

which advects quantity :math:`C` with fluxes :math:`q`.

This is a simple, first-order donor-upwind scheme, and is recommended
for use in diffusion-dominated advection-diffusion equations.
*/

namespace Amanzi {
namespace Operators {

class PDE_AdvectionUpwind : public PDE_Advection {
 public:
  PDE_AdvectionUpwind(Teuchos::ParameterList& plist,
                      Teuchos::RCP<Operator> global_op) :
      PDE_Advection(plist, global_op)
  {
    InitAdvection_(plist);
  }

  PDE_AdvectionUpwind(Teuchos::ParameterList& plist,
                      Teuchos::RCP<const AmanziMesh::Mesh> mesh) :
      PDE_Advection(plist, mesh)
  {
    InitAdvection_(plist);
  }

  // required members 
  // -- setup
  virtual void Setup(const CompositeVector& u);
  // -- generate a linearized operator
  virtual void UpdateMatrices(const Teuchos::Ptr<const CompositeVector>& u,
                              const Teuchos::Ptr<const CompositeVector>& p);
  virtual void UpdateMatrices(const Teuchos::Ptr<const CompositeVector>& dhdT);

  // -- determine advected flux of potential u
  virtual void UpdateFlux(const Teuchos::Ptr<const CompositeVector>& h, 
                          const Teuchos::Ptr<const CompositeVector>& u,
                          const Teuchos::RCP<BCs>& bc,
                          const Teuchos::Ptr<CompositeVector>& flux);
  
  // boundary conditions
<<<<<<< HEAD
  virtual void ApplyBCs(const Teuchos::RCP<BCs>& bc,
                        bool primary, bool eliminate = true, bool leading_op = true);
=======
  virtual void ApplyBCs(bool primary, bool eliminate, bool essential_eqn);
>>>>>>> 779ebadf

 private:
  void InitAdvection_(Teuchos::ParameterList& plist);
  void IdentifyUpwindCells_(const CompositeVector& u);

 private:
  Teuchos::RCP<Epetra_IntVector> upwind_cell_, downwind_cell_;
};

}  // namespace Operators
}  // namespace Amanzi

#endif
<|MERGE_RESOLUTION|>--- conflicted
+++ resolved
@@ -65,12 +65,7 @@
                           const Teuchos::Ptr<CompositeVector>& flux);
   
   // boundary conditions
-<<<<<<< HEAD
-  virtual void ApplyBCs(const Teuchos::RCP<BCs>& bc,
-                        bool primary, bool eliminate = true, bool leading_op = true);
-=======
   virtual void ApplyBCs(bool primary, bool eliminate, bool essential_eqn);
->>>>>>> 779ebadf
 
  private:
   void InitAdvection_(Teuchos::ParameterList& plist);
