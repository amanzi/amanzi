/*
  Operators 

  Copyright 2010-201x held jointly by LANS/LANL, LBNL, and PNNL. 
  Amanzi is released under the three-clause BSD License. 
  The terms of use and "as is" disclaimer for this license are 
  provided in the top-level COPYRIGHT file.

  Author: Konstantin Lipnikov (lipnikov@lanl.gov)
          Ethan Coon (ecoon@lanl.gov)
*/

#include <vector>

#include "WhetStoneDefs.hh"

#include "OperatorDefs.hh"
#include "Operator_Cell.hh"
#include "Op_Face_Cell.hh"
#include "Op_SurfaceFace_SurfaceCell.hh"
#include "PDE_AdvectionUpwindFracturedMatrix.hh"

namespace Amanzi {
namespace Operators {

/* ******************************************************************
* Advection requires a velocity field.
****************************************************************** */
void PDE_AdvectionUpwindFracturedMatrix::Setup(const CompositeVector& u)
{
  IdentifyUpwindCells_(u);
}

  
/* ******************************************************************
* A simple first-order transport method.
* Advection operator is of the form: div (u C), where u is the given
* velocity field and C is the advected field.
****************************************************************** */
void PDE_AdvectionUpwindFracturedMatrix::UpdateMatrices(
    const Teuchos::Ptr<const CompositeVector>& u)
{
  std::vector<WhetStone::DenseMatrix>& matrix = local_op_->matrices;

  AmanziMesh::Entity_ID_List cells;
  const Epetra_MultiVector& uf = *u->ViewComponent("face");
  const auto& gmap = uf.Map();

  for (int f = 0; f < nfaces_owned; ++f) {
    int c1 = (*upwind_cell_)[f];
    int c2 = (*downwind_cell_)[f];

    mesh_->getFaceCells(f, AmanziMesh::Parallel_type::ALL, cells);
    int ncells = cells.size();
    WhetStone::DenseMatrix Aface(ncells, ncells);
    Aface.PutScalar(0.0);

    int g = gmap.FirstPointInElement(f);
    double umod = fabs(uf[0][g]);
    if (c1 < 0) {
      Aface(0, 0) = umod;
    } else if (c2 < 0) {
      Aface(0, 0) = umod;
    } else {
      int i = (cells[0] == c1) ? 0 : 1;
      Aface(i, i) = umod;
      Aface(1 - i, i) = -umod;
    }

    matrix[f] = Aface;
  }

<<<<<<< HEAD
  // removed matrices fof faces where fracture is located
=======
  // removed matrices on faces where fracture is located
  AmanziMesh::Entity_ID_List block;
  std::vector<double> vofs;
>>>>>>> 24d265e5
  for (int i = 0; i < fractures_.size(); ++i) {
    auto block = mesh_->getSetEntities(fractures_[i], AmanziMesh::Entity_kind::FACE,
            AmanziMesh::Parallel_type::OWNED);

    for (int n = 0; n < block.size(); ++n) {
      matrix[block[n]] *= 0.0;
    }
  }
}


/* ******************************************************************
* Add a simple first-order upwind method where the advected quantity
* is not the primary variable (used in Jacobians).
* Advection operator is of the form: div (q H(u))
*     q:    flux
*     H(u): advected quantity (i.e. enthalpy)
****************************************************************** */
void PDE_AdvectionUpwindFracturedMatrix::UpdateMatrices(
    const Teuchos::Ptr<const CompositeVector>& u,
    const Teuchos::Ptr<const CompositeVector>& dhdT)
{
  std::vector<WhetStone::DenseMatrix>& matrix = local_op_->matrices;

  AmanziMesh::Entity_ID_List cells;
  const Epetra_MultiVector& uf = *u->ViewComponent("face");
  const auto& gmap = uf.Map();

  dhdT->ScatterMasterToGhosted("cell");
  const Epetra_MultiVector& dh = *dhdT->ViewComponent("cell", true);

  for (int f = 0; f < nfaces_owned; ++f) {
    int c1 = (*upwind_cell_)[f];
    int c2 = (*downwind_cell_)[f];

    mesh_->getFaceCells(f, AmanziMesh::Parallel_type::ALL, cells);
    int ncells = cells.size();
    WhetStone::DenseMatrix Aface(ncells, ncells);
    Aface.PutScalar(0.0);

    int g = gmap.FirstPointInElement(f);
    double umod = fabs(uf[0][g]);
    if (c1 < 0) {
      Aface(0, 0) = umod * dh[0][c2];
    } else if (c2 < 0) {
      Aface(0, 0) = umod * dh[0][c1];
    } else {
      int i = (cells[0] == c1) ? 0 : 1;
      Aface(i, i) = umod * dh[0][c1];
      Aface(1 - i, i) = -umod * dh[0][c2];
    }

    matrix[f] = Aface;
  }

  // removed matrices fof faces where fracture is located
  for (int i = 0; i < fractures_.size(); ++i) {
    auto block = mesh_->getSetEntities(fractures_[i], AmanziMesh::Entity_kind::FACE,
            AmanziMesh::Parallel_type::OWNED);

    for (int n = 0; n < block.size(); ++n) {
      matrix[block[n]] *= 0.0;
    }
  }
}


/* *******************************************************************
* Identify flux direction based on orientation of the face normal 
* and sign of the  Darcy velocity.                               
******************************************************************* */
void PDE_AdvectionUpwindFracturedMatrix::IdentifyUpwindCells_(const CompositeVector& u)
{
  u.ScatterMasterToGhosted("face");
  const Epetra_MultiVector& uf = *u.ViewComponent("face", true);
  const auto& gmap = uf.Map();

  const Epetra_Map& fmap_wghost = mesh_->getMap(AmanziMesh::Entity_kind::FACE, true);
  upwind_cell_ = Teuchos::rcp(new Epetra_IntVector(fmap_wghost));
  downwind_cell_ = Teuchos::rcp(new Epetra_IntVector(fmap_wghost));

  for (int f = 0; f < nfaces_wghost; f++) {
    (*upwind_cell_)[f] = -1;  // negative value indicates boundary
    (*downwind_cell_)[f] = -1;
  }

  for (int c = 0; c < ncells_wghost; c++) {
    const auto& faces = mesh_->getCellFaces(c);
    const auto& fdirs = mesh_->getCellFaceDirections(c);

    for (int i = 0; i < faces.size(); i++) {
      int f = faces[i];
      int g = gmap.FirstPointInElement(f);

      if (uf[0][g] * fdirs[i] >= 0) {
        (*upwind_cell_)[f] = c;
      } else {
        (*downwind_cell_)[f] = c;
      }
    }
  }
}


/* ******************************************************************
* Initialize additional parameters
****************************************************************** */
void PDE_AdvectionUpwindFracturedMatrix::InitAdvection_(Teuchos::ParameterList& plist)
{
  fractures_ = plist.get<Teuchos::Array<std::string> >("fracture").toVector();
}

}  // namespace Operators
}  // namespace Amanzi<|MERGE_RESOLUTION|>--- conflicted
+++ resolved
@@ -50,7 +50,7 @@
     int c1 = (*upwind_cell_)[f];
     int c2 = (*downwind_cell_)[f];
 
-    mesh_->getFaceCells(f, AmanziMesh::Parallel_type::ALL, cells);
+    mesh_->face_get_cells(f, AmanziMesh::Parallel_type::ALL, &cells);
     int ncells = cells.size();
     WhetStone::DenseMatrix Aface(ncells, ncells);
     Aface.PutScalar(0.0);
@@ -70,16 +70,12 @@
     matrix[f] = Aface;
   }
 
-<<<<<<< HEAD
-  // removed matrices fof faces where fracture is located
-=======
   // removed matrices on faces where fracture is located
   AmanziMesh::Entity_ID_List block;
   std::vector<double> vofs;
->>>>>>> 24d265e5
   for (int i = 0; i < fractures_.size(); ++i) {
-    auto block = mesh_->getSetEntities(fractures_[i], AmanziMesh::Entity_kind::FACE,
-            AmanziMesh::Parallel_type::OWNED);
+    mesh_->get_set_entities_and_vofs(fractures_[i], AmanziMesh::FACE, 
+                                     AmanziMesh::Parallel_type::OWNED, &block, &vofs);
 
     for (int n = 0; n < block.size(); ++n) {
       matrix[block[n]] *= 0.0;
@@ -112,7 +108,7 @@
     int c1 = (*upwind_cell_)[f];
     int c2 = (*downwind_cell_)[f];
 
-    mesh_->getFaceCells(f, AmanziMesh::Parallel_type::ALL, cells);
+    mesh_->face_get_cells(f, AmanziMesh::Parallel_type::ALL, &cells);
     int ncells = cells.size();
     WhetStone::DenseMatrix Aface(ncells, ncells);
     Aface.PutScalar(0.0);
@@ -133,9 +129,11 @@
   }
 
   // removed matrices fof faces where fracture is located
+  AmanziMesh::Entity_ID_List block;
+  std::vector<double> vofs;
   for (int i = 0; i < fractures_.size(); ++i) {
-    auto block = mesh_->getSetEntities(fractures_[i], AmanziMesh::Entity_kind::FACE,
-            AmanziMesh::Parallel_type::OWNED);
+    mesh_->get_set_entities_and_vofs(fractures_[i], AmanziMesh::FACE, 
+                                     AmanziMesh::Parallel_type::OWNED, &block, &vofs);
 
     for (int n = 0; n < block.size(); ++n) {
       matrix[block[n]] *= 0.0;
@@ -154,7 +152,7 @@
   const Epetra_MultiVector& uf = *u.ViewComponent("face", true);
   const auto& gmap = uf.Map();
 
-  const Epetra_Map& fmap_wghost = mesh_->getMap(AmanziMesh::Entity_kind::FACE, true);
+  const Epetra_Map& fmap_wghost = mesh_->face_map(true);
   upwind_cell_ = Teuchos::rcp(new Epetra_IntVector(fmap_wghost));
   downwind_cell_ = Teuchos::rcp(new Epetra_IntVector(fmap_wghost));
 
@@ -164,8 +162,8 @@
   }
 
   for (int c = 0; c < ncells_wghost; c++) {
-    const auto& faces = mesh_->getCellFaces(c);
-    const auto& fdirs = mesh_->getCellFaceDirections(c);
+    const auto& faces = mesh_->cell_get_faces(c);
+    const auto& fdirs = mesh_->cell_get_face_dirs(c);
 
     for (int i = 0; i < faces.size(); i++) {
       int f = faces[i];
