--- conflicted
+++ resolved
@@ -414,7 +414,6 @@
   }
 
   // error analysis
-<<<<<<< HEAD
   double err(0.0), err_b(0.0), err_max(0.0);
   for (int f = 0; f < nfaces_owned; ++f) {
     err += norm((*bf_)[f] - mesh_->getFaceCentroid(f));
@@ -429,12 +428,6 @@
     err_b += std::fabs(((*bf_)[f] - mesh_->getFaceCentroid(f)) * normal) / area;
   }
 
-=======
-  double err(0.0);
-  for (int f = 0; f < nfaces_owned; ++f) {
-    err += norm((*bf_)[f] - mesh_->getFaceCentroid(f));
-  }
->>>>>>> 8fd02f82
   if (mesh_->getComm()->MyPID() == 0) {
     std::cout << "new face centroids deviation on rank zero (max/avg): " 
               << err_max << " " << err / nfaces_owned 
