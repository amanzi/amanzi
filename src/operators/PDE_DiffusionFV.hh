--- conflicted
+++ resolved
@@ -105,11 +105,7 @@
                                      const Teuchos::Ptr<CompositeVector>& flux) override;
 
   // -- modify an operator
-<<<<<<< HEAD
-  virtual void ApplyBCs(bool primary, bool eliminate, bool leading_op = true) override;
-=======
   virtual void ApplyBCs(bool primary, bool eliminate, bool essential_eqn) override;
->>>>>>> 779ebadf
   virtual void ModifyMatrices(const CompositeVector& u) override {};
   virtual void ScaleMassMatrices(double s) override {};
 
