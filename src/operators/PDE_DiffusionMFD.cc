/*
  Operators 

  Copyright 2010-201x held jointly by LANS/LANL, LBNL, and PNNL. 
  Amanzi is released under the three-clause BSD License. 
  The terms of use and "as is" disclaimer for this license are 
  provided in the top-level COPYRIGHT file.

  Author: Konstantin Lipnikov (lipnikov@lanl.gov)
*/

// Amanzi
#include "errors.hh"
#include "LinearOperator.hh"
#include "LinearOperatorFactory.hh"
#include "MatrixFE.hh"
// #include "MFD3D_CrouzeixRaviart.hh"
#include "MFD3D_Diffusion.hh"
#include "PreconditionerFactory.hh"
#include "SuperMap.hh"
#include "WhetStoneDefs.hh"

// Operators
#include "Op.hh"
//#include "Op_Cell_Node.hh"
#include "Op_Cell_FaceCell.hh"
#include "Op_Face_Cell.hh"
//#include "Op_SurfaceFace_SurfaceCell.hh"

#include "OperatorDefs.hh"
#include "Operator_FaceCell.hh"
//#include "Operator_FaceCellScc.hh"
//#include "Operator_FaceCellSff.hh"
//#include "Operator_Node.hh"
//#include "Operator_ConsistentFace.hh"
#include "UniqueLocalIndex.hh"

#include "PDE_DiffusionMFD.hh"

namespace Amanzi {
namespace Operators {


/* ******************************************************************
* Initialization of the operator, scalar coefficient.
****************************************************************** */
void PDE_DiffusionMFD::SetTensorCoefficient(const Teuchos::RCP<const TensorVector>& K)
{
  transmissibility_initialized_ = false;
  K_ = K;
  if (local_op_schema_ == OPERATOR_SCHEMA_BASE_CELL + OPERATOR_SCHEMA_DOFS_FACE + OPERATOR_SCHEMA_DOFS_CELL) {
    if (K_ != Teuchos::null && K_.get()) AMANZI_ASSERT(K_->size() == ncells_owned);
    if (!mass_matrices_initialized_) {
      CreateMassMatrices_();
    }
  }
}

/* ******************************************************************
* Initialization of the operator: nonlinear coefficient.
****************************************************************** */
void PDE_DiffusionMFD::SetScalarCoefficient(const Teuchos::RCP<const CompositeVector>& k,
                                            const Teuchos::RCP<const CompositeVector>& dkdp)
{
  k_ = k;
  dkdp_ = dkdp;

  // compatibility checks
  if (k_ != Teuchos::null) {
    if (little_k_type_ != OPERATOR_LITTLE_K_UPWIND) {
      //AMANZI_ASSERT(k->HasComponent("cell"));
    }

    if (little_k_type_ != OPERATOR_LITTLE_K_STANDARD) {
      AMANZI_ASSERT(k->HasComponent("face"));
    }

    if (little_k_type_ == OPERATOR_LITTLE_K_DIVK_TWIN) {
      AMANZI_ASSERT(k->HasComponent("twin"));
    }
  }

  // verify that mass matrices were initialized.
  if (!mass_matrices_initialized_) {
    CreateMassMatrices_();
  }
}


/* ******************************************************************
* Calculate elemental matrices.
****************************************************************** */
void PDE_DiffusionMFD::UpdateMatrices(
    const Teuchos::Ptr<const CompositeVector>& flux,
    const Teuchos::Ptr<const CompositeVector>& u)
{
  if (k_ != Teuchos::null) k_->ScatterMasterToGhosted();

  if (!exclude_primary_terms_) {
    if (local_op_schema_ & OPERATOR_SCHEMA_DOFS_NODE) {
      assert(false); 
      //UpdateMatricesNodal_();
    } else if ((local_op_schema_ & OPERATOR_SCHEMA_DOFS_CELL) &&
               (local_op_schema_ & OPERATOR_SCHEMA_DOFS_FACE)) {
      // if (little_k_type_ == OPERATOR_LITTLE_K_NONE) {
      //   UpdateMatricesMixed_();
      // } else {
        UpdateMatricesMixed_little_k_();
        //      }
    } else if (local_op_schema_ & OPERATOR_SCHEMA_DOFS_CELL) {
      assert(false); 
      //UpdateMatricesTPFA_();
    }
  }
}


/* ******************************************************************
* Add stable approximation of Jacobian. It is done typically for 
* the preconditioner.
****************************************************************** */
void PDE_DiffusionMFD::UpdateMatricesNewtonCorrection(
    const Teuchos::Ptr<const CompositeVector>& flux,
    const Teuchos::Ptr<const CompositeVector>& u,
    double scalar_factor)
{
  //  add Newton-type corrections
  if (newton_correction_ == OPERATOR_DIFFUSION_JACOBIAN_APPROXIMATE) {
   if (global_op_schema_ & OPERATOR_SCHEMA_DOFS_CELL) {

     if (dkdp_ !=  Teuchos::null) dkdp_->ScatterMasterToGhosted();      
     AddNewtonCorrectionCell_(flux, u, scalar_factor);
      
   } else {
     Errors::Message msg("PDE_DiffusionMFD: Newton correction may only be applied to schemas that include CELL dofs.");
     Exceptions::amanzi_throw(msg);
   }
  }
}


void PDE_DiffusionMFD::UpdateMatricesNewtonCorrection(
    const Teuchos::Ptr<const CompositeVector>& flux,
    const Teuchos::Ptr<const CompositeVector>& u,
    const Teuchos::Ptr<const CompositeVector>& factor)
{
  assert(false); 
  // add Newton-type corrections
  //if (newton_correction_ == OPERATOR_DIFFUSION_JACOBIAN_APPROXIMATE) {
  //  if (global_op_schema_ & OPERATOR_SCHEMA_DOFS_CELL) {

  //    if (dkdp_ !=  Teuchos::null) dkdp_->ScatterMasterToGhosted();      
  //    AddNewtonCorrectionCell_(flux, u, factor);

  //  } else {
  //    Errors::Message msg("PDE_DiffusionMFD: Newton correction may only be applied to schemas that include CELL dofs.");
  //    Exceptions::amanzi_throw(msg);
  //  }
  //}
}  



/* ******************************************************************
* Basic routine for each operator: creation of elemental matrices.
****************************************************************** */
void PDE_DiffusionMFD::UpdateMatricesMixed_()
{
<<<<<<< HEAD
  std::cout<<"PDE_DiffusionMFD::UpdateMatricesMixed_"<<std::endl;
  DenseMatrix_Vector& A = local_op_->A; 
=======
  CSR_Matrix& A = local_op_->A; 
>>>>>>> 74549d10

  Kokkos::parallel_for(
    "PDE_DiffusionMFD::UpdateMatricesMixed_",
    ncells_owned, 
    KOKKOS_LAMBDA(const int& c){
      auto Wff = Wff_cells_[c]; 
      int nfaces = Wff.NumRows();

      auto Acell = A[c]; 

      // create stiffness matrix by elimination of the mass matrix
      double matsum = 0.0;
      for (int n = 0; n < nfaces; n++) {
        double rowsum = 0.0;
        for (int m = 0; m < nfaces; m++) {
          double tmp = Wff(n, m);
          rowsum += tmp;
          Acell(n, m) = tmp;
        }
        Acell(n, nfaces) = -rowsum;
        Acell(nfaces, n) = -rowsum;
        matsum += rowsum;
      }
      Acell(nfaces, nfaces) = matsum;
    }); 
}


/* ******************************************************************
* Basic routine for each operator: creation of elemental matrices.
****************************************************************** */
void PDE_DiffusionMFD::UpdateMatricesMixed_little_k_()
{
  cMultiVectorView_type_<Amanzi::DefaultDevice,double> k_cell, k_face, k_twin;
  if (k_ != Teuchos::null) {
    if (k_->HasComponent("cell")) k_cell = k_->ViewComponent<>("cell", false);
    if (k_->HasComponent("face")) k_face = k_->ViewComponent<>("face", true);
    if (k_->HasComponent("twin")) k_twin = k_->ViewComponent<>("twin", true);
  }

  DenseMatrix_Vector& A = local_op_->A; 
  const AmanziMesh::Mesh* mesh = mesh_.get();

  // pre-stage kr face and cell quantities into work space
  if (kr_cells_.size() != Wff_cells_.size()) {
    kr_cells_ = DenseVector_Vector(Wff_cells_.size());
    for (int i=0; i!=Wff_cells_.size(); ++i) {
      kr_cells_.set_shape(i,Wff_cells_.at_host(i).NumRows());
    }
    kr_cells_.Init();
  }

  Kokkos::parallel_for(
      "PDE_DiffusionMFD::UpdateMatricesMixed_little_k_",
      ncells_owned,
      KOKKOS_LAMBDA(const int& c) {
        AmanziMesh::Entity_ID_View faces;
        mesh->cell_get_faces(c, faces);
        int nfaces = faces.extent(0);  

        // set up kr
        auto kr = kr_cells_[c]; 
        kr.putScalar(1.0);

        // -- chefs recommendation: SPD discretization with upwind
        if (little_k_type_ == OPERATOR_LITTLE_K_DIVK) {
          if (k_face.extent(0) > 0)
            for (int n = 0; n < nfaces; n++) kr(n) = k_face(faces[n],0);
          if (k_cell.extent(0) > 0) kr(nfaces) = k_cell(c,0);
          
          // -- new scheme: SPD discretization with upwind and equal spliting
        } else if (little_k_type_ == OPERATOR_LITTLE_K_DIVK_BASE) {
          if (k_face.extent(0) > 0)
            for (int n = 0; n < nfaces; n++) kr(n) = sqrt(k_face(faces[n],0));

          // -- same as above but remains second-order for dicontinuous coefficients
        } else if (little_k_type_ == OPERATOR_LITTLE_K_DIVK_TWIN) {
          if (k_face.extent(0) > 0) {
            for (int n = 0; n < nfaces; n++) {
              AmanziMesh::Entity_ID_View cells;
              int f = faces[n];
              mesh->face_get_cells(f, AmanziMesh::Parallel_type::ALL, cells);
              kr(n) = (c == cells[0]) ? k_face(f,0) : k_twin(f,0);
            }
          }
          if (k_cell.extent(0) > 0) kr(nfaces) = k_cell(c,0);

          // -- the second most popular choice: classical upwind
        } else if (little_k_type_ == OPERATOR_LITTLE_K_UPWIND) {
          if (k_face.extent(0) > 0) 
            for (int n = 0; n < nfaces; n++) kr(n) = k_face(faces[n],0);
          
        } else if (little_k_type_ == OPERATOR_LITTLE_K_STANDARD) {
          if (k_cell.extent(0) > 0) 
            for (int n = 0; n < nfaces; n++) kr(n) = k_cell(c,0);
        }
        
        auto Wff = Wff_cells_[c]; 
        auto Acell = A[c]; 

        if (little_k_type_ & OPERATOR_LITTLE_K_DIVK_BASE) {
          double matsum = 0.0; 
          for (int n = 0; n < nfaces; n++) {
            double rowsum = 0.0;
            for (int m = 0; m < nfaces; m++) {
              double tmp = Wff(n, m) * kr(n) * kr(m) / kr(nfaces);
              rowsum += tmp;
              Acell(n, m) = tmp;
            }
          
            Acell(n, nfaces) = -rowsum;
            Acell(nfaces, n) = -rowsum;
            matsum += rowsum;
          }

          Acell(nfaces, nfaces) = matsum;

        } else {
          double matsum = 0.0; 
          for (int n = 0; n < nfaces; n++) {
            double rowsum = 0.0;
            for (int m = 0; m < nfaces; m++) {
              double tmp = Wff(n, m) * kr(n);
              rowsum += tmp;
              Acell(n, m) = tmp;
            }

            Acell(n, nfaces) = -rowsum;
            matsum += rowsum;
          }
          Acell(nfaces, nfaces) = matsum;

          for (int n = 0; n < nfaces; n++) {
            double colsum = 0.0;
            for (int m = 0; m < nfaces; m++) colsum += Acell(m, n);
            Acell(nfaces, n) = -colsum;
          }
        }

      });
}


/* ******************************************************************
* Calculate elemental stiffness matrices: nodal DOFs.
****************************************************************** */
void PDE_DiffusionMFD::UpdateMatricesNodal_()
{
  AMANZI_ASSERT(!scaled_constraint_);
  assert(false); 
  // update matrix blocks
  //WhetStone::MFD3D_Diffusion mfd(mesh_);
  //mfd.ModifyStabilityScalingFactor(factor_);

  //AmanziMesh::Entity_ID_List nodes;

  //nfailed_primary_ = 0;

  //WhetStone::Tensor<> K(2, 1);
  //K(0, 0) = 1.0;
  
  //for (int c = 0; c < ncells_owned; c++) {
  //  if (K_.get()) K = K_->at_host(c);

  //  mesh_->cell_get_nodes(c, nodes);
  //  int nnodes = nodes.size();

  //  WhetStone::DenseMatrix<> Acell(nnodes, nnodes);

  //  int method = mfd_primary_;
  //  int ok = WhetStone::WHETSTONE_ELEMENTAL_MATRIX_FAILED;

  //  if (method == WhetStone::DIFFUSION_OPTIMIZED_FOR_MONOTONICITY) {
  //    ok = mfd.StiffnessMatrixMMatrix(c, K, Acell);
  //    method = mfd_secondary_;
  //  } else {
  //    ok = mfd.StiffnessMatrix(c, K, Acell);
  //    method = mfd_secondary_;
  //  }

  //  if (ok != WhetStone::WHETSTONE_ELEMENTAL_MATRIX_OK) {
  //    nfailed_primary_++;
  //    ok = mfd.StiffnessMatrix(c, K, Acell);
  //  }

  //  if (ok == WhetStone::WHETSTONE_ELEMENTAL_MATRIX_FAILED) {
  //    Errors::Message msg("Stiffness_MFD: unexpected failure of LAPACK in WhetStone.");
  //    Exceptions::amanzi_throw(msg);
  //  }

  //  local_op_->matrices[c].assign(Acell);
  //} 
}

/* ******************************************************************
* Calculate and assemble fluxes using the TPFA scheme.
* This routine does not use little k.
****************************************************************** */
void PDE_DiffusionMFD::UpdateMatricesTPFA_()
{
  assert(false); 
  // populate transmissibilities
  //WhetStone::MFD3D_Diffusion mfd(mesh_);
  //WhetStone::DenseMatrix<> Mff; 

  // \TODO Allocate memory
  //CSR_Matrix Mffv;

  //CSR_Matrix& A = local_op_->A; 
  
  //CompositeVectorSpace cv_space;
  //cv_space.SetMesh(mesh_);
  //cv_space.SetGhosted(true);
  //cv_space.SetComponent("face", AmanziMesh::FACE, 1);

  //Teuchos::RCP<CompositeVector> T = cv_space.Create(); //Teuchos::RCP<CompositeVector>(new CompositeVector(cv_space, true));
  //const auto Ttmp = T->ViewComponent("face", true);

  //WhetStone::Tensor<> Kc(mesh_->space_dimension(), 1);
  //Kc(0, 0) = 1.0;
  //const Amanzi::AmanziMesh::Mesh* m = mesh_.get(); 

  //AmanziMesh::Entity_ID_View cells, faces;
  //Ttmp.PutScalar(0.0);

  //Kokkos::parallel_for(
  //  "PDE_DiffusionMFD::UpdateMatricesTPFA_", 
  //  ncells_owned, 
  //  KOKKOS_LAMBDA(const int& c){
  //    AmanziMesh::Entity_ID_View faces;
  //    mesh_->cell_get_faces(c, faces);
  //    int nfaces = faces.size();

  //    WhetStone::Tensor<DeviceOnlyMemorySpace> Kc = K_->at(c); 
  //    WhetStone::DenseMatrix<DeviceOnlyMemorySpace> Mff(Mffv.at(c),Mffv.size(c,0),Mffv.size(c,1)); 

      //mfd.MassMatrixInverseTPFA(c, Kc, Mff);
   
  //    for (int n = 0; n < nfaces; n++) {
  //      int f = faces[n];
  //      Ttmp(0,f) += 1.0 / Mff(n, n);
  //    }
  //  });

  //Kokkos::parallel_for(
  //  "PDE_DiffusionMFD::UpdateMatricesTPFA_",
  //  nfaces_owned,
  //  KOKKOS_LAMBDA(const int& f){
  //    AmanziMesh::Entity_ID_View cells;
  //    mesh_->face_get_cells(f, AmanziMesh::Parallel_type::ALL, cells);
  //    int ncells = cells.size();
  //    WhetStone::DenseMatrix<DeviceOnlyMemorySpace> Aface(A.at(f),A.size(f,0),A.size(f,1)); 

      //if (Ttmp(0,f) == 0.0) {
      //  Aface = 0.0;
      //  local_op_->matrices[f].assign(Aface);
      //  continue;  // We skip zero transmissibilities
      //}

  //    if (ncells == 2) {
  //      double coef = 1.0 / Ttmp(0,f);
  //      Aface(0, 0) =  coef;
  //      Aface(1, 1) =  coef;
  //      Aface(0, 1) = -coef;
  //      Aface(1, 0) = -coef;
  //    } else {
  //      double coef = 1.0 / Ttmp(0,f);
  //      Aface(0, 0) = coef;
  //    }

  //  });  
}


/* ******************************************************************
* Apply boundary conditions to the local matrices. We always zero-out
* matrix rows for essential test BCs. As to trial BCs, there are
* options: eliminate them or not. Finally we may add the essntial BC
* the the system of equations as the trivial equations.
*
* NOTE 1. Nodal scheme handles only the case trialBC = testBC.
* NOTE 2. Jacobian term handles only trial BCs.
****************************************************************** */
void PDE_DiffusionMFD::ApplyBCs(bool primary, bool eliminate, bool essential_eqn)
{
  if (!exclude_primary_terms_) {
    if (local_op_schema_ == (OPERATOR_SCHEMA_BASE_CELL
                           | OPERATOR_SCHEMA_DOFS_FACE
                           | OPERATOR_SCHEMA_DOFS_CELL)) {
      AMANZI_ASSERT(bcs_trial_.size() == 1);
      AMANZI_ASSERT(bcs_test_.size() == 1);
      ApplyBCs_Mixed_(bcs_trial_[0].ptr(), bcs_test_[0].ptr(), primary, eliminate, essential_eqn);
    
    } else if (local_op_schema_ == (OPERATOR_SCHEMA_BASE_FACE
                                  | OPERATOR_SCHEMA_DOFS_CELL)) {
      assert(false); 
      //AMANZI_ASSERT(bcs_trial_.size() == 1);
      //AMANZI_ASSERT(bcs_test_.size() == 1);
      //ApplyBCs_Cell_(bcs_trial_[0].ptr(), bcs_test_[0].ptr(), primary, eliminate, essential_eqn);
    
    } else if (local_op_schema_ == (OPERATOR_SCHEMA_BASE_CELL
                                  | OPERATOR_SCHEMA_DOFS_NODE)) {
      assert(false); 
      //Teuchos::Ptr<const BCs> bc_f, bc_n;
      //for (const auto& bc : bcs_trial_) {
      //  if (bc->kind() == AmanziMesh::FACE) {
      //    bc_f = bc.ptr();
      //  } else if (bc->kind() == AmanziMesh::NODE) {
      //    bc_n = bc.ptr();
      //  }
      //}
      //ApplyBCs_Nodal_(bc_f.ptr(), bc_n.ptr(), primary, eliminate, essential_eqn);
    }
  }

  if (jac_op_ != Teuchos::null) {
    assert(false); 
    //const auto bc_model = bcs_trial_[0]->bc_model();
    //AMANZI_ASSERT(bc_model.size() == nfaces_wghost);
    //for (int f = 0; f != nfaces_owned; ++f) {
    //  WhetStone::DenseMatrix<> Aface = jac_op_->matrices[f];
    //  if (bc_model[f] == OPERATOR_BC_NEUMANN ||
    //      bc_model[f] == OPERATOR_BC_TOTAL_FLUX) {
    //    jac_op_->matrices_shadow[f].assign(Aface);
    //    Aface *= 0.0;
    //  }
    //}
  }
}


/* ******************************************************************
* Apply BCs on face values.
****************************************************************** */
void PDE_DiffusionMFD::ApplyBCs_Mixed_(
    const Teuchos::Ptr<const BCs>& bc_trial,
    const Teuchos::Ptr<const BCs>& bc_test,
    bool primary, bool eliminate, bool essential_eqn)
{
  global_op_->rhs()->putScalarGhosted(0.0);

  { // context for views
    // apply diffusion type BCs to FACE-CELL system
    const Amanzi::AmanziMesh::Mesh* mesh = mesh_.get();
    DenseMatrix_Vector& A = local_op_->A; 

    const auto bc_model_trial = bc_trial->bc_model();
    const auto bc_model_test = bc_test->bc_model();

    const auto bc_value = bc_trial->bc_value();
    const auto bc_mixed = bc_trial->bc_mixed();

    AMANZI_ASSERT(bc_model_trial.size() == nfaces_wghost);
    AMANZI_ASSERT(bc_value.size() == nfaces_wghost);

    const auto rhs_face = global_op_->rhs()->ViewComponent("face", true);
    const auto rhs_cell = global_op_->rhs()->ViewComponent("cell");

    Kokkos::parallel_for(
        "PDE_DiffusionMFD::ApplyBCs_Mixed_",
        ncells_owned,
        KOKKOS_LAMBDA(const int& c) {
          AmanziMesh::Entity_ID_View faces;
          mesh->cell_get_faces(c, faces);
          int nfaces = faces.size();

          auto Acell = A[c]; 
          // essential conditions for test functions
          for (int n = 0; n != nfaces; ++n) {
            int f = faces[n];
            if (bc_model_test[f] == OPERATOR_BC_DIRICHLET) { 
              for (int m = 0; m < nfaces + 1; m++) Acell(n, m) = 0.0; 
            }
          }

          // conditions for trial functions
          for (int n = 0; n != nfaces; ++n) {
            int f = faces[n];
            double value = bc_value[f];

            if (bc_model_trial[f] == OPERATOR_BC_DIRICHLET) { 
              if (eliminate) { 
                for (int m = 0; m < nfaces; m++) {
                  Kokkos::atomic_add(&rhs_face(faces[m],0),-Acell(m, n) * value); 
                  Acell(m, n) = 0.0;
                }

                Kokkos::atomic_add(&rhs_cell(c,0), -Acell(nfaces, n) * value);
                Acell(nfaces, n) = 0.0;
              }

              if (essential_eqn) {
                Kokkos::atomic_assign(&rhs_face(f,0), value);
                Acell(n, n) = 1.0;
              } 
            } else if (bc_model_trial[f] == OPERATOR_BC_NEUMANN && primary) {
              Kokkos::atomic_add(&rhs_face(f,0), -value * mesh->face_area(f));
            } else if (bc_model_trial[f] == OPERATOR_BC_TOTAL_FLUX && primary) {
              Kokkos::atomic_add(&rhs_face(f,0), -value * mesh->face_area(f));
            } else if (bc_model_trial[f] == OPERATOR_BC_MIXED && primary) {
              double area = mesh->face_area(f);
              Kokkos::atomic_add(&rhs_face(f,0), -value * area); 
              Acell(n, n) += bc_mixed[f] * area;
            }
          }
        });
  }
  global_op_->rhs()->GatherGhostedToMaster("face", Tpetra::ADD);
}


/* ******************************************************************
* Apply BCs on cell operators
****************************************************************** */
void PDE_DiffusionMFD::ApplyBCs_Cell_(
   const Teuchos::Ptr<const BCs>& bc_trial,
   const Teuchos::Ptr<const BCs>& bc_test,
   bool primary, bool eliminate, bool essential_eqn)
{
  assert(false); 
  // apply diffusion type BCs to CELL system
  //AmanziMesh::Entity_ID_View cells;

  //const auto bc_model = bc_trial->bc_model();
  //const auto bc_value = bc_trial->bc_value();
  //const auto bc_mixed = bc_trial->bc_mixed();

  //AMANZI_ASSERT(bc_model.size() == nfaces_wghost);
  //AMANZI_ASSERT(bc_value.size() == nfaces_wghost);

  //const auto rhs_cell = global_op_->rhs()->ViewComponent("cell");
    
  //for (int f = 0; f != nfaces_owned; ++f) {
  //  WhetStone::DenseMatrix<> Aface = local_op_->matrices[f];
      
  //  if (bc_model[f] == OPERATOR_BC_DIRICHLET) {
  //    mesh_->face_get_cells(f, AmanziMesh::Parallel_type::ALL, cells);
  //    rhs_cell(0,cells[0]) += bc_value[f] * Aface(0, 0);
  //  }
    // Neumann condition contributes to the RHS
  //  else if (bc_model[f] == OPERATOR_BC_NEUMANN && primary) {
  //    local_op_->matrices_shadow[f].assign(Aface);
      
  //    mesh_->face_get_cells(f, AmanziMesh::Parallel_type::ALL, cells);
  //    rhs_cell(0,cells[0]) -= bc_value[f] * mesh_->face_area(f);
  //    Aface *= 0.0;
  //  }
    // solve system of two equations in three unknowns
  //  else if (bc_model[f] == OPERATOR_BC_MIXED && primary) {
  //    local_op_->matrices_shadow[f].assign(Aface);
      
  //    mesh_->face_get_cells(f, AmanziMesh::Parallel_type::ALL, cells);
  //    double area = mesh_->face_area(f);
  //    double factor = area / (1.0 + bc_mixed[f] * area / Aface(0, 0));
  //    rhs_cell(0,cells[0]) -= bc_value[f] * factor;
  //    Aface(0, 0) = bc_mixed[f] * factor;
  //  }
  //}
}


/* ******************************************************************
* Apply BCs on nodal operators
****************************************************************** */
void PDE_DiffusionMFD::ApplyBCs_Nodal_(
    const Teuchos::Ptr<const BCs>& bc_f,
    const Teuchos::Ptr<const BCs>& bc_v,
    bool primary, bool eliminate, bool essential_eqn)
{
  assert(false); 
  //AmanziMesh::Entity_ID_View faces;
  //AmanziMesh::Entity_ID_List nodes, cells; 

  //global_op_->rhs()->PutScalarGhosted(0.0);
  //const auto rhs_node = global_op_->rhs()->ViewComponent("node", true);

  //int nn(0), nm(0);
  //for (int c = 0; c != ncells_owned; ++c) {
  //  bool flag(true);
  //  WhetStone::DenseMatrix<> Acell = local_op_->matrices[c];

    // process boundary integrals
  //  if (bc_f != Teuchos::null) {
  //    const auto bc_model = bc_f->bc_model();
  //    const auto bc_value = bc_f->bc_value();
  //    const auto bc_mixed = bc_f->bc_mixed();

  //    mesh_->cell_get_faces(c, faces);
  //    int nfaces = faces.size();

  //    for (int n = 0; n != nfaces; ++n) {
  //      int f = faces[n];

  //      if (bc_model[f] == OPERATOR_BC_NEUMANN && primary) {
  //        nn++;
  //        double value = bc_value[f];
  //        double area = mesh_->face_area(f);

  //        mesh_->face_get_nodes(f, nodes);
  //        int nnodes = nodes.size();

  //        for (int m = 0; m < nnodes; m++) {
  //          int v = nodes[m];
  //          if (bc_v->bc_model()[v] != OPERATOR_BC_DIRICHLET)
  //            rhs_node(0,v) -= value * area / nnodes;
  //        }
  //      } else if (bc_model[f] == OPERATOR_BC_MIXED && primary) {
  //        nm++;
  //        if (flag) {  // make a copy of cell-based matrix
  //          local_op_->matrices_shadow[c].assign(Acell);
  //          flag = false;
  //        }
  //        double value = bc_value[f];
  //        double area = mesh_->face_area(f);

  //        mesh_->face_get_nodes(f, nodes);
  //        int nnodes = nodes.size();

  //        for (int m = 0; m < nnodes; m++) {
  //          int v = nodes[m];
  //          if (bc_v->bc_model()[v] != OPERATOR_BC_DIRICHLET)
  //            rhs_node(0,v) -= value * area / nnodes;
  //          Acell(n, n) += bc_mixed[f] * area / nnodes;
  //        }
  //      }
  //    }
  //  } 

  //  if (bc_v != Teuchos::null) {
  //    const auto bc_model = bc_v->bc_model();
  //    const auto bc_value = bc_v->bc_value();

  //    mesh_->cell_get_nodes(c, nodes);
  //    int nnodes = nodes.size();

      // essential conditions for test functions
  //    for (int n = 0; n != nnodes; ++n) {
  //      int v = nodes[n];
  //      if (bc_model[v] == OPERATOR_BC_DIRICHLET) {
  //        if (flag) {  // make a copy of elemental matrix
  //          local_op_->matrices_shadow[c].assign(Acell);
  //          flag = false;
  //        }
  //        for (int m = 0; m < nnodes; m++) Acell(n, m) = 0.0;
  //      }
  //    }

  //    for (int n = 0; n != nnodes; ++n) {
  //      int v = nodes[n];
  //      double value = bc_value[v];

  //      if (bc_model[v] == OPERATOR_BC_DIRICHLET) {
  //        if (flag) {  // make a copy of cell-based matrix
  //          local_op_->matrices_shadow[c].assign(Acell);
  //          flag = false;
  //        }
     
  //        if (eliminate) {
  //          for (int m = 0; m < nnodes; m++) {
  //            rhs_node(0,nodes[m]) -= Acell(m, n) * value;
  //            Acell(m, n) = 0.0;
  //          }
  //        }

          // We take into account multiple contributions to matrix diagonal
          // by dividing by the number of cells attached to a vertex.
  //        if (essential_eqn) {
  //          mesh_->node_get_cells(v, AmanziMesh::Parallel_type::ALL, cells);
  //          if (v < nnodes_owned) rhs_node(0,v) = value;
  //          Acell(n, n) = 1.0 / cells.size();
  //        }
  //      }
  //    }
  //  }
  //} 
  //global_op_->rhs()->GatherGhostedToMaster("node", Add);
}


/* ******************************************************************
* Modify operator by adding upwind approximation of Newton corection.
* A special care should be taken later to deal with the case 
* where kf < 0, i.e. for energy when: div (qh) = div (h k grad p), 
* where h is enthalpy and can be negative. I think that the current
* treatment is inadequate.
****************************************************************** */
void PDE_DiffusionMFD::AddNewtonCorrectionCell_(
    const Teuchos::Ptr<const CompositeVector>& flux,
    const Teuchos::Ptr<const CompositeVector>& u,
    double scalar_factor)
{
  std::cout<<"PDE_DiffusionMFD::AddNewtonCorrectionCell_"<<std::endl;
  // hack: ignore correction if no flux provided.
  if (flux == Teuchos::null) return;

  // Correction is zero for linear problems
  if (k_ == Teuchos::null || dkdp_ == Teuchos::null) return;

  // only works on upwinded methods
  if (little_k_type_ == OPERATOR_UPWIND_NONE) return;

  const AmanziMesh::Mesh* mesh = mesh_.get();
  DenseMatrix_Vector& A = jac_op_->A; 
  
  { // context for views
    const auto dkdp_f = dkdp_->ViewComponent("face");
    const auto flux_f = flux->ViewComponent("face");
    const auto kf = k_->ViewComponent("face");

    Kokkos::parallel_for(
        "PDE_DiffusionMFD::AddNewtonCorrectionCell_",
        nfaces_owned,
        KOKKOS_LAMBDA(const int& f) {
          // populate the local matrices
          AmanziMesh::Entity_ID_View cells;
          mesh->face_get_cells(f, AmanziMesh::Parallel_type::ALL, cells);
          int ncells = cells.size();

          auto Aface = A[f];

          // We use the upwind discretization of the generalized flux.
          double v = fabs(kf(f,0)) > 0.0 ? flux_f(f,0) * dkdp_f(f,0) / kf(f,0) : 0.0;
          double vmod = fabs(v);

          // prototype for future limiters (external or internal ?)
          vmod *= scalar_factor;

          // define the upwind cell, index i in this case
          int i, dir, c1;
          c1 = cells[0];
          const AmanziGeometry::Point& normal = mesh->face_normal(f, false, c1, &dir);
          i = (v * dir >= 0.0) ? 0 : 1;
          
          if (ncells == 2) {
            Aface(i, i) = vmod;
            Aface(1 - i, i) = -vmod;
          } else if (i == 0) {
            Aface(0, 0) = vmod;
          }
        });
  }
}


void PDE_DiffusionMFD::AddNewtonCorrectionCell_(
    const Teuchos::Ptr<const CompositeVector>& flux,
    const Teuchos::Ptr<const CompositeVector>& u,
    const Teuchos::Ptr<const CompositeVector>& factor)
{
  assert(false); 
  // hack: ignore correction if no flux provided.
  //if (flux == Teuchos::null) return;

  // Correction is zero for linear problems
  //if (k_ == Teuchos::null || dkdp_ == Teuchos::null) return;

  // only works on upwinded methods
  //if (little_k_type_ == OPERATOR_UPWIND_NONE) return;

  //const auto kf = k_->ViewComponent("face");
  //const auto dkdp_f = dkdp_->ViewComponent("face");
  //const auto flux_f = flux->ViewComponent("face");
  //const auto factor_cell = factor->ViewComponent("cell");

  // populate the local matrices
  //double v, vmod;
  //AmanziMesh::Entity_ID_View cells;
  //for (int f = 0; f < nfaces_owned; f++) {
  //  mesh_->face_get_cells(f, AmanziMesh::Parallel_type::ALL, cells);
  //  int ncells = cells.size();
  //  WhetStone::DenseMatrix<> Aface(ncells, ncells);
  //  //Aface.PutScalar(0.0);

    // We use the upwind discretization of the generalized flux.
  //  v = std::abs(kf(0,f)) > 0.0 ? flux_f(0,f) * dkdp_f(0,f) / kf(0,f) : 0.0;
  //  vmod = std::abs(v);

  //  double scalar_factor=0.;
  //  for (int j=0; j<ncells; j++) scalar_factor += factor_cell(0,cells[j]);
  //  scalar_factor *= 1./ncells;

    // prototype for future limiters (external or internal ?)
  //  vmod *= scalar_factor;

    // define the upwind cell, index i in this case
  //  int i, dir, c1;
  //  c1 = cells[0];
  //  const AmanziGeometry::Point& normal = mesh_->face_normal(f, false, c1, &dir);
  //  i = (v * dir >= 0.0) ? 0 : 1;

  //  if (ncells == 2) {
  //    Aface(i, i) = vmod;
  //    Aface(1 - i, i) = -vmod;
  //  } else if (i == 0) {
  //    Aface(0, 0) = vmod;
  //  }

  //  jac_op_->matrices[f].assign(Aface);
  //}
}  


  
/* ******************************************************************
* Given pressures, reduce the problem to Lagrange multipliers.
****************************************************************** */
void PDE_DiffusionMFD::ModifyMatrices(const CompositeVector& u)
{
  assert(false); 
  //if (local_op_schema_ != (OPERATOR_SCHEMA_BASE_CELL |
  //                         OPERATOR_SCHEMA_DOFS_CELL | OPERATOR_SCHEMA_DOFS_FACE)) {
  //  std::cout << "Schema " << global_op_schema_ << " is not supported" << std::endl;
  //  AMANZI_ASSERT(0);
  //}

  // populate the matrix
  //AmanziMesh::Entity_ID_View faces;
  //const auto u_c = u.ViewComponent("cell");

  //global_op_->rhs()->PutScalarGhosted(0.0);

  //const auto rhs_f = global_op_->rhs()->ViewComponent("face", true);
  //for (int c = 0; c != ncells_owned; ++c) {
  //  mesh_->cell_get_faces(c, faces);
  //  int nfaces = faces.size();

  //  WhetStone::DenseMatrix<> Acell = local_op_->matrices[c];

  //  for (int n = 0; n < nfaces; n++) {
  //    int f = faces[n];
  //    rhs_f(0,f) -= Acell(n, nfaces) * u_c(0,c);
  //    Acell(n, nfaces) = 0.0;
  //    Acell(nfaces, n) = 0.0;
  //  }
  //} 
  // Assemble all right-hand sides
  //global_op_->rhs()->GatherGhostedToMaster("face", Add);
}


/* ******************************************************************
* WARNING: Since diffusive flux may be discontinuous (e.g. for
* Richards equation), we derive it in exactly the same manner as 
* in gravity routines.
* **************************************************************** */
void PDE_DiffusionMFD::UpdateFlux(const Teuchos::Ptr<const CompositeVector>& u,
                                  const Teuchos::Ptr<CompositeVector>& flux)
{
  flux->putScalar(0.0);
  u->ScatterMasterToGhosted("face");

  if (k_ != Teuchos::null) {
   if (k_->HasComponent("face")) k_->ScatterMasterToGhosted("face");
  }

  {
    const auto u_cell = u->ViewComponent("cell");
    const auto u_face = u->ViewComponent("face", true);
    const auto flux_data = flux->ViewComponent("face", false);
    const Amanzi::AmanziMesh::Mesh* mesh = mesh_.get();

    Kokkos::View<int*,DeviceOnlyMemorySpace> hits("hits",nfaces_owned);

    auto local_A = local_op_->A; 
    auto local_Av = local_op_->Av; 
    auto local_v = local_op_->v; 

    Kokkos::parallel_for(
        "PDE_DiffusionMFD::UpdateFlux",
        ncells_owned, 
        KOKKOS_LAMBDA(const int& c){
          AmanziMesh::Entity_ID_View faces;
          Kokkos::View<int*> dirs;
          mesh->cell_get_faces_and_dirs(c, faces, dirs);
          int nfaces = faces.size();

          auto lv = local_v[c]; 
          auto lAv = local_Av[c]; 
          auto lA = local_A[c]; 

          for (int n = 0; n < nfaces; n++) {
            lv(n) = u_face(faces[n], 0);
          }
          lv(nfaces) = u_cell(c,0);

          lA.Multiply(lv, lAv, false);

          for (int n = 0; n < nfaces; n++) {
            int f = faces[n];
            if (f < nfaces_owned) {
              Kokkos::atomic_add(&flux_data(f,0), -lAv(n) * dirs[n]);
              Kokkos::atomic_increment(&hits(f));
            }
          }
        });

    Kokkos::parallel_for(
        "PDE_DiffusionMFD::UpdateFlux",
        nfaces_owned, 
        KOKKOS_LAMBDA(const int& f){
          flux_data(f,0) /= hits(f);
        });
  }
}


/* ******************************************************************
* Calculates one-sided (cell-based) fluxes that satisfy proper 
* continuity conditions. This differs from other subroutines
* calculing fluxes due to presence of multiple normals on some
* non-manifold faces.
* **************************************************************** */
void PDE_DiffusionMFD::UpdateFluxNonManifold(
    const Teuchos::Ptr<const CompositeVector>& u,
    const Teuchos::Ptr<CompositeVector>& flux)
{
  assert(false); 
  // Initialize intensity in ghost faces.
  //u->ScatterMasterToGhosted("face");

  //const auto u_cell = u->ViewComponent("cell");
  //const auto u_face = u->ViewComponent("face", true);
  //const auto flux_data = flux->ViewComponent("face", true);

  //flux_data.PutScalar(0.0);

  //int ndofs_owned = flux->ViewComponent("face").extent(0);
  //int ndofs_wghost = flux_data.extent(0);

  //AmanziMesh::Entity_ID_View faces;
  //Kokkos::View<int*> dirs;
  //const auto fmap = flux->getMap()->getMap("face", true);

  //for (int c = 0; c < ncells_owned; c++) {
  //  mesh_->cell_get_faces_and_dirs(c, faces, dirs);
  //  int nfaces = faces.size();

  //  WhetStone::DenseVector<> v(nfaces + 1), av(nfaces + 1);
  //  for (int n = 0; n < nfaces; n++) {
  //    v(n) = u_face(0,faces[n]);
  //  }
  //  v(nfaces) = u_cell(0,c);

  //  if (local_op_->matrices_shadow[c].NumRows() == 0) { 
  //    local_op_->matrices[c].Multiply(v, av, false);
  //  } else {
  //    local_op_->matrices_shadow[c].Multiply(v, av, false);
  //  }

  //  for (int n = 0; n < nfaces; n++) {
  //    int f = faces[n];
  //    int g = fmap.FirstPointInElement(f);

  //    int ndofs = fmap.ElementSize(f);
  //    if (ndofs > 1) g += Operators::UniqueIndexFaceToCells(*mesh_, f, c);

  //    flux_data(0,g) -= av(n) * dirs[n];
  //  }
  //}
  //flux->GatherGhostedToMaster(Add);
}


/* ******************************************************************
* Calculate elemental inverse mass matrices.
****************************************************************** */
void PDE_DiffusionMFD::CreateMassMatrices_()
{
  WhetStone::MFD3D_Diffusion mfd(mesh_);
  WhetStone::DenseMatrix<> Wff;
  bool surface_mesh = (mesh_->manifold_dimension() != mesh_->space_dimension());

  mfd.ModifyStabilityScalingFactor(factor_);

  std::vector<WhetStone::DenseMatrix<>> tmp_Wff_cells; 

  tmp_Wff_cells.resize(ncells_owned);

  WhetStone::Tensor<> Kc(mesh_->space_dimension(), 1);
  Kc(0, 0) = 1.0;

  for (int c = 0; c < ncells_owned; c++) {
    int ok;
    if (K_.get()) Kc = K_->at_host(c);

    // For problems with degenerate coefficients we should skip WhetStone.
    if (Kc.Trace() == 0.0) {
      AMANZI_ASSERT(0);
      // int nfaces = mesh_->cell_get_num_faces(c);
      // Wff.Reshape(nfaces, nfaces);
      // Wff.PutScalar(0.0);
      // ok = WhetStone::WHETSTONE_ELEMENTAL_MATRIX_OK;
    } else if (surface_mesh) {
      AMANZI_ASSERT(0);
      // ok = mfd.MassMatrixInverseSurface(c, Kc, Wff);
    } else {
      int method = mfd_primary_;
      ok = WhetStone::WHETSTONE_ELEMENTAL_MATRIX_FAILED;

      // try primary and then secondary discretization methods.
      if (method == WhetStone::DIFFUSION_HEXAHEDRA_MONOTONE) {
        AMANZI_ASSERT(0);
        // ok = mfd.MassMatrixInverseMMatrixHex(c, Kc, Wff);
        // method = mfd_secondary_;
      } else if (method == WhetStone::DIFFUSION_OPTIMIZED_FOR_MONOTONICITY) {
        assert(false); 
        //ok = mfd.MassMatrixInverseMMatrix(c, Kc, Wff);
        //method = mfd_secondary_;
      }

      if (ok != WhetStone::WHETSTONE_ELEMENTAL_MATRIX_OK) {
        if (method == WhetStone::DIFFUSION_OPTIMIZED_FOR_SPARSITY) {
          assert(false); 
          //ok = mfd.MassMatrixInverseOptimized(c, Kc, Wff);
        } else if (method == WhetStone::DIFFUSION_TPFA) {
          ok = mfd.MassMatrixInverseTPFA(c, Kc, Wff);
        } else if (method == WhetStone::DIFFUSION_SUPPORT_OPERATOR) {
          AMANZI_ASSERT(0);
          // ok = mfd.MassMatrixInverseSO(c, Kc, Wff);
        } else if (method == WhetStone::DIFFUSION_POLYHEDRA_SCALED) {
          if (K_symmetric_) {
            ok = mfd.MassMatrixInverse(c, Kc, Wff);
          } else {
            AMANZI_ASSERT(0);
            // ok = mfd.MassMatrixInverseNonSymmetric(c, Kc, Wff);
          }
        }
      }
    }

    tmp_Wff_cells[c].reshape(Wff.NumRows(),Wff.NumCols()); 
    tmp_Wff_cells[c].assign(Wff);

    if (ok == WhetStone::WHETSTONE_ELEMENTAL_MATRIX_FAILED) {
      Errors::Message msg("PDE_DiffusionMFD: unexpected failure in WhetStone.");
      Exceptions::amanzi_throw(msg);
    }
  }
  // Copy data to GPU 
  Wff_cells_.Init(tmp_Wff_cells); 

  mass_matrices_initialized_ = true;
}


/* ******************************************************************
* Scale elemental inverse mass matrices. Use case is saturated flow.
****************************************************************** */
void PDE_DiffusionMFD::ScaleMassMatrices(double s)
{
  assert(Wff_cells_.size() == ncells_owned); 

  Kokkos::parallel_for(
    "PDE_DiffusionMFD::ScaleMassMatrices",
    ncells_owned,
    KOKKOS_LAMBDA(const int& c){
      auto lm = Wff_cells_[c]; 
      lm *= s; 
    });
}


/* ******************************************************************
* Put here stuff that has to be done in constructor.
****************************************************************** */
void PDE_DiffusionMFD::ParsePList_()
{
  // Determine discretization
  std::string primary = plist_.get<std::string>("discretization primary");
  std::string secondary = plist_.get<std::string>("discretization secondary", primary);
  K_symmetric_ = (plist_.get<std::string>("diffusion tensor", "symmetric") == "symmetric");

  // Primary discretization methods
  // if (primary == "mfd: monotone for hex") {
  //   mfd_primary_ = WhetStone::DIFFUSION_HEXAHEDRA_MONOTONE;
  // } else if (primary == "mfd: optimized for monotonicity") {
  //   mfd_primary_ = WhetStone::DIFFUSION_OPTIMIZED_FOR_MONOTONICITY;
  // } else if (primary == "mfd: two-point flux approximation") {
  //   mfd_primary_ = WhetStone::DIFFUSION_TPFA;
  // } else if (primary == "mfd: optimized for sparsity") {
  //   mfd_primary_ = WhetStone::DIFFUSION_OPTIMIZED_FOR_SPARSITY;
  // } else if (primary == "mfd: support operator") {
  //   mfd_primary_ = WhetStone::DIFFUSION_SUPPORT_OPERATOR;
  // } else if (primary == "mfd: default") {
  //   mfd_primary_ = WhetStone::DIFFUSION_POLYHEDRA_SCALED;
  // } else {
  //   Errors::Message msg;
  //   msg << "PDE_DiffusionMFD: primary discretization method \"" << primary << "\" is not supported.";
  //   Exceptions::amanzi_throw(msg);
  // }

  if (primary != "mfd: two-point flux approximation") {
    AMANZI_ASSERT(false);
  } else {
    mfd_primary_ = WhetStone::DIFFUSION_TPFA;
    mfd_secondary_ = WhetStone::DIFFUSION_TPFA;
  }
    
  
  // // Secondary discretization methods
  // if (secondary == "mfd: two-point flux approximation") {
  //   mfd_secondary_ = WhetStone::DIFFUSION_TPFA;
  // } else if (secondary == "mfd: optimized for sparsity") {
  //   mfd_secondary_ = WhetStone::DIFFUSION_OPTIMIZED_FOR_SPARSITY;
  // } else if (secondary == "mfd: support operator") {
  //   mfd_secondary_ = WhetStone::DIFFUSION_SUPPORT_OPERATOR;
  // } else if (secondary == "mfd: default") {
  //   mfd_secondary_ = WhetStone::DIFFUSION_POLYHEDRA_SCALED;
  // } else {
  //   Errors::Message msg;
  //   msg << "PDE_DiffusionMFD: secondary discretization method \"" << secondary << "\" is not supported.";
  //   Exceptions::amanzi_throw(msg);
  // }

  // Define stencil for the MFD diffusion method.
  std::vector<std::string> names;
  if (plist_.isParameter("schema")) {
    names = plist_.get<Teuchos::Array<std::string> > ("schema").toVector();
  } else {
    names.resize(2);
    names[0] = "face";
    names[1] = "cell";
    plist_.set<Teuchos::Array<std::string> >("schema", names);
  }

  int schema_dofs = 0;
  for (int i = 0; i < names.size(); i++) {
    if (names[i] == "cell") {
      schema_dofs += OPERATOR_SCHEMA_DOFS_CELL;
    } else if (names[i] == "node") {
      schema_dofs += OPERATOR_SCHEMA_DOFS_NODE;
    } else if (names[i] == "face") {
      schema_dofs += OPERATOR_SCHEMA_DOFS_FACE;
    }
  }

  if (schema_dofs == OPERATOR_SCHEMA_DOFS_NODE) {
    local_op_schema_ = OPERATOR_SCHEMA_BASE_CELL | OPERATOR_SCHEMA_DOFS_NODE;
  } else if (schema_dofs == (OPERATOR_SCHEMA_DOFS_FACE | OPERATOR_SCHEMA_DOFS_CELL)) {
    local_op_schema_ = OPERATOR_SCHEMA_BASE_CELL | OPERATOR_SCHEMA_DOFS_FACE | OPERATOR_SCHEMA_DOFS_CELL;
  } else if (schema_dofs == (OPERATOR_SCHEMA_DOFS_CELL)) {
    local_op_schema_ = OPERATOR_SCHEMA_BASE_FACE | OPERATOR_SCHEMA_DOFS_CELL;
  } else {
    Errors::Message msg;
    msg << "PDE_DiffusionMFD: \"schema\" must be CELL, FACE+CELL, or NODE";
    Exceptions::amanzi_throw(msg);
  }

  // define stencil for the assembled matrix
  schema_prec_dofs_ = 0;
  if (plist_.isParameter("preconditioner schema")) {
    names = plist_.get<Teuchos::Array<std::string> > ("preconditioner schema").toVector();
    for (int i = 0; i < names.size(); i++) {
      if (names[i] == "cell") {
        schema_prec_dofs_ += OPERATOR_SCHEMA_DOFS_CELL;
      } else if (names[i] == "node") {
        schema_prec_dofs_ += OPERATOR_SCHEMA_DOFS_NODE;
      } else if (names[i] == "face") {
        schema_prec_dofs_ += OPERATOR_SCHEMA_DOFS_FACE;
      }
    } 
  } else {
    schema_prec_dofs_ = schema_dofs;
  }
}


/* ******************************************************************
 * Virtual constructor, sets up global op, cvs.
 ****************************************************************** */
void PDE_DiffusionMFD::Init()
{
  // create or check the existing Operator
  int global_op_schema = schema_prec_dofs_;  
  if (global_op_ == Teuchos::null) {
    global_op_schema_ = global_op_schema;

    // build the CVS from the global schema
    auto cvs = Teuchos::rcp(new CompositeVectorSpace());
    cvs->SetMesh(mesh_)->SetGhosted(true);

    if (global_op_schema & OPERATOR_SCHEMA_DOFS_CELL){
      cvs->AddComponent("cell", AmanziMesh::CELL, 1);
    }
    if (global_op_schema & OPERATOR_SCHEMA_DOFS_FACE){
      cvs->AddComponent("face", AmanziMesh::FACE, 1);
    }
    if (global_op_schema & OPERATOR_SCHEMA_DOFS_NODE)
      cvs->AddComponent("node", AmanziMesh::NODE, 1);

    // choose the Operator from the prec schema
    if (schema_prec_dofs_ == OPERATOR_SCHEMA_DOFS_NODE) {
      assert(false); 
      //global_op_ = Teuchos::rcp(new Operator_Node(cvs, plist_));
    } 
    else if (schema_prec_dofs_ == OPERATOR_SCHEMA_DOFS_CELL) {
      assert(false); 
      // cvs->AddComponent("face", AmanziMesh::FACE, 1);
      // global_op_ = Teuchos::rcp(new Operator_FaceCellScc(cvs, plist_));
      global_op_ = Teuchos::rcp(new Operator_Cell(cvs->CreateSpace(), plist_, schema_prec_dofs_));
    } 
    else if (schema_prec_dofs_ == OPERATOR_SCHEMA_DOFS_FACE) {
      assert(false); 
      //cvs->AddComponent("cell", AmanziMesh::CELL, 1);
      //global_op_ = Teuchos::rcp(new Operator_FaceCellSff(cvs, plist_));
    } 
    else if (schema_prec_dofs_ == (OPERATOR_SCHEMA_DOFS_CELL | OPERATOR_SCHEMA_DOFS_FACE)) {
      global_op_ = Teuchos::rcp(new Operator_FaceCell(cvs->CreateSpace(), plist_));
    } 
    else {
      Errors::Message msg;
      msg << "PDE_DiffusionMFD: \"preconditioner schema\" must be NODE, CELL, FACE, or FACE+CELL";
      Exceptions::amanzi_throw(msg);
    }

  } else {
    // constructor was given an Operator
    global_op_schema_ = global_op_->schema();
    mesh_ = global_op_->getDomainMap()->Mesh();
  }

  // Do we need to exclude the primary terms?
  exclude_primary_terms_ = plist_.get<bool>("exclude primary terms", false);
  
  // create the local Op and register it with the global Operator
  if (!exclude_primary_terms_) {
    if (local_op_schema_ == (OPERATOR_SCHEMA_BASE_CELL | OPERATOR_SCHEMA_DOFS_NODE)) {
      assert(false); 
      //std::string name = "Diffusion: CELL_NODE";
      //local_op_ = Teuchos::rcp(new Op_Cell_Node(name, mesh_));
    } 
    else if (local_op_schema_ == (OPERATOR_SCHEMA_BASE_CELL |
                                  OPERATOR_SCHEMA_DOFS_FACE | OPERATOR_SCHEMA_DOFS_CELL)) {
      std::string name = "Diffusion: CELL_FACE+CELL";
      local_op_ = Teuchos::rcp(new Op_Cell_FaceCell(name, mesh_));
    } 
    else if (local_op_schema_ == (OPERATOR_SCHEMA_BASE_FACE | OPERATOR_SCHEMA_DOFS_CELL)) {
      if (plist_.get<bool>("surface operator", false)) {
        assert(false); 
        //std::string name = "Diffusion: FACE_CELL Surface";
        //local_op_ = Teuchos::rcp(new Op_SurfaceFace_SurfaceCell(name, mesh_));
      } else {
        assert(false); 
        //std::string name = "Diffusion: FACE_CELL";
        //local_op_ = Teuchos::rcp(new Op_Face_Cell(name, mesh_));
      }
    }
    else {
      AMANZI_ASSERT(0);
    }
    global_op_->OpPushBack(local_op_);
  }
  
  // scaled constraint -- enables zero value of k on a face
  // scaled_constraint_ = plist_.get<bool>("scaled constraint equation", false);
  scaled_constraint_ = false;
  scaled_constraint_cutoff_ = plist_.get<double>("constraint equation scaling cutoff", 1.0);
  scaled_constraint_fuzzy_ = plist_.get<double>("constraint equation fuzzy number", 1.0e-12);

  // little-k options
  AMANZI_ASSERT(!plist_.isParameter("upwind method"));
  std::string name = plist_.get<std::string>("nonlinear coefficient", "none");
  if (name == "none") {
    little_k_type_ = OPERATOR_LITTLE_K_NONE;
  } else if (name == "upwind: face") {
    little_k_type_ = OPERATOR_LITTLE_K_UPWIND;  // upwind scheme (non-symmetric in general)
  } else if (name == "divk: face") {
    little_k_type_ = OPERATOR_LITTLE_K_DIVK_BASE;  // new SPD upwind scheme
  } else if (name == "divk: cell-face") {
    little_k_type_ = OPERATOR_LITTLE_K_DIVK;  // standard SPD upwind scheme
  } else if (name == "standard: cell") {
    little_k_type_ = OPERATOR_LITTLE_K_STANDARD;  // cell-centered scheme.
  } else if (name == "divk: cell-face-twin") {  
    little_k_type_ = OPERATOR_LITTLE_K_DIVK_TWIN;  // for resolved simulation
  } else {
    AMANZI_ASSERT(false);
  }

  // verify input consistency
  if (scaled_constraint_) {
    AMANZI_ASSERT(little_k_type_ != OPERATOR_LITTLE_K_DIVK &&
           little_k_type_ != OPERATOR_LITTLE_K_DIVK_TWIN);
  }

  // Do we need to calculate Newton correction terms?
  std::string jacobian = plist_.get<std::string>("Newton correction", "none");
  if (jacobian == "none") {
    newton_correction_ = OPERATOR_DIFFUSION_JACOBIAN_NONE;
  } else if (jacobian == "true Jacobian") {
    newton_correction_ = OPERATOR_DIFFUSION_JACOBIAN_TRUE;
    Errors::Message msg("PDE_DiffusionMFD: \"true Jacobian\" not supported -- maybe you mean \"approximate Jacobian\"?");
    Exceptions::amanzi_throw(msg);
  } else if (jacobian == "approximate Jacobian") {
    // cannot do jacobian terms without cells
    if (!(schema_prec_dofs_ & OPERATOR_SCHEMA_DOFS_CELL)) {
      Errors::Message msg("PDE_DiffusionMFD: incompatible options.  \"approximate Jacobian\" terms require CELL quantities, and the requested preconditioner schema does not include CELL.");
      Exceptions::amanzi_throw(msg);
    }
    newton_correction_ = OPERATOR_DIFFUSION_JACOBIAN_APPROXIMATE;
    // create a local op
    jac_op_schema_ = OPERATOR_SCHEMA_BASE_FACE | OPERATOR_SCHEMA_DOFS_CELL;
    std::string opname("Jacobian FACE_CELL");
    jac_op_ = Teuchos::rcp(new Op_Face_Cell(opname, mesh_));
    global_op_->OpPushBack(jac_op_);
  } else {
    Errors::Message msg;
    msg << "PDE_DiffusionMFD: invalid parameter \"" << jacobian 
        << "\" for option \"Newton correction\" -- valid are: \"none\", \"approximate Jacobian\"";
    Exceptions::amanzi_throw(msg);
  }

  // miscalleneous variables
  mass_matrices_initialized_ = false;
  K_ = Teuchos::null;
  k_ = Teuchos::null;
  dkdp_ = Teuchos::null;
}


/* ******************************************************************
* Given a set of cell values, update faces using the consistency 
* equations:
*   x_f = Aff^-1 * (y_f - Afc * x_c)
****************************************************************** */
int PDE_DiffusionMFD::UpdateConsistentFaces(CompositeVector& u)
{
  assert(false); 
  //if (consistent_face_op_ == Teuchos::null) {
    // create the op
  //  Teuchos::RCP<CompositeVectorSpace> cface_cvs = Teuchos::rcp(new CompositeVectorSpace());
  //  cface_cvs->SetMesh(mesh_)->SetGhosted()
  //      ->AddComponent("face", AmanziMesh::FACE, 1);

  //  consistent_face_op_ = Teuchos::rcp(new Operator_ConsistentFace(cface_cvs, plist_.sublist("consistent faces")));
  //  consistent_face_op_->OpPushBack(local_op_);
  //  consistent_face_op_->SymbolicAssembleMatrix();
  //  consistent_face_op_->InitializePreconditioner(plist_.sublist("consistent faces").sublist("preconditioner"));
  //}

  // calculate the rhs, given by y_f - Afc * x_c
  //CompositeVector& y = *consistent_face_op_->rhs();
  //const auto y_f = y.ViewComponent("face", true);
  //y_f = global_op_->rhs()->ViewComponent("face", true);
  //consistent_face_op_->rhs()->PutScalarGhosted(0.0);

  // y_f - Afc * x_c
  //const auto x_c = u.ViewComponent("cell", false);
  //AmanziMesh::Entity_ID_View faces;
  //for (int c=0; c!=ncells_owned; ++c) {
  //  mesh_->cell_get_faces(c, faces);
  //  int nfaces = faces.size();

  //  WhetStone::DenseMatrix& Acell = local_op_->matrices[c];

  //  for (int n=0; n!=nfaces; ++n) {
  //    y_f(0,faces[n]) -= Acell(n,nfaces) * x_c(0,c);
  //  }
  //}

  //y.GatherGhostedToMaster("face", Add);

  // x_f = Aff^-1 * ...
  //consistent_face_op_->AssembleMatrix();
  //consistent_face_op_->UpdatePreconditioner();

  //int ierr = 0;
  //if (plist_.sublist("consistent faces").isSublist("linear solver")) {
  //  AmanziSolvers::LinearOperatorFactory<Operator, CompositeVector, CompositeVectorSpace> fac;
  //  Teuchos::RCP<Operator> lin_solver = fac.Create(
  //      plist_.sublist("consistent faces").sublist("linear solver"), consistent_face_op_);

  //  CompositeVector u_f_copy(y);
  //  ierr = lin_solver->ApplyInverse(y, u_f_copy);
  //  u.ViewComponent("face", false) = u_f_copy.ViewComponent("face", false);
  //} else {
  //  CompositeVector u_f_copy(y);
  //  ierr = consistent_face_op_->ApplyInverse(y, u);
  //  u.ViewComponent("face", false) = u_f_copy.ViewComponent("face", false);
  //}
  
  //return (ierr > 0) ? 0 : 1; 
  return 0; 
}
  

/* ******************************************************************
* Calculates transmissibility value on the given BOUNDARY face f.
****************************************************************** */
double PDE_DiffusionMFD::ComputeTransmissibility(int f) const
{
  WhetStone::MFD3D_Diffusion mfd(mesh_);

  AmanziMesh::Entity_ID_View cells;
  mesh_->face_get_cells(f, AmanziMesh::Parallel_type::ALL, cells);
  int c = cells[0];

  if (K_.get()) {
    return mfd.Transmissibility(f, c, K_->at_host(c));
  } else {
    WhetStone::Tensor<> Kc(mesh_->space_dimension(), 1);
    Kc(0, 0) = 1.0;
    return mfd.Transmissibility(f, c, Kc);
  }
}

}  // namespace Operators
}  // namespace Amanzi<|MERGE_RESOLUTION|>--- conflicted
+++ resolved
@@ -166,12 +166,7 @@
 ****************************************************************** */
 void PDE_DiffusionMFD::UpdateMatricesMixed_()
 {
-<<<<<<< HEAD
-  std::cout<<"PDE_DiffusionMFD::UpdateMatricesMixed_"<<std::endl;
   DenseMatrix_Vector& A = local_op_->A; 
-=======
-  CSR_Matrix& A = local_op_->A; 
->>>>>>> 74549d10
 
   Kokkos::parallel_for(
     "PDE_DiffusionMFD::UpdateMatricesMixed_",
@@ -763,7 +758,6 @@
     const Teuchos::Ptr<const CompositeVector>& u,
     double scalar_factor)
 {
-  std::cout<<"PDE_DiffusionMFD::AddNewtonCorrectionCell_"<<std::endl;
   // hack: ignore correction if no flux provided.
   if (flux == Teuchos::null) return;
 
