--- conflicted
+++ resolved
@@ -87,16 +87,6 @@
   Teuchos::RCP<WhetStone::BilinearForm> mfd_;
   Teuchos::RCP<std::vector<WhetStone::Tensor> > K_;
   bool K_symmetric_;
-<<<<<<< HEAD
-
-  // operator
-  int local_op_schema_;
-
-  // miscaleneous
-  int mfd_primary_, mfd_secondary_;
-  int order_;
-=======
->>>>>>> 943a7156
 };
 
 }  // namespace Operators
