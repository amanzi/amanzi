/*
  Operators

  Copyright 2010-201x held jointly by LANS/LANL, LBNL, and PNNL.
  Amanzi is released under the three-clause BSD License.
  The terms of use and "as is" disclaimer for this license are
  provided in the top-level COPYRIGHT file.

  Author: Konstantin Lipnikov (lipnikov@lanl.gov)

  Helper class for discrete PDE operators.
*/

#include "errors.hh"

#include "PDE_HelperDiscretization.hh"

namespace Amanzi {
namespace Operators {

/* ******************************************************************
* Simple constructors.
****************************************************************** */
PDE_HelperDiscretization::PDE_HelperDiscretization(const Teuchos::RCP<Operator>& global_op) :
    global_op_(global_op)
{
  if (global_op == Teuchos::null) {
    Errors::Message msg("PDE_HelperDiscretization: Constructor received null global operator");
    Exceptions::amanzi_throw(msg);
  }

  mesh_ = global_op_->Mesh();
  PopulateDimensions_();
}


PDE_HelperDiscretization::PDE_HelperDiscretization(const Teuchos::RCP<const AmanziMesh::Mesh>& mesh) :
     mesh_(mesh)
{
  PopulateDimensions_();
}


PDE_HelperDiscretization::PDE_HelperDiscretization(const Teuchos::RCP<AmanziMesh::Mesh>& mesh) :
     mesh_(mesh)
{
  PopulateDimensions_();
}


/* ******************************************************************
* Supporting private routines.
****************************************************************** */
void PDE_HelperDiscretization::PopulateDimensions_()
{
  ncells_owned = mesh_->num_entities(AmanziMesh::CELL, AmanziMesh::Parallel_type::OWNED);
  nfaces_owned = mesh_->num_entities(AmanziMesh::FACE, AmanziMesh::Parallel_type::OWNED);
  nnodes_owned = mesh_->num_entities(AmanziMesh::NODE, AmanziMesh::Parallel_type::OWNED);

  ncells_wghost = mesh_->num_entities(AmanziMesh::CELL, AmanziMesh::Parallel_type::ALL);
  nfaces_wghost = mesh_->num_entities(AmanziMesh::FACE, AmanziMesh::Parallel_type::ALL);
  nnodes_wghost = mesh_->num_entities(AmanziMesh::NODE, AmanziMesh::Parallel_type::ALL);

  if (mesh_->valid_edges()) {
    nedges_owned = mesh_->num_entities(AmanziMesh::EDGE, AmanziMesh::Parallel_type::OWNED);
    nedges_wghost = mesh_->num_entities(AmanziMesh::EDGE, AmanziMesh::Parallel_type::ALL);
  }
}


/* ******************************************************************
* Replace container of local matrices with another container.
****************************************************************** */
void PDE_HelperDiscretization::set_local_matrices(const Teuchos::RCP<Op>& op)
{
  if (global_op_.get()) {
    if (local_op_.get()) {
      auto index = std::find(global_op_->OpBegin(), global_op_->OpEnd(), local_op_) - global_op_->OpBegin();
      if (index != global_op_->OpSize()) {
        global_op_->OpPushBack(op);
      } else {
        global_op_->OpReplace(op, index);
      }
    } else {
      global_op_->OpPushBack(op);
    }
  }
  local_op_ = op;
}


/* ******************************************************************
* Apply boundary conditions to the local matrices. We always zero-out
* matrix rows for essential test BCs. As to trial BCs, there are
* options: (a) eliminate or not, (b) if eliminate, then put 1 on
* the diagonal or not.
****************************************************************** */
<<<<<<< HEAD
void PDE_HelperDiscretization::ApplyBCs(bool primary, bool eliminate, bool leading_op)
=======
void PDE_HelperDiscretization::ApplyBCs(bool primary, bool eliminate, bool essential_eqn)
>>>>>>> 779ebadf
{
  for (auto bc : bcs_trial_) {
    if (bc->type() == DOF_Type::SCALAR ||
        bc->type() == DOF_Type::NORMAL_COMPONENT ||
        bc->type() == DOF_Type::MOMENT) {
      ApplyBCs_Cell_Scalar_(*bc, local_op_, primary, eliminate, essential_eqn);
    } 
    else if (bc->type() == DOF_Type::POINT) {
      ApplyBCs_Cell_Point_(*bc, local_op_, primary, eliminate, essential_eqn);
    }
    else if (bc->type() == DOF_Type::VECTOR) {
      ApplyBCs_Cell_Vector_(*bc, local_op_, primary, eliminate, essential_eqn);
    }
    else {
      Errors::Message msg("PDE_HelperDiscretization: Unsupported boundary condition.\n");
      Exceptions::amanzi_throw(msg);
    }
  }
}


/* ******************************************************************
* Apply BCs of scalar type.
****************************************************************** */
void PDE_HelperDiscretization::ApplyBCs_Cell_Scalar_(
    const BCs& bc, Teuchos::RCP<Op> op,
    bool primary, bool eliminate, bool essential_eqn)
{
  const std::vector<int>& bc_model = bc.bc_model();
  const std::vector<double>& bc_value = bc.bc_value();

  AmanziMesh::Entity_ID_List entities, cells;
  std::vector<int> dirs, offset;

  CompositeVector& rhs = *global_op_->rhs();
  rhs.PutScalarGhosted(0.0);

  const Schema& schema_row = global_op_->schema_row();
  const Schema& schema_col = global_op_->schema_col();

  AmanziMesh::Entity_kind kind = bc.kind();
  AMANZI_ASSERT(kind != AmanziMesh::EDGE);
  Teuchos::RCP<Epetra_MultiVector> rhs_kind;
  if (primary) rhs_kind = rhs.ViewComponent(schema_row.KindToString(kind), true);

  for (int c = 0; c != ncells_owned; ++c) {
    WhetStone::DenseMatrix& Acell = op->matrices[c];
    int ncols = Acell.NumCols();
    int nrows = Acell.NumRows();

    if (kind == AmanziMesh::FACE) {
      mesh_->cell_get_faces_and_dirs(c, &entities, &dirs);
    } else if (kind == AmanziMesh::EDGE) {
      mesh_->cell_get_edges(c, &entities);
    } else if (kind == AmanziMesh::NODE) {
      mesh_->cell_get_nodes(c, &entities);
    }
    int nents = entities.size();

    // check for a boundary face
    bool found(false);
    for (int n = 0; n != nents; ++n) {
      int x = entities[n];
      if (bc_model[x] == OPERATOR_BC_DIRICHLET) found = true;
    }
    if (!found) continue;

    // essential conditions for test functions
    schema_row.ComputeOffset(c, mesh_, offset);

    bool flag(true);
    int item(0);
    for (auto it = op->schema_row_.begin(); it != op->schema_row_.end(); ++it, ++item) {
      if (it->kind == kind) {
        for (int n = 0; n != nents; ++n) {
          int x = entities[n];
          if (bc_model[x] == OPERATOR_BC_DIRICHLET) {
            if (flag) {  // make a copy of elemental matrix
              op->matrices_shadow[c] = Acell;
              flag = false;
            }
            int noff(n + offset[item]);
            for (int m = 0; m < ncols; m++) Acell(noff, m) = 0.0;
          }
        }
      }
    }

    // essential zero conditions for trial functions
    schema_col.ComputeOffset(c, mesh_, offset);

    item = 0;
    for (auto it = op->schema_col_.begin(); it != op->schema_col_.end(); ++it, ++item) {
      if (it->kind == kind) {
        for (int n = 0; n != nents; ++n) {
          int x = entities[n];
          double value = bc_value[x];

          if (bc_model[x] == OPERATOR_BC_DIRICHLET) {
            if (flag) {  // make a copy of elemental matrix
              op->matrices_shadow[c] = Acell;
              flag = false;
            }

            int noff(n + offset[item]);
            WhetStone::DenseVector rhs_loc(nrows);

            if (eliminate) {
              for (int m = 0; m < nrows; m++) {
                rhs_loc(m) = -Acell(m, noff) * value;
                Acell(m, noff) = 0.0;
              }
            }

            if (essential_eqn) {
              rhs_loc(noff) = 0.0;
              (*rhs_kind)[0][x] = value;

              if (kind == AmanziMesh::FACE) {
                mesh_->face_get_cells(x, AmanziMesh::Parallel_type::ALL, &cells);
              } else if (kind == AmanziMesh::NODE) {
                mesh_->node_get_cells(x, AmanziMesh::Parallel_type::ALL, &cells);
              }
              Acell(noff, noff) = 1.0 / cells.size();
            }

            global_op_->AssembleVectorCellOp(c, schema_row, rhs_loc, rhs);
          }
        }
      }
    }
  } 

  rhs.GatherGhostedToMaster(Add);
}


/* ******************************************************************
* Apply BCs of scalar type. The code is limited to node DOFs.
****************************************************************** */
void PDE_HelperDiscretization::ApplyBCs_Cell_Point_(
    const BCs& bc, Teuchos::RCP<Op> op,
    bool primary, bool eliminate, bool essential_eqn)
{
  const std::vector<int>& bc_model = bc.bc_model();
  const std::vector<AmanziGeometry::Point>& bc_value = bc.bc_value_point();

  AmanziMesh::Entity_ID_List nodes, cells;
  std::vector<int> offset;

  CompositeVector& rhs = *global_op_->rhs();
  rhs.PutScalarGhosted(0.0);

  // AmanziMesh::Entity_kind kind = bc.kind();
  Teuchos::RCP<Epetra_MultiVector> rhs_node;
  if (primary) rhs_node = rhs.ViewComponent("node", true);

  int d = mesh_->space_dimension(); 
  const Schema& schema_row = global_op_->schema_row();
  const Schema& schema_col = global_op_->schema_col();

  for (int c = 0; c != ncells_owned; ++c) {
    WhetStone::DenseMatrix& Acell = op->matrices[c];
    int ncols = Acell.NumCols();
    int nrows = Acell.NumRows();

    mesh_->cell_get_nodes(c, &nodes);
    int nnodes = nodes.size();

    // check for a boundary face
    bool found(false);
    for (int n = 0; n != nnodes; ++n) {
      int v = nodes[n];
      if (bc_model[v] == OPERATOR_BC_DIRICHLET) found = true;
    }
    if (!found) continue;

    // essential conditions for test functions
    op->schema_row_.ComputeOffset(c, mesh_, offset);

    bool flag(true);
    int item(0);
    for (auto it = op->schema_row_.begin(); it != op->schema_row_.end(); ++it, ++item) {
      if (it->kind == AmanziMesh::NODE) {
        for (int n = 0; n != nnodes; ++n) {
          int v = nodes[n];
          if (bc_model[v] == OPERATOR_BC_DIRICHLET) {
            if (flag) {  // make a copy of elemental matrix
              op->matrices_shadow[c] = Acell;
              flag = false;
            }
            for (int k = 0; k < d; ++k) {
              int noff(d*n + k + offset[item]);
              for (int m = 0; m < ncols; m++) Acell(noff, m) = 0.0;
            }
          }
        }
      }
    }

    // essential zero conditions for trial functions
    schema_col.ComputeOffset(c, mesh_, offset);

    item = 0;
    for (auto it = op->schema_col_.begin(); it != op->schema_col_.end(); ++it, ++item) {
      if (it->kind == AmanziMesh::NODE) {
        for (int n = 0; n != nnodes; ++n) {
          int v = nodes[n];
          AmanziGeometry::Point value = bc_value[v];

          if (bc_model[v] == OPERATOR_BC_DIRICHLET) {
            if (flag) {  // make a copy of elemental matrix
              op->matrices_shadow[c] = Acell;
              flag = false;
            }

            for (int k = 0; k < d; ++k) {
              int noff(d*n + k + offset[item]);
              WhetStone::DenseVector rhs_loc(nrows);

              if (eliminate) {
                for (int m = 0; m < nrows; m++) {
                  rhs_loc(m) = -Acell(m, noff) * value[k];
                  Acell(m, noff) = 0.0;
                }
              }

              if (essential_eqn) {
                mesh_->node_get_cells(v, AmanziMesh::Parallel_type::ALL, &cells);
                rhs_loc(noff) = 0.0;
                (*rhs_node)[k][v] = value[k];
                Acell(noff, noff) = 1.0 / cells.size();
              }

              global_op_->AssembleVectorCellOp(c, schema_row, rhs_loc, rhs);
            }
          }
        }
      }
    }
  } 

  rhs.GatherGhostedToMaster(Add);
}


/* ******************************************************************
* Apply BCs of vector type. The code is based on face (f) DOFs.
****************************************************************** */
void PDE_HelperDiscretization::ApplyBCs_Cell_Vector_(
    const BCs& bc, Teuchos::RCP<Op> op,
    bool primary, bool eliminate, bool essential_eqn)
{
  const std::vector<int>& bc_model = bc.bc_model();
  const std::vector<std::vector<double> >& bc_value = bc.bc_value_vector();
  int d = bc_value[0].size();

  AmanziMesh::Entity_ID_List entities;
  std::vector<int> dirs, offset;

  CompositeVector& rhs = *global_op_->rhs();
  rhs.PutScalarGhosted(0.0);

  const Schema& schema_row = global_op_->schema_row();
  const Schema& schema_col = global_op_->schema_col();

  AmanziMesh::Entity_kind kind = bc.kind();
  AMANZI_ASSERT(kind == AmanziMesh::FACE || kind == AmanziMesh::EDGE);
  Teuchos::RCP<Epetra_MultiVector> rhs_kind;
  if (primary) rhs_kind = rhs.ViewComponent(schema_row.KindToString(kind), true);

  for (int c = 0; c != ncells_owned; ++c) {
    WhetStone::DenseMatrix& Acell = op->matrices[c];
    int ncols = Acell.NumCols();
    int nrows = Acell.NumRows();

    if (kind == AmanziMesh::FACE) {
      mesh_->cell_get_faces_and_dirs(c, &entities, &dirs);
    }
    int nents = entities.size();

    // check for a boundary face
    bool found(false);
    for (int n = 0; n != nents; ++n) {
      int f = entities[n];
      if (bc_model[f] == OPERATOR_BC_DIRICHLET) found = true;
    }
    if (!found) continue;

    // essential conditions for test functions
    schema_row.ComputeOffset(c, mesh_, offset);

    bool flag(true);
    int item(0);
    for (auto it = op->schema_row_.begin(); it != op->schema_row_.end(); ++it, ++item) {
      if (it->kind == kind) {
        for (int n = 0; n != nents; ++n) {
          int f = entities[n];
          if (bc_model[f] == OPERATOR_BC_DIRICHLET) {
            if (flag) {  // make a copy of elemental matrix
              op->matrices_shadow[c] = Acell;
              flag = false;
            }

            for (int k = 0; k < d; ++k) {
              int noff(d*n + k + offset[item]);
              for (int m = 0; m < ncols; m++) Acell(noff, m) = 0.0;
            }
          }
        }
      }
    }

    // essential zero conditions for trial functions
    schema_col.ComputeOffset(c, mesh_, offset);

    item = 0;
    for (auto it = op->schema_col_.begin(); it != op->schema_col_.end(); ++it, ++item) {
      if (it->kind == kind) {
        for (int n = 0; n != nents; ++n) {
          int f = entities[n];
          const std::vector<double>& value = bc_value[f];

          if (bc_model[f] == OPERATOR_BC_DIRICHLET) {
            if (flag) {  // make a copy of elemental matrix
              op->matrices_shadow[c] = Acell;
              flag = false;
            }

            for (int k = 0; k < d; ++k) {
              int noff(d*n + k + offset[item]);
              WhetStone::DenseVector rhs_loc(nrows);

              if (eliminate) {
                for (int m = 0; m < nrows; m++) {
                  rhs_loc(m) = -Acell(m, noff) * value[k];
                  Acell(m, noff) = 0.0;
                }
              }

              if (essential_eqn) {
                rhs_loc(noff) = 0.0;
                (*rhs_kind)[k][f] = value[k];
                Acell(noff, noff) = 1.0;
              }

              global_op_->AssembleVectorCellOp(c, schema_row, rhs_loc, rhs);
            }
          }
        }
      }
    }
  } 

  rhs.GatherGhostedToMaster(Add);
}

}  // namespace Operators
}  // namespace Amanzi


<|MERGE_RESOLUTION|>--- conflicted
+++ resolved
@@ -95,11 +95,7 @@
 * options: (a) eliminate or not, (b) if eliminate, then put 1 on
 * the diagonal or not.
 ****************************************************************** */
-<<<<<<< HEAD
-void PDE_HelperDiscretization::ApplyBCs(bool primary, bool eliminate, bool leading_op)
-=======
 void PDE_HelperDiscretization::ApplyBCs(bool primary, bool eliminate, bool essential_eqn)
->>>>>>> 779ebadf
 {
   for (auto bc : bcs_trial_) {
     if (bc->type() == DOF_Type::SCALAR ||
