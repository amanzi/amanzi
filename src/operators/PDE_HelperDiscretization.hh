/*
  Operators

  Copyright 2010-201x held jointly by LANS/LANL, LBNL, and PNNL. 
  Amanzi is released under the three-clause BSD License. 
  The terms of use and "as is" disclaimer for this license are 
  provided in the top-level COPYRIGHT file.

  Author: Konstantin Lipnikov (lipnikov@lanl.gov)
          Ethan Coon (ecoon@lanl.gov)

  Helper class for discrete PDE operators. It provides support of
  common functionality.
*/

#ifndef AMANZI_OPERATOR_PDE_HELPER_DISCRETIZATION_HH_
#define AMANZI_OPERATOR_PDE_HELPER_DISCRETIZATION_HH_

#include "Teuchos_RCP.hpp"

#include "BCs.hh"
#include "Mesh.hh"
#include "Op.hh"
#include "Operator.hh"
#include "PDE_HelperBCsList.hh"
#include "Schema.hh"

namespace Amanzi {
namespace Operators {

class PDE_HelperDiscretization : public PDE_HelperBCsList {
 public:
  PDE_HelperDiscretization() {};
  PDE_HelperDiscretization(const Teuchos::RCP<Operator>& global_op);
  PDE_HelperDiscretization(const Teuchos::RCP<AmanziMesh::Mesh>& mesh);
  PDE_HelperDiscretization(const Teuchos::RCP<const AmanziMesh::Mesh>& mesh);
  ~PDE_HelperDiscretization() {};

  // generate linearized operator
  // -- generate matrix. We can use parameter to define coefficeints
  //    or/and perform on-a-fly linearization. 
  virtual void UpdateMatrices(const Teuchos::Ptr<const CompositeVector>& u,
                              const Teuchos::Ptr<const CompositeVector>& p) = 0;
  virtual void UpdateMatrices(const Teuchos::Ptr<const CompositeVector>& u) {
    UpdateMatrices(u, Teuchos::null);
  }
  virtual void UpdateMatrices() {
    UpdateMatrices(Teuchos::null, Teuchos::null);
  }
  // -- modify matrix due to boundary conditions: generic implementation 
  //    for PDE classes based on new schema: 
  //    primary=true indicates that the operator updates both matrix and right-hand
  //      side using BC data. If primary=false, only matrix is changed.
  //    eliminate=true indicates that we eliminate essential BCs for a trial 
  //      function, i.e. zeros go in the corresponding matrix columns and 
  //      right-hand side is modified using BC values. This is the optional 
  //      parameter that enforces symmetry for a symmetric tree  operators.
  //    essential_eqn=true indicates that the operator places a positive number on 
  //      the main matrix diagonal for the case of essential BCs. This is the
  //      implementtion trick.
  virtual void ApplyBCs(bool primary, bool eliminate, bool essential_eqn);

  // postprocessing
  // -- flux calculation uses potential p to calculate flux u
  virtual void UpdateFlux(const Teuchos::Ptr<const CompositeVector>& p,
                          const Teuchos::Ptr<CompositeVector>& u) = 0;

  // preprocessing
  // -- set essential boundary conditions
  void EnforceBCs(CompositeVector& field);

  // access
  // -- global operator (collection of ops with Apply, etc)
  Teuchos::RCP<const Operator> global_operator() const { return global_op_; }
  Teuchos::RCP<Operator> global_operator() { return global_op_; }
  void set_global_operator(const Teuchos::RCP<Operator>& global_op) { global_op_ = global_op; }

  // -- local operator (container of elemental matrices)
  Teuchos::RCP<Op> local_op() { return local_op_; }
  Teuchos::RCP<const Op> local_op() const { return local_op_; }
  void set_local_op(const Teuchos::RCP<Op>& op);
  
  // -- schemas
  const Schema& global_schema_col() { return global_schema_col_; }
  const Schema& schema_col() { return local_schema_col_; }
  const Schema& schema_row() { return local_schema_row_; }

 protected:
  void ApplyBCs_Cell_Scalar_(const BCs& bc, Teuchos::RCP<Op> op,
                             bool primary, bool eliminate, bool essential_eqn);
  
  void ApplyBCs_Cell_Point_(const BCs& bc, Teuchos::RCP<Op> op,
                            bool primary, bool eliminate, bool essential_eqn);

  void ApplyBCs_Cell_Vector_(const BCs& bc, Teuchos::RCP<Op> op,
                             bool primary, bool eliminate, bool essential_eqn);

 private:
  void PopulateDimensions_();

 protected:
  Teuchos::RCP<Operator> global_op_;
  Teuchos::RCP<Op> local_op_;
  PDEType pde_type_;

  // schemas
  Schema global_schema_col_, global_schema_row_;
  Schema local_schema_col_, local_schema_row_;

  // mesh info
  Teuchos::RCP<const AmanziMesh::Mesh> mesh_;

  int ncells_owned, ncells_wghost;
  int nfaces_owned, nfaces_wghost;
  int nnodes_owned, nnodes_wghost;
  int nedges_owned, nedges_wghost;
};


// non-member functions
Teuchos::RCP<CompositeVectorSpace> CreateFracturedMatrixCVS(
    const Teuchos::RCP<const AmanziMesh::Mesh>& mesh,
    const Teuchos::RCP<const AmanziMesh::Mesh>& fracture);

Teuchos::RCP<CompositeVectorSpace> CreateNonManifoldCVS(
    const Teuchos::RCP<const AmanziMesh::Mesh>& mesh);

<<<<<<< HEAD
void CopyDirichletToSolution(const Teuchos::RCP<BCs>& op_bc,
                             Teuchos::RCP<CompositeVector> field, const std::string& comp);
=======
void CellToBoundaryFaces(
    const std::vector<int>& bc_model, CompositeVector& field);
>>>>>>> 40db9790

}  // namespace Operators
}  // namespace Amanzi

#endif

<|MERGE_RESOLUTION|>--- conflicted
+++ resolved
@@ -125,13 +125,17 @@
 Teuchos::RCP<CompositeVectorSpace> CreateNonManifoldCVS(
     const Teuchos::RCP<const AmanziMesh::Mesh>& mesh);
 
-<<<<<<< HEAD
-void CopyDirichletToSolution(const Teuchos::RCP<BCs>& op_bc,
-                             Teuchos::RCP<CompositeVector> field, const std::string& comp);
-=======
 void CellToBoundaryFaces(
     const std::vector<int>& bc_model, CompositeVector& field);
->>>>>>> 40db9790
+
+void BoundaryFacesToFaces(
+    const std::vector<int>& bc_model,
+    const CompositeVector& input, CompositeVector& output);
+
+void BoundaryDataToFaces(
+    const std::vector<int>& bc_model,
+    const std::vector<double>& bc_value,
+    CompositeVector& field);
 
 }  // namespace Operators
 }  // namespace Amanzi
