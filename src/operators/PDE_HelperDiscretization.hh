/*
  Operators

  Copyright 2010-201x held jointly by LANS/LANL, LBNL, and PNNL. 
  Amanzi is released under the three-clause BSD License. 
  The terms of use and "as is" disclaimer for this license are 
  provided in the top-level COPYRIGHT file.

  Author: Konstantin Lipnikov (lipnikov@lanl.gov)
          Ethan Coon (ecoon@lanl.gov)

  Helper class for discrete PDE operators. It provides support of
  common functionality.
*/

#ifndef AMANZI_OPERATOR_PDE_HELPER_DISCRETIZATION_HH_
#define AMANZI_OPERATOR_PDE_HELPER_DISCRETIZATION_HH_

#include "Teuchos_RCP.hpp"

#include "BCs.hh"
#include "Mesh.hh"
#include "Op.hh"
#include "Operator.hh"
#include "OperatorDefs.hh"
#include "PDE_HelperBCsList.hh"
#include "Schema.hh"

namespace Amanzi {
namespace Operators {

class PDE_HelperDiscretization : public PDE_HelperBCsList {
 public:
  PDE_HelperDiscretization() {};
  PDE_HelperDiscretization(const Teuchos::RCP<Operator>& global_op);
  PDE_HelperDiscretization(const Teuchos::RCP<AmanziMesh::Mesh>& mesh);
  PDE_HelperDiscretization(const Teuchos::RCP<const AmanziMesh::Mesh>& mesh);
  ~PDE_HelperDiscretization() {};

  // generate linearized operator
  // -- generate matrix. We can use parameter to define coefficeints
  //    or/and perform on-a-fly linearization. 
  virtual void UpdateMatrices(const Teuchos::Ptr<const CompositeVector>& u,
                              const Teuchos::Ptr<const CompositeVector>& p) = 0;
  virtual void UpdateMatrices(const Teuchos::Ptr<const CompositeVector>& u) {
    UpdateMatrices(u, Teuchos::null);
  }
  virtual void UpdateMatrices() {
    UpdateMatrices(Teuchos::null, Teuchos::null);
  }
  // -- modify matrix due to boundary conditions 
<<<<<<< HEAD
  //    primary=true indicates that operator is on the main diagonal in a tree 
  //      operator. For the essential BCs, we place a positive number on the 
  //      matrix diagonal. Otherwise, primary=false.
  //    eliminate=true indicates that we eliminate essential BCs for the trial 
  //      function, i.e. zeros go in the corresponding matrix columns. This is 
  //      the optional parameter that enforces symmetry for a symmetric tree 
  //      operators.
  //    leading_op=true indicates that an operator is the leading operator in 
  //    a compositive (additive) global operator. Only the leading operator 
  //    may impose total Neumann boundary conditions.
  virtual void ApplyBCs(bool primary, bool eliminate, bool leading_op = true);
=======
  //    primary=true indicates that the operator updates both matrix and right-hand
  //      side using BC data. If primary=false, only matrix is changed.
  //    eliminate=true indicates that we eliminate essential BCs for a trial 
  //      function, i.e. zeros go in the corresponding matrix columns and 
  //      right-hand side is modified using BC values. This is the optional 
  //      parameter that enforces symmetry for a symmetric tree  operators.
  //    essential_eqn=true indicates that the operator places a positive number on 
  //      the main matrix diagonal for the case of essential BCs. This is the
  //      implementtion trick/
  virtual void ApplyBCs(bool primary, bool eliminate, bool essential_eqn);
>>>>>>> 779ebadf

  // postprocessing
  // -- flux calculation uses potential p to calculate flux u
  virtual void UpdateFlux(const Teuchos::Ptr<const CompositeVector>& p,
                          const Teuchos::Ptr<CompositeVector>& u) = 0;

  // access
  // -- global operator (collection of ops with Apply, etc)
  Teuchos::RCP<const Operator> global_operator() const { return global_op_; }
  Teuchos::RCP<Operator> global_operator() { return global_op_; }
  void set_global_operator(const Teuchos::RCP<Operator>& global_op) { global_op_ = global_op; }

  // -- local operator (container of elemental matrices)
  Teuchos::RCP<Op> local_matrices() { return local_op_; }
  Teuchos::RCP<const Op> local_matrices() const { return local_op_; }
  void set_local_matrices(const Teuchos::RCP<Op>& op);
  
 protected:
  void ApplyBCs_Cell_Scalar_(const BCs& bc, Teuchos::RCP<Op> op,
                             bool primary, bool eliminate, bool essential_eqn);
  
  void ApplyBCs_Cell_Point_(const BCs& bc, Teuchos::RCP<Op> op,
                            bool primary, bool eliminate, bool essential_eqn);

  void ApplyBCs_Cell_Vector_(const BCs& bc, Teuchos::RCP<Op> op,
                             bool primary, bool eliminate, bool essential_eqn);

 private:
  void PopulateDimensions_();

 protected:
  Teuchos::RCP<Operator> global_op_;
  Teuchos::RCP<Op> local_op_;
  OperatorType operator_type_;

  // mesh info
  Teuchos::RCP<const AmanziMesh::Mesh> mesh_;

  int ncells_owned, ncells_wghost;
  int nfaces_owned, nfaces_wghost;
  int nnodes_owned, nnodes_wghost;
  int nedges_owned, nedges_wghost;

  // discretization method
  SpaceNickName space_col_, space_row_;
};

}  // namespace Operators
}  // namespace Amanzi

#endif

<|MERGE_RESOLUTION|>--- conflicted
+++ resolved
@@ -49,19 +49,6 @@
     UpdateMatrices(Teuchos::null, Teuchos::null);
   }
   // -- modify matrix due to boundary conditions 
-<<<<<<< HEAD
-  //    primary=true indicates that operator is on the main diagonal in a tree 
-  //      operator. For the essential BCs, we place a positive number on the 
-  //      matrix diagonal. Otherwise, primary=false.
-  //    eliminate=true indicates that we eliminate essential BCs for the trial 
-  //      function, i.e. zeros go in the corresponding matrix columns. This is 
-  //      the optional parameter that enforces symmetry for a symmetric tree 
-  //      operators.
-  //    leading_op=true indicates that an operator is the leading operator in 
-  //    a compositive (additive) global operator. Only the leading operator 
-  //    may impose total Neumann boundary conditions.
-  virtual void ApplyBCs(bool primary, bool eliminate, bool leading_op = true);
-=======
   //    primary=true indicates that the operator updates both matrix and right-hand
   //      side using BC data. If primary=false, only matrix is changed.
   //    eliminate=true indicates that we eliminate essential BCs for a trial 
@@ -72,7 +59,6 @@
   //      the main matrix diagonal for the case of essential BCs. This is the
   //      implementtion trick/
   virtual void ApplyBCs(bool primary, bool eliminate, bool essential_eqn);
->>>>>>> 779ebadf
 
   // postprocessing
   // -- flux calculation uses potential p to calculate flux u
