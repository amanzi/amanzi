/*
  Operators 

  Copyright 2010-201x held jointly by LANS/LANL, LBNL, and PNNL. 
  Amanzi is released under the three-clause BSD License. 
  The terms of use and "as is" disclaimer for this license are 
  provided in the top-level COPYRIGHT file.

  Author: Konstantin Lipnikov (lipnikov@lanl.gov)
*/

#include <vector>

// TPLs
#include "Epetra_Vector.h"

// Amanzi
#include "errors.hh"
#include "MFD3D_Electromagnetics.hh"
#include "VEM_NedelecSerendipityType2.hh"

// Amanzi::Operators
#include "PDE_MagneticDiffusion.hh"
#include "Op.hh"

namespace Amanzi {
namespace Operators {

/* ******************************************************************
* Populate contains of elemental matrices.
* NOTE: The input parameters are not yet used.
****************************************************************** */
void PDE_MagneticDiffusion::UpdateMatrices(
    const Teuchos::Ptr<const CompositeVector>& u,
    const Teuchos::Ptr<const CompositeVector>& p)
{
  Teuchos::ParameterList plist;
  WhetStone::MFD3D_Electromagnetics mfd(plist, mesh_);
  WhetStone::DenseMatrix Mcell, Ccell, Acell;

  WhetStone::Tensor Kc(mesh_->space_dimension(), 1);
  Kc(0, 0) = 1.0;
  
  for (int c = 0; c < ncells_owned; c++) {
    mfd.StiffnessMatrix(c, Kc, Acell, Mcell, Ccell);

    local_op_->matrices[c] = Acell;
    mass_op_[c] = Mcell;
    curl_op_[c] = Ccell;
  }
}


/* ******************************************************************
* System modification before solving the problem:
* A := invK I + dt/2 A   and  f += Curl M B 
* **************************************************************** */
void PDE_MagneticDiffusion::ModifyMatrices(
   CompositeVector& E, CompositeVector& B, double dt)
{
  B.ScatterMasterToGhosted("face");
  global_op_->rhs()->PutScalarGhosted(0.0);

  const Epetra_MultiVector& Bf = *B.ViewComponent("face", true);
  Epetra_MultiVector& rhs_e = *global_op_->rhs()->ViewComponent("edge", true);

  Teuchos::ParameterList plist;
  plist.set<int>("method order", 0);
  // WhetStone::MFD3D_Electromagnetics mfd(plist, mesh_);
  WhetStone::VEM_NedelecSerendipityType2 mfd(plist, mesh_);

  std::vector<int> dirs;
  AmanziMesh::Entity_ID_List faces, edges;

  for (int c = 0; c < ncells_owned; ++c) {
    WhetStone::DenseMatrix& Acell = local_op_->matrices[c];
    Acell.Scale(dt / 2);

    const WhetStone::DenseMatrix& Mcell = mass_op_[c];
    const WhetStone::DenseMatrix& Ccell = curl_op_[c];

    mesh_->cell_get_faces_and_dirs(c, &faces, &dirs);
    mesh_->cell_get_edges(c, &edges);

    int nfaces = faces.size();
    int nedges = edges.size();

    WhetStone::DenseMatrix Tcell(nedges, nedges);
    mfd.MassMatrix(c, (*K_)[c], Tcell);
    Acell += Tcell;

    WhetStone::DenseVector v1(nfaces), v2(nfaces), v3(nedges);

    for (int n = 0; n < nfaces; ++n) {
      int f = faces[n];
      v1(n) = Bf[0][f] * dirs[n] * mesh_->face_area(f);
    }

    Mcell.Multiply(v1, v2, false);
    Ccell.Multiply(v2, v3, true);

    for (int n = 0; n < nedges; ++n) {
      int e = edges[n];
      rhs_e[0][e] += v3(n);
    }
  }

  global_op_->rhs()->GatherGhostedToMaster("edge", Add);
}


/* ******************************************************************
* Solution postprocessing
* **************************************************************** */
void PDE_MagneticDiffusion::ModifyFields(
   CompositeVector& E, CompositeVector& B, double dt)
{
  E.ScatterMasterToGhosted("edge");

  Epetra_MultiVector& Ee = *E.ViewComponent("edge", true);
  Epetra_MultiVector& Bf = *B.ViewComponent("face", false);
  
  std::vector<int> dirs;
  AmanziMesh::Entity_ID_List faces, edges;

  std::vector<bool> fflag(nedges_wghost, false);

  for (int c = 0; c < ncells_owned; ++c) {
    const WhetStone::DenseMatrix& Ccell = curl_op_[c];

    mesh_->cell_get_faces_and_dirs(c, &faces, &dirs);
    mesh_->cell_get_edges(c, &edges);

    int nfaces = faces.size();
    int nedges = edges.size();

    WhetStone::DenseVector v1(nedges), v2(nfaces);

    for (int n = 0; n < nedges; ++n) {
      int e = edges[n];
      v1(n) = Ee[0][e];
    }

    Ccell.Multiply(v1, v2, false);

    for (int n = 0; n < nfaces; ++n) {
      int f = faces[n];
      if (!fflag[f]) {
        Bf[0][f] -= dt * v2(n) * dirs[n] / mesh_->face_area(f);
        fflag[f] = true;
      }
    }
  }
}


/* ******************************************************************
* Calculates Ohmic heating
****************************************************************** */
double PDE_MagneticDiffusion::CalculateOhmicHeating(const CompositeVector& E)
{
  const Epetra_MultiVector& Ee = *E.ViewComponent("edge", true);
  E.ScatterMasterToGhosted("edge");

  AmanziMesh::Entity_ID_List edges;
  Teuchos::ParameterList plist;
  WhetStone::MFD3D_Electromagnetics mfd(plist, mesh_);

  double energy(0.0);
  for (int c = 0; c < ncells_owned; ++c) {
    mesh_->cell_get_edges(c, &edges);
    int nedges = edges.size();

    WhetStone::DenseMatrix Mcell;
    mfd.MassMatrix(c, (*K_)[c], Mcell);

    WhetStone::DenseVector v1(nedges), v2(nedges);

    for (int n = 0; n < nedges; ++n) {
      int e = edges[n];
      v1(n) = Ee[0][e];
    }

    Mcell.Multiply(v1, v2, false);
    energy += v1 * v2;
  }

  // parallel collective operation
  double tmp(energy);
  mesh_->get_comm()->SumAll(&tmp, &energy, 1);

  return energy;
}


/* ******************************************************************
* Calculates integral of 1/2 |B|^2
****************************************************************** */
double PDE_MagneticDiffusion::CalculateMagneticEnergy(const CompositeVector& B)
{
  const Epetra_MultiVector& Bf = *B.ViewComponent("face", true);
  B.ScatterMasterToGhosted("face");

  std::vector<int> dirs;
  AmanziMesh::Entity_ID_List faces;

  double energy(0.0);
  for (int c = 0; c < ncells_owned; ++c) {
    mesh_->cell_get_faces_and_dirs(c, &faces, &dirs);
    int nfaces = faces.size();

    const WhetStone::DenseMatrix& Mcell = mass_op_[c];

    WhetStone::DenseVector v1(nfaces), v2(nfaces);

    for (int n = 0; n < nfaces; ++n) {
      int f = faces[n];
      v1(n) = Bf[0][f] * dirs[n] * mesh_->face_area(f);
    }

    Mcell.Multiply(v1, v2, false);
    energy += v1 * v2;
  }

  // parallel collective operation
  double tmp(energy);
  mesh_->get_comm()->SumAll(&tmp, &energy, 1);

  return energy / 2;
}


/* ******************************************************************
* Useful tools
* **************************************************************** */
double PDE_MagneticDiffusion::CalculateDivergence(
    int c, const CompositeVector& B)
{
  const Epetra_MultiVector& Bf = *B.ViewComponent("face", false);
  
  std::vector<int> dirs;
  AmanziMesh::Entity_ID_List faces;

  mesh_->cell_get_faces_and_dirs(c, &faces, &dirs);
  int nfaces = faces.size();

  double div(0.0);
  for (int n = 0; n < nfaces; ++n) {
    int f = faces[n];
    div += Bf[0][f] * dirs[n] * mesh_->face_area(f);
  }
  div /= mesh_->cell_volume(c);

  return div;
}


/* ******************************************************************
* Put here stuff that has to be done in constructor.
****************************************************************** */
void PDE_MagneticDiffusion::InitMagneticDiffusion_(Teuchos::ParameterList& plist)
<<<<<<< HEAD
{
  // Parse discretization methods
  std::string primary = plist.sublist("schema electric").get<std::string>("method");
  order_ = plist.sublist("schema electric").get<int>("method order");

  if (primary == "mfd: default") {
    mfd_primary_ = WhetStone::ELECTROMAGNETICS_DEFAULT;
  } else if (primary == "mfd: generalized") {
    mfd_primary_ = WhetStone::ELECTROMAGNETICS_GENERALIZED;
  } else if (primary == "Nedelec serendipity type2") {
    mfd_primary_ = WhetStone::ELECTROMAGNETICS_VEM_TYPE2;
  } else {
    Errors::Message msg;
    msg << "Discretization method \"" << primary << "\" is not supported.";
    Exceptions::amanzi_throw(msg);
  } 

  // Define stencil for the MFD diffusion method.
=======
{ 
>>>>>>> 943a7156
  mass_op_.resize(ncells_owned);
  curl_op_.resize(ncells_owned);
}

}  // namespace Operators
}  // namespace Amanzi<|MERGE_RESOLUTION|>--- conflicted
+++ resolved
@@ -259,28 +259,7 @@
 * Put here stuff that has to be done in constructor.
 ****************************************************************** */
 void PDE_MagneticDiffusion::InitMagneticDiffusion_(Teuchos::ParameterList& plist)
-<<<<<<< HEAD
-{
-  // Parse discretization methods
-  std::string primary = plist.sublist("schema electric").get<std::string>("method");
-  order_ = plist.sublist("schema electric").get<int>("method order");
-
-  if (primary == "mfd: default") {
-    mfd_primary_ = WhetStone::ELECTROMAGNETICS_DEFAULT;
-  } else if (primary == "mfd: generalized") {
-    mfd_primary_ = WhetStone::ELECTROMAGNETICS_GENERALIZED;
-  } else if (primary == "Nedelec serendipity type2") {
-    mfd_primary_ = WhetStone::ELECTROMAGNETICS_VEM_TYPE2;
-  } else {
-    Errors::Message msg;
-    msg << "Discretization method \"" << primary << "\" is not supported.";
-    Exceptions::amanzi_throw(msg);
-  } 
-
-  // Define stencil for the MFD diffusion method.
-=======
 { 
->>>>>>> 943a7156
   mass_op_.resize(ncells_owned);
   curl_op_.resize(ncells_owned);
 }
