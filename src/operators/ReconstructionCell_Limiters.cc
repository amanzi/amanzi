--- conflicted
+++ resolved
@@ -18,11 +18,7 @@
 #include "Epetra_Vector.h"
 
 // Amanzi
-<<<<<<< HEAD
-#include "MeshUtils.hh"
-=======
 #include "WhetStoneMeshUtils.hh"
->>>>>>> 61f65f00
 
 // Amanzi::Operators
 #include "OperatorDefs.hh"
@@ -130,19 +126,6 @@
 
   // Local extrema are calculated here and updated in Step 2.
   AmanziMesh::Entity_ID_List cells;
-<<<<<<< HEAD
-  std::vector<double> field_local_min(ncells_wghost);
-  std::vector<double> field_local_max(ncells_wghost);
-
-  for (int c = 0; c < ncells_owned; c++) {
-    mesh_->cell_get_face_adj_cells(c, AmanziMesh::Parallel_type::ALL, &cells);
-    field_local_min[c] = field_local_max[c] = (*field_)[component_][c];
-
-    for (int i = 0; i < cells.size(); i++) {
-      double value = (*field_)[component_][cells[i]];
-      field_local_min[c] = std::min(field_local_min[c], value);
-      field_local_max[c] = std::max(field_local_max[c], value);
-=======
   std::vector<double> field_local_min(ncells_wghost, OPERATOR_LIMITER_INFINITY);
   std::vector<double> field_local_max(ncells_wghost,-OPERATOR_LIMITER_INFINITY);
 
@@ -157,7 +140,6 @@
         field_local_min[c1] = std::min(field_local_min[c1], value);
         field_local_max[c1] = std::max(field_local_max[c1], value);
       }
->>>>>>> 61f65f00
     }
   }
 
@@ -410,11 +392,7 @@
       if (c == c1) {
         const AmanziGeometry::Point& xcf = mesh_->face_centroid(f);
         u1 = (*field_)[component_][c];
-<<<<<<< HEAD
-        for (int k = 0; k < dim; k++) gradient_c1[k] = (*grad)[k][c1];
-=======
         for (int k = 0; k < dim; k++) gradient_c1[k] = grad[k][c1];
->>>>>>> 61f65f00
         u1f = u1 + gradient_c1 * (xcf - xc);
 
         a = u1f - u1;
@@ -686,7 +664,6 @@
       if (c == c1) {
         mesh_->face_get_nodes(f, &nodes);
         int nnodes = nodes.size();
-<<<<<<< HEAD
 
         // define dimensionless quadrature weigths
         std::vector<double> weights(nnodes, 0.5);
@@ -695,16 +672,6 @@
           WhetStone::PolygonCentroidWeights(*mesh_, nodes, area, weights);
         }
 
-=======
-
-        // define dimensionless quadrature weigths
-        std::vector<double> weights(nnodes, 0.5);
-        if (dim == 3) {
-          double area = mesh_->face_area(f);
-          WhetStone::PolygonCentroidWeights(*mesh_, nodes, area, weights);
-        }
-
->>>>>>> 61f65f00
         for (int j = 0; j < nnodes; j++) {
           int v = nodes[j];
           mesh_->node_get_coordinates(v, &xp);
