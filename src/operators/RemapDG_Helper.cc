/*
  Operators

  Copyright 2010-201x held jointly by LANS/LANL, LBNL, and PNNL. 
  Amanzi is released under the three-clause BSD License. 
  The terms of use and "as is" disclaimer for this license are 
  provided in the top-level COPYRIGHT file.

  Author: Konstantin Lipnikov (lipnikov@lanl.gov)

  The helper advection-based base class for various remap methods. It
  provides support of time integration and calculation of various static
  and dynamic geometric quantities. The actual time-step loop could be
  implemented differently by an application.
*/

#include "Epetra_Vector.h"

#include "ReconstructionCellLinear.hh"
#include "RemapDG.hh"
#include "WhetStoneDefs.hh"

namespace Amanzi {
namespace Operators {

/* *****************************************************************
* Initialization of remap: operarot and face velocity.
***************************************************************** */
RemapDG_Helper::RemapDG_Helper(
    const Teuchos::RCP<const AmanziMesh::Mesh> mesh0,
    const Teuchos::RCP<AmanziMesh::Mesh> mesh1,
    Teuchos::ParameterList& plist) 
  : mesh0_(mesh0),
    mesh1_(mesh1),
<<<<<<< HEAD
    plist_(plist),
    dim_(mesh0->getSpaceDimension())
=======
    dim_(mesh0->space_dimension()),
    plist_(plist)
>>>>>>> 24d265e5
{
  // mesh data
  ncells_owned_ = mesh0_->getNumEntities(AmanziMesh::Entity_kind::CELL, AmanziMesh::Parallel_type::OWNED);
  ncells_wghost_ = mesh0_->getNumEntities(AmanziMesh::Entity_kind::CELL, AmanziMesh::Parallel_type::ALL);
  nfaces_owned_ = mesh0_->getNumEntities(AmanziMesh::Entity_kind::FACE, AmanziMesh::Parallel_type::OWNED);
  nfaces_wghost_ = mesh0_->getNumEntities(AmanziMesh::Entity_kind::FACE, AmanziMesh::Parallel_type::ALL);

  if (mesh0_->hasEdges()) {
    nedges_owned_ = mesh0_->getNumEntities(AmanziMesh::Entity_kind::EDGE, AmanziMesh::Parallel_type::OWNED);
    nedges_wghost_ = mesh0_->getNumEntities(AmanziMesh::Entity_kind::EDGE, AmanziMesh::Parallel_type::ALL);
  }

  auto& pklist = plist_.sublist("PK operator");
  order_ = pklist.sublist("flux operator")
                 .sublist("schema").template get<int>("method order");

  // other control variable
  bc_type_ = OPERATOR_BC_NONE;
  std::string name = pklist.template get<std::string>("boundary conditions");
  if (name == "remove")
    bc_type_ = OPERATOR_BC_REMOVE;

  // initialize limiter
  auto limlist = plist_.sublist("limiter");
  is_limiter_ = (limlist.template get<std::string>("limiter") != "none");

  if (is_limiter_) {
    smoothness_ = limlist.template get<std::string>("smoothness indicator", "none");
    limiter_ = Teuchos::rcp(new LimiterCellDG(mesh0_));
    limiter_->Init(limlist);
  }

  // miscallateous
  nfun_ = 0;
  sharp_ = 0.0;
}


/* *****************************************************************
* Initialization of operators
***************************************************************** */
void RemapDG_Helper::InitializeOperators(const Teuchos::RCP<WhetStone::DG_Modal> dg)
{
  dg_ = dg;

  // create right-hand side operator
  // -- flux
  auto oplist = plist_.sublist("PK operator").sublist("flux operator");
  op_flux_ = Teuchos::rcp(new PDE_AdvectionRiemann(oplist, mesh0_));
  auto global_op = op_flux_->global_operator();

  // -- advection
  oplist = plist_.sublist("PK operator").sublist("advection operator");
  op_adv_ = Teuchos::rcp(new PDE_Abstract(oplist, global_op));

  // create left-hand side operator 
  oplist = plist_.sublist("PK operator").sublist("reaction operator");
  op_reac_ = Teuchos::rcp(new PDE_Reaction(oplist, mesh0_));

  // boundary data
  int nk = WhetStone::PolynomialSpaceDimension(dim_, order_);
  auto bc = Teuchos::rcp(new BCs(mesh0_, AmanziMesh::Entity_kind::FACE, WhetStone::DOF_Type::VECTOR));
  std::vector<int>& bc_model = bc->bc_model();
  std::vector<std::vector<double> >& bc_value = bc->bc_value_vector(nk);

  const auto& fmap = mesh0_->getMap(AmanziMesh::Entity_kind::FACE, true);
  const auto& bmap = mesh0_->getMap(AmanziMesh::Entity_kind::BOUNDARY_FACE, true);
  for (int bf = 0; bf < bmap.NumMyElements(); ++bf) {
    int f = fmap.LID(bmap.GID(bf));
    for (int i = 0; i < nk; ++i) bc_value[f][i] = 0.0;
    bc_model[f] = bc_type_;
  }
  op_flux_->SetBCs(bc, bc);

  // memory allocation for velocities
  velf_ = Teuchos::rcp(new std::vector<WhetStone::SpaceTimePolynomial>(nfaces_wghost_));
  velc_ = Teuchos::rcp(new std::vector<WhetStone::VectorSpaceTimePolynomial>(ncells_owned_));
  det_ = Teuchos::rcp(new std::vector<WhetStone::SpaceTimePolynomial>(ncells_owned_));

  // memory allocation for non-conservative field
  field_ = Teuchos::rcp(new CompositeVector(*op_reac_->global_operator()->rhs()));

  // memory allocation for new features
  jac_ = Teuchos::rcp(new std::vector<WhetStone::Polynomial>(ncells_owned_));
}


/* *****************************************************************
* Initialization of static edge and face velocities
***************************************************************** */
void RemapDG_Helper::StaticEdgeFaceVelocities()
{
  auto map_list = plist_.sublist("maps");
  WhetStone::MeshMapsFactory maps_factory;
  maps_ = maps_factory.Create(map_list, mesh0_, mesh1_);

  velf_vec_.resize(nfaces_wghost_);
  for (int f = 0; f < nfaces_wghost_; ++f) {
    maps_->VelocityFace(f, velf_vec_[f]);
  }

  if (mesh0_->hasEdges()) {
    vele_vec_.resize(nedges_wghost_);
    for (int e = 0; e < nedges_wghost_; ++e) {
      maps_->VelocityEdge(e, vele_vec_[e]);
    }
  }
}


/* *****************************************************************
* Initialization of the constant cell velocity
***************************************************************** */
void RemapDG_Helper::StaticCellVelocity()
{
  WhetStone::Entity_ID_List edges;
  uc_.resize(ncells_owned_);

  for (int c = 0; c < ncells_owned_; ++c) {
    // faces are always included
    const auto& faces = mesh0_->getCellFaces(c);

    std::vector<WhetStone::VectorPolynomial> vve, vvf;
    for (int n = 0; n < faces.size(); ++n) {
      vvf.push_back(velf_vec_[faces[n]]);
    }

    // edges are included in 3D only
    if (dim_ == 3) {
      mesh0_->getCellEdges(c, edges);

      for (int n = 0; n < edges.size(); ++n) {
        vve.push_back(vele_vec_[edges[n]]);
      }
    } 

    maps_->VelocityCell(c, vve, vvf, uc_[c]);
  }
}


/* *****************************************************************
* Initialization of space-time co-velocity v = u * (j J^{-t} N)
***************************************************************** */
void RemapDG_Helper::StaticFaceCoVelocity()
{
  WhetStone::VectorSpaceTimePolynomial cn;
  for (int f = 0; f < nfaces_wghost_; ++f) {
    WhetStone::VectorSpaceTimePolynomial map(dim_, dim_, 1), tmp(dim_, dim_, 0);
    const auto& origin = velf_vec_[f][0].get_origin();

    for (int i = 0; i < dim_; ++i) {
      map[i][0].Reshape(dim_, std::max(1, order_), true);
      map[i][0](1, i) = 1.0;        // map = x
      map[i][0].set_origin(origin);
      map[i][1] = velf_vec_[f][i];  // map = x + t * u

      tmp[i][0] = velf_vec_[f][i];
    }

    maps_->NansonFormula(f, map, cn);
    (*velf_)[f] = tmp * cn;
  }
}


/* *****************************************************************
* Initialization of the constant cell velocity
***************************************************************** */
void RemapDG_Helper::StaticCellCoVelocity()
{
  for (int c = 0; c < ncells_owned_; ++c) {
    WhetStone::MatrixPolynomial Jc;
    maps_->Jacobian(uc_[c], Jc);

    // space-time cell velocity: v = -j J^{-1} u = -C^t u
    WhetStone::MatrixSpaceTimePolynomial Jt(dim_, dim_, dim_, 1), Ct;
    WhetStone::VectorSpaceTimePolynomial tmp(dim_, dim_, 0);
    const auto& origin = uc_[c][0].get_origin();

    for (int i = 0; i < dim_; ++i) {
      for (int j = 0; j < dim_; ++j) {
        Jt(i, j)[0].Reshape(dim_, 0, true);
        Jt(i, j)[0].set_origin(origin);
        Jt(i, j)[1] = Jc(i, j);  // Jt = 1 + t * J
      }
      Jt(i, i)[0](0) = 1.0;
      tmp[i][0] = uc_[c][i];
    }

    maps_->Cofactors(Jt, Ct);

    tmp *= -1.0;
    Ct.Multiply(tmp, (*velc_)[c], true);

    maps_->Determinant(Jt, (*det_)[c]);
  }
}


/* *****************************************************************
* Limit non-conservative field x
***************************************************************** */
void RemapDG_Helper::ApplyLimiter(double t, CompositeVector& x)
{
  auto& x_c = *x.ViewComponent("cell", true);
  int nk = x_c.NumVectors();

  // create list of cells where to apply limiter
  double L(-1.0);
  double threshold = -4.0 * std::log10((double)order_) - L;
  AmanziMesh::Entity_ID_List ids;

  for (int c = 0; c < ncells_owned_; ++c) {
    if (smoothness_ == "high order term" && order_ > 1) {
      double honorm(0.0);
      for (int i = dim_ + 1; i < nk; ++i)
        honorm += x_c[i][c] * x_c[i][c];

      double xnorm = honorm;
      for (int i = 0; i <= dim_; ++i)
        xnorm += x_c[i][c] * x_c[i][c];

      if (xnorm > 0.0 && std::log10(honorm / xnorm) > threshold)
        ids.push_back(c);
    } else {
      ids.push_back(c);
    }
  }

  int nids, itmp = ids.size();
  mesh0_->getComm()->SumAll(&itmp, &nids, 1);
  sharp_ = std::max(sharp_, 100.0 * nids / x.ViewComponent("cell")->GlobalLength());

  // apply limiter
  std::vector<int> bc_model(nfaces_wghost_, OPERATOR_BC_NONE);
  std::vector<double> bc_value(nfaces_wghost_, 0.0);

  x.ScatterMasterToGhosted("cell");

  if (limiter_->get_type() == OPERATOR_LIMITER_BARTH_JESPERSEN_DG ||
      limiter_->get_type() == OPERATOR_LIMITER_MICHALAK_GOOCH_DG ||
      limiter_->get_type() == OPERATOR_LIMITER_BARTH_JESPERSEN_DG_HIERARCHICAL) { 
    limiter_->ApplyLimiterDG(ids, x.ViewComponent("cell", true), *dg_, bc_model, bc_value);
  } else {
    // -- create gradient in the natural basis
    WhetStone::DenseVector data(nk);

    CompositeVectorSpace cvs;
    cvs.SetMesh(mesh0_)->SetGhosted(true)->AddComponent("cell", AmanziMesh::Entity_kind::CELL, dim_);
    auto grad = Teuchos::rcp(new CompositeVector(cvs));
    Epetra_MultiVector& grad_c = *grad->ViewComponent("cell", true);

    // -- mean value is preserved automatically for the partially orthogonalized basis
    //    otherwise, a more complicated algorithm is needed
    AMANZI_ASSERT(nk > dim_ || dg_->cell_basis(0).id() == WhetStone::TAYLOR_BASIS_NORMALIZED_ORTHO);

    for (int c = 0; c < ncells_wghost_; ++c) {
      for (int i = 0; i < nk; ++i) data(i) = x_c[i][c];
      for (int i = dim_ + 1; i < nk; ++i) data(i) = 0.0;

      dg_->cell_basis(c).ChangeBasisMyToNatural(data);
      for (int i = 0; i < dim_; ++i) grad_c[i][c] = data(i + 1);
      x_c[0][c] = data(0);
    }

    // -- limit gradient and save it to solution
    //    Reconstruction object does nothing but keeping poiter to gradient
    auto lifting = Teuchos::rcp(new ReconstructionCellLinear(mesh0_, grad));
    limiter_->ApplyLimiter(ids, x.ViewComponent("cell", true), 0, lifting, bc_model, bc_value);

    for (int n = 0; n < ids.size(); ++n) {
      int c = ids[n];
      data(0) = x_c[0][c];
      for (int i = 0; i < dim_; ++i) data(i + 1) = grad_c[i][c];
      for (int i = dim_ + 1; i < nk; ++i) data(i) = 0.0;

      dg_->cell_basis(c).ChangeBasisNaturalToMy(data);
      for (int i = 0; i < nk; ++i) x_c[i][c] = data(i);
    }
  }
}

}  // namespace Operators
}  // namespace Amanzi
<|MERGE_RESOLUTION|>--- conflicted
+++ resolved
@@ -32,23 +32,18 @@
     Teuchos::ParameterList& plist) 
   : mesh0_(mesh0),
     mesh1_(mesh1),
-<<<<<<< HEAD
-    plist_(plist),
-    dim_(mesh0->getSpaceDimension())
-=======
     dim_(mesh0->space_dimension()),
     plist_(plist)
->>>>>>> 24d265e5
 {
   // mesh data
-  ncells_owned_ = mesh0_->getNumEntities(AmanziMesh::Entity_kind::CELL, AmanziMesh::Parallel_type::OWNED);
-  ncells_wghost_ = mesh0_->getNumEntities(AmanziMesh::Entity_kind::CELL, AmanziMesh::Parallel_type::ALL);
-  nfaces_owned_ = mesh0_->getNumEntities(AmanziMesh::Entity_kind::FACE, AmanziMesh::Parallel_type::OWNED);
-  nfaces_wghost_ = mesh0_->getNumEntities(AmanziMesh::Entity_kind::FACE, AmanziMesh::Parallel_type::ALL);
-
-  if (mesh0_->hasEdges()) {
-    nedges_owned_ = mesh0_->getNumEntities(AmanziMesh::Entity_kind::EDGE, AmanziMesh::Parallel_type::OWNED);
-    nedges_wghost_ = mesh0_->getNumEntities(AmanziMesh::Entity_kind::EDGE, AmanziMesh::Parallel_type::ALL);
+  ncells_owned_ = mesh0_->num_entities(AmanziMesh::CELL, AmanziMesh::Parallel_type::OWNED);
+  ncells_wghost_ = mesh0_->num_entities(AmanziMesh::CELL, AmanziMesh::Parallel_type::ALL);
+  nfaces_owned_ = mesh0_->num_entities(AmanziMesh::FACE, AmanziMesh::Parallel_type::OWNED);
+  nfaces_wghost_ = mesh0_->num_entities(AmanziMesh::FACE, AmanziMesh::Parallel_type::ALL);
+
+  if (mesh0_->valid_edges()) {
+    nedges_owned_ = mesh0_->num_entities(AmanziMesh::EDGE, AmanziMesh::Parallel_type::OWNED);
+    nedges_wghost_ = mesh0_->num_entities(AmanziMesh::EDGE, AmanziMesh::Parallel_type::ALL);
   }
 
   auto& pklist = plist_.sublist("PK operator");
@@ -100,12 +95,12 @@
 
   // boundary data
   int nk = WhetStone::PolynomialSpaceDimension(dim_, order_);
-  auto bc = Teuchos::rcp(new BCs(mesh0_, AmanziMesh::Entity_kind::FACE, WhetStone::DOF_Type::VECTOR));
+  auto bc = Teuchos::rcp(new BCs(mesh0_, AmanziMesh::FACE, WhetStone::DOF_Type::VECTOR));
   std::vector<int>& bc_model = bc->bc_model();
   std::vector<std::vector<double> >& bc_value = bc->bc_value_vector(nk);
 
-  const auto& fmap = mesh0_->getMap(AmanziMesh::Entity_kind::FACE, true);
-  const auto& bmap = mesh0_->getMap(AmanziMesh::Entity_kind::BOUNDARY_FACE, true);
+  const auto& fmap = mesh0_->face_map(true);
+  const auto& bmap = mesh0_->exterior_face_map(true);
   for (int bf = 0; bf < bmap.NumMyElements(); ++bf) {
     int f = fmap.LID(bmap.GID(bf));
     for (int i = 0; i < nk; ++i) bc_value[f][i] = 0.0;
@@ -140,7 +135,7 @@
     maps_->VelocityFace(f, velf_vec_[f]);
   }
 
-  if (mesh0_->hasEdges()) {
+  if (mesh0_->valid_edges()) {
     vele_vec_.resize(nedges_wghost_);
     for (int e = 0; e < nedges_wghost_; ++e) {
       maps_->VelocityEdge(e, vele_vec_[e]);
@@ -159,7 +154,7 @@
 
   for (int c = 0; c < ncells_owned_; ++c) {
     // faces are always included
-    const auto& faces = mesh0_->getCellFaces(c);
+    const auto& faces = mesh0_->cell_get_faces(c);
 
     std::vector<WhetStone::VectorPolynomial> vve, vvf;
     for (int n = 0; n < faces.size(); ++n) {
@@ -168,7 +163,7 @@
 
     // edges are included in 3D only
     if (dim_ == 3) {
-      mesh0_->getCellEdges(c, edges);
+      mesh0_->cell_get_edges(c, &edges);
 
       for (int n = 0; n < edges.size(); ++n) {
         vve.push_back(vele_vec_[edges[n]]);
@@ -270,7 +265,7 @@
   }
 
   int nids, itmp = ids.size();
-  mesh0_->getComm()->SumAll(&itmp, &nids, 1);
+  mesh0_->get_comm()->SumAll(&itmp, &nids, 1);
   sharp_ = std::max(sharp_, 100.0 * nids / x.ViewComponent("cell")->GlobalLength());
 
   // apply limiter
@@ -288,7 +283,7 @@
     WhetStone::DenseVector data(nk);
 
     CompositeVectorSpace cvs;
-    cvs.SetMesh(mesh0_)->SetGhosted(true)->AddComponent("cell", AmanziMesh::Entity_kind::CELL, dim_);
+    cvs.SetMesh(mesh0_)->SetGhosted(true)->AddComponent("cell", AmanziMesh::CELL, dim_);
     auto grad = Teuchos::rcp(new CompositeVector(cvs));
     Epetra_MultiVector& grad_c = *grad->ViewComponent("cell", true);
 
