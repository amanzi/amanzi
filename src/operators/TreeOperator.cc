--- conflicted
+++ resolved
@@ -174,14 +174,7 @@
   }
 
   // create the supermap and graph
-<<<<<<< HEAD
-  smap_ = CreateSuperMap(cvs_vec,  cvs_names, multi_domain_);
-  //exit(0);
-  //int row_size = MaxRowSize(*an_op->DomainMap().Mesh(), schema, n_blocks);
-  int row_size = 10;
-
-  
-=======
+
   int row_size;
   if (multi_domain_) {
     row_size = 10;
@@ -191,7 +184,6 @@
     smap_ = CreateSuperMap(an_op->DomainMap(), schema, n_blocks);
   }
 
->>>>>>> d5612c6f
   Teuchos::RCP<GraphFE> graph = Teuchos::rcp(new GraphFE(smap_->Map(),
           smap_->GhostedMap(), smap_->GhostedMap(), row_size));
 
