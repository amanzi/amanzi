--- conflicted
+++ resolved
@@ -50,13 +50,7 @@
 class TreeOperator_BlockPreconditioner;
 }
 
-<<<<<<< HEAD
-class TreeOperator :
-    public Matrix<TreeVector,TreeVectorSpace> {
-    
-=======
 class TreeOperator : public Matrix<TreeVector,TreeVectorSpace> {
->>>>>>> a2a8f799
  public:
   using Vector_t = TreeVector;
   using VectorSpace_t = TreeVector::VectorSpace_t;
@@ -73,11 +67,7 @@
   virtual int ApplyAssembled(const TreeVector& X, TreeVector& Y) const;
   virtual int ApplyInverse(const TreeVector& X, TreeVector& Y) const override;
   int ApplyFlattened(const TreeVector& X, TreeVector& Y) const;
-<<<<<<< HEAD
-  
-=======
-
->>>>>>> a2a8f799
+
   virtual const TreeVectorSpace& DomainMap() const override { return *tvs_; }
   virtual const TreeVectorSpace& RangeMap() const override { return *tvs_; }
   Teuchos::RCP<SuperMap> getSuperMap() const { return smap_; }
@@ -86,11 +76,8 @@
   void AssembleMatrix();
 
   void set_inverse_parameters(const std::string& prec_name,
-<<<<<<< HEAD
-          const Teuchos::ParameterList& plist);
-=======
                               const Teuchos::ParameterList& plist);
->>>>>>> a2a8f799
+
   virtual void set_inverse_parameters(Teuchos::ParameterList& plist) override {
     inv_plist_ = plist;
     inited_ = true;
@@ -102,7 +89,6 @@
 
   // Inverse diagnostics... these may change
   virtual double residual() const override {
-<<<<<<< HEAD
     if (preconditioner_.get()) return preconditioner_->residual();
     return 0.;
   }
@@ -121,18 +107,6 @@
   virtual std::string name() const override {
     if (preconditioner_.get()) return std::string("TreeOperator: ")+preconditioner_->name();
     return "TreeOperator: block diagonal";
-=======
-    AMANZI_ASSERT(preconditioner_.get());
-    return preconditioner_->residual();
-  }
-  virtual int num_itrs() const override {
-    AMANZI_ASSERT(preconditioner_.get());
-    return preconditioner_->num_itrs();
-  }
-  virtual int returned_code() const override { 
-    AMANZI_ASSERT(preconditioner_.get());
-    return preconditioner_->returned_code();
->>>>>>> a2a8f799
   }
   virtual std::string returned_code_string() const override { 
     AMANZI_ASSERT(preconditioner_.get());
