/*
  Operators

  Copyright 2010-201x held jointly by LANS/LANL, LBNL, and PNNL.
  Amanzi is released under the three-clause BSD License.
  The terms of use and "as is" disclaimer for this license are
  provided in the top-level COPYRIGHT file.

  Author: Konstantin Lipnikov (lipnikov@lanl.gov)
*/
/*!

  TreeOperators are the block analogue of Operators -- they provide
  a linear operator acting on a TreeVectorSpace.

  Note that these are really intended for enabling preconditioners -- it is
  unlikely that these need assembled for the operator itself, and therefore no
  ComputeResidual() methods are provided.

*/

#pragma once
#include <vector>

#include "Teuchos_RCP.hpp"
#include "Teuchos_ParameterList.hpp"
#include "Epetra_CrsMatrix.h"

#include "TreeVector.hh"
#include "TreeVectorSpace.hh"
#include "VerboseObject.hh"
#include "Matrix.hh"

namespace Amanzi {
namespace Operators {

// forward declarations
class SuperMap;
class MatrixFE;
class Operator;
namespace Impl {
class TreeOperator_BlockDiagonalPreconditioner;
}

class TreeOperator : public Matrix<TreeVector,TreeVectorSpace> {
 public:
  using Vector_t = TreeVector;
  using VectorSpace_t = TreeVector::VectorSpace_t;

  TreeOperator();
  TreeOperator(Teuchos::ParameterList& plist);
  TreeOperator(const Teuchos::RCP<const TreeVectorSpace>& row_map,
               const Teuchos::RCP<const TreeVectorSpace>& col_map,
               Teuchos::ParameterList& plist);
  TreeOperator(const Teuchos::RCP<const TreeVectorSpace>& row_map,
               const Teuchos::RCP<const TreeVectorSpace>& col_map);
  TreeOperator(const Teuchos::RCP<const TreeVectorSpace>& tvs,
               Teuchos::ParameterList& plist);
  TreeOperator(const Teuchos::RCP<const TreeVectorSpace>& tvs);

  //
  // NOTE: this is not a shallow copy, but not quite a deep copy either!
  //
  // It is deep in the sense that it calls Clone on all leaf Operator objects,
  // but those Clone() methods themselves are shallow!
  TreeOperator(const TreeOperator& other);
  Teuchos::RCP<TreeOperator> Clone() const {
    return Teuchos::rcp(new TreeOperator(*this));
  }

  // accessors
  virtual const TreeVectorSpace& DomainMap() const override { return *col_map_; }
  virtual const TreeVectorSpace& RangeMap() const override { return *row_map_; }

  Teuchos::RCP<const TreeVectorSpace> get_domain_map() const { return col_map_; }
  Teuchos::RCP<const TreeVectorSpace> get_range_map() const { return row_map_; }
  Teuchos::RCP<const TreeVectorSpace> get_col_map() const { return col_map_; }
  Teuchos::RCP<const TreeVectorSpace> get_row_map() const { return row_map_; }
  Teuchos::RCP<const SuperMap> get_col_supermap() const { return col_supermap_; }
  Teuchos::RCP<const SuperMap> get_row_supermap() const { return row_supermap_; }

  // here for use by clients that still assume square
  Teuchos::RCP<const SuperMap> get_supermap() const { return get_row_supermap(); }

  Teuchos::RCP<TreeOperator> get_block(std::size_t i, std::size_t j) { return blocks_[i][j]; }
  Teuchos::RCP<const TreeOperator> get_block(std::size_t i, std::size_t j) const { return blocks_[i][j]; }
  Teuchos::RCP<Operator> get_operator() { return data_; }
  Teuchos::RCP<const Operator> get_operator() const { return data_; }
  Teuchos::RCP<Operator> get_operator_block(std::size_t i, std::size_t j) {
    if (get_block(i,j) != Teuchos::null) return get_block(i,j)->get_operator();
    return Teuchos::null;
  }
  Teuchos::RCP<const Operator> get_operator_block(std::size_t i, std::size_t j) const {
    if (get_block(i,j) != Teuchos::null) return get_block(i,j)->get_operator();
    return Teuchos::null;
  }

  Teuchos::RCP<Epetra_CrsMatrix> A() { return A_; }
  Teuchos::RCP<const Epetra_CrsMatrix> A() const { return A_; }

  void set_block(std::size_t i, std::size_t j, const Teuchos::RCP<TreeOperator>& op);
  void set_operator(const Teuchos::RCP<Operator>& op);
  void set_operator_block(std::size_t i, std::size_t j, const Teuchos::RCP<Operator>& op);

  bool IsSquare() const { return get_col_size() == get_row_size(); }
  std::size_t get_col_size() const { return col_size_; }
  std::size_t get_row_size() const { return row_size_; }

  void set_coloring(int num_colors, const Teuchos::RCP<std::vector<int>>& coloring) {
    num_colors_ = num_colors;
    coloring_ = coloring;
  }

  // i/o
  std::string PrintDiagnostics() const { return std::string(); }

  // forward operator
  virtual int Apply(const TreeVector& X, TreeVector& Y) const override {
    return Apply(X,Y,0.0);
  }
  int Apply(const TreeVector& X, TreeVector& Y, double scalar) const;
  int ApplyFlattened(const TreeVector& X, TreeVector& Y) const;
  int ApplyAssembled(const TreeVector& X, TreeVector& Y) const;

  void SymbolicAssembleMatrix();
  void AssembleMatrix();

  // inverse operator
  virtual int ApplyInverse(const TreeVector& X, TreeVector& Y) const override;

  void set_inverse_parameters(const std::string& prec_name,
                              const Teuchos::ParameterList& plist);

  virtual void set_inverse_parameters(Teuchos::ParameterList& plist) override;
  virtual void InitializeInverse() override;
  virtual void ComputeInverse() override;

  // Inverse diagnostics... these may change
  virtual double residual() const override {
    if (preconditioner_.get()) return preconditioner_->residual();
    return 0.;
  }
  virtual int num_itrs() const override {
    if (preconditioner_.get()) return preconditioner_->num_itrs();
    return 0;
  }
  virtual int returned_code() const override {
    if (preconditioner_.get()) return preconditioner_->returned_code();
    return 0;
  }
  virtual std::string returned_code_string() const override {
    if (preconditioner_.get()) return preconditioner_->returned_code_string();
    return "success";
  }
  virtual std::string name() const override {
    if (preconditioner_.get()) return std::string("TreeOperator: ")+preconditioner_->name();
    return "TreeOperator: block diagonal";
  }
<<<<<<< HEAD
  
  // access
  Teuchos::RCP<Epetra_CrsMatrix> A() { return A_; } 
  Teuchos::RCP<const Epetra_CrsMatrix> A() const { return A_; } 
  Teuchos::RCP<const Operator> GetBlock(int i, int j) { return blocks_[i][j]; }
  Teuchos::RCP<SuperMap> smap() const { return smap_; }

  Teuchos::RCP<const Operator> GetOperatorBlock(int i, int j) const { return blocks_[i][j];}
  int GetNumberBlocks() const {return blocks_.size();}
  void set_coloring(int num_colors, const Teuchos::RCP<std::vector<int>>& coloring) {
    num_colors_ = num_colors;
    coloring_ = coloring;
  }
=======
>>>>>>> 15cb6c84


 protected:
  int ApplyInverseBlockDiagonal_(const TreeVector& X, TreeVector& Y) const;
<<<<<<< HEAD
  
 protected:
  friend Impl::TreeOperator_BlockPreconditioner;
=======

 private:
  friend Impl::TreeOperator_BlockDiagonalPreconditioner;

  Teuchos::RCP<const TreeVectorSpace> row_map_, col_map_;
  std::size_t row_size_, col_size_;
  Teuchos::Array<Teuchos::Array<Teuchos::RCP<TreeOperator> > > blocks_;
  std::vector<std::vector<Teuchos::RCP<Operator>>> leaves_;
  Teuchos::RCP<Operator> data_;
>>>>>>> 15cb6c84

  Teuchos::RCP<Epetra_CrsMatrix> A_;
  Teuchos::RCP<MatrixFE> Amat_;
  Teuchos::RCP<SuperMap> row_supermap_, col_supermap_;

  Teuchos::RCP<Matrix<TreeVector>> preconditioner_;
  bool block_diagonal_;

  int num_colors_;
  Teuchos::RCP<std::vector<int>> coloring_;
  Teuchos::ParameterList inv_plist_;
  bool inited_, updated_, computed_;
  Teuchos::RCP<VerboseObject> vo_;
};


namespace Impl {
//
// This class simply wraps TreeOperator with ApplyInverse() calling
// ApplyInverseBlockDiagonal() so that it can be used as a preconditioner.  To
// provide the common interface to the client, TreeOperator's ApplyInverse must
// call the linear solver's ApplyInverse(), which wants a preconditioner, which
// might here be the block diagonal case.  This would be circular without
// introducing a separate object.
//
class TreeOperator_BlockDiagonalPreconditioner {
 public:
  using Vector_t = TreeOperator::Vector_t;
  using VectorSpace_t = TreeOperator::VectorSpace_t;

  TreeOperator_BlockDiagonalPreconditioner(TreeOperator& op) :
      op_(op) {}

  int Apply(const TreeVector& X, TreeVector& Y) const {
    Exceptions::amanzi_throw("TreeOperator Preconditioner does not implement Apply()");
    return 1;
  }

  int ApplyInverse(const TreeVector& X, TreeVector& Y) const {
    return op_.ApplyInverseBlockDiagonal_(X,Y);
  }
  void InitializeInverse() {
    for (int n=0; n!=op_.get_col_size(); ++n) {
      op_.get_block(n,n)->InitializeInverse();
    }
  }
  void ComputeInverse() {
    for (int n=0; n!=op_.get_col_size(); ++n) {
      op_.get_block(n,n)->ComputeInverse();
    }
  }

 private:
  TreeOperator& op_;
};

//
// Nonmember function that flattens the TreeOperator into a 2D array of only
// its leaf Operators.  Returns the shape (n_leaves_row, n_leaves_col)
//
std::pair<int,int>
collectTreeOperatorLeaves(TreeOperator& tm,
                          std::vector<std::vector<Teuchos::RCP<Operator>>>& leaves,
                          std::size_t i, std::size_t j);

} // namespace Impl

}  // namespace Operators
}  // namespace Amanzi


<|MERGE_RESOLUTION|>--- conflicted
+++ resolved
@@ -156,31 +156,9 @@
     if (preconditioner_.get()) return std::string("TreeOperator: ")+preconditioner_->name();
     return "TreeOperator: block diagonal";
   }
-<<<<<<< HEAD
-  
-  // access
-  Teuchos::RCP<Epetra_CrsMatrix> A() { return A_; } 
-  Teuchos::RCP<const Epetra_CrsMatrix> A() const { return A_; } 
-  Teuchos::RCP<const Operator> GetBlock(int i, int j) { return blocks_[i][j]; }
-  Teuchos::RCP<SuperMap> smap() const { return smap_; }
-
-  Teuchos::RCP<const Operator> GetOperatorBlock(int i, int j) const { return blocks_[i][j];}
-  int GetNumberBlocks() const {return blocks_.size();}
-  void set_coloring(int num_colors, const Teuchos::RCP<std::vector<int>>& coloring) {
-    num_colors_ = num_colors;
-    coloring_ = coloring;
-  }
-=======
->>>>>>> 15cb6c84
-
 
  protected:
   int ApplyInverseBlockDiagonal_(const TreeVector& X, TreeVector& Y) const;
-<<<<<<< HEAD
-  
- protected:
-  friend Impl::TreeOperator_BlockPreconditioner;
-=======
 
  private:
   friend Impl::TreeOperator_BlockDiagonalPreconditioner;
@@ -190,7 +168,6 @@
   Teuchos::Array<Teuchos::Array<Teuchos::RCP<TreeOperator> > > blocks_;
   std::vector<std::vector<Teuchos::RCP<Operator>>> leaves_;
   Teuchos::RCP<Operator> data_;
->>>>>>> 15cb6c84
 
   Teuchos::RCP<Epetra_CrsMatrix> A_;
   Teuchos::RCP<MatrixFE> Amat_;
