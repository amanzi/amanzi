/*
  Operators 

  Copyright 2010-201x held jointly by LANS/LANL, LBNL, and PNNL. 
  Amanzi is released under the three-clause BSD License. 
  The terms of use and "as is" disclaimer for this license are 
  provided in the top-level COPYRIGHT file.

  Author: Konstantin Lipnikov (lipnikov@lanl.gov)
*/

#ifndef AMANZI_UPWIND_HH_
#define AMANZI_UPWIND_HH_

#include <string>
#include <vector>

#include "Epetra_IntVector.h"
#include "Teuchos_RCP.hpp"
#include "Teuchos_ParameterList.hpp"

#include "CompositeVector.hh"
#include "CompositeVectorSpace.hh"
#include "Mesh.hh"
#include "VerboseObject.hh"

#include "OperatorDefs.hh"

namespace Amanzi {
namespace Operators {

/* ******************************************************************
* The base class for all upwind methods. 
* Currently only one use case is implemented. The input field
* contains (up to) three components:
*
* "cell" - cell-centered values of the field.
* "boundary_face" - field values evaluated on the boundary either 
           from internal cell or as a function of Dirichlet data.
* "grad" - (optional) eatimate of the gradient of the input field.
*          It is used in the second-order upwind schemes.
*
* The output field contains one or two components depending on a 
* numerical scheme:
*
*  "face" - upwinded value of the component "cell" on mesh faces.
*  "twin" - second upwinded value on mesh faces. It may be useful
*           when the input field has physical (not numerical) 
*           discontinuous, e.g. different permeability curves.
*
* Amanzi combines the input and output field in one variable.
****************************************************************** */ 

class Upwind {
 public:
  Upwind() {};
  Upwind(Teuchos::RCP<const AmanziMesh::Mesh> mesh) :
      mesh_(mesh),
      face_comp_("face") {};
  virtual ~Upwind() {};

  // main methods
  // -- initialization of control parameters
  virtual void Init(Teuchos::ParameterList& plist) = 0;

  // -- upwind of a given cell-centered field on mesh faces
  // -- not all input parameters are use by some algorithms
  virtual void Compute(const CompositeVector& flux, const CompositeVector& solution,
                       const std::vector<int>& bc_model, CompositeVector& field) = 0;

  // -- returns combined map for the original and upwinded fields.
  // -- Currently, composite vector cannot be extended on a fly. 
  virtual Teuchos::RCP<CompositeVectorSpace> Map() {
    Teuchos::RCP<CompositeVectorSpace> cvs = Teuchos::rcp(new CompositeVectorSpace());
    cvs->SetMesh(mesh_)->SetGhosted(true)
<<<<<<< HEAD
        ->AddComponent("cell", AmanziMesh::Entity_kind::CELL, 1)
        ->AddComponent("dirichlet_faces", AmanziMesh::Entity_kind::BOUNDARY_FACE, 1)
        ->AddComponent("face", AmanziMesh::Entity_kind::FACE, 1);
=======
        ->AddComponent("cell", AmanziMesh::CELL, 1)
        ->AddComponent("face", AmanziMesh::FACE, 1);
>>>>>>> 24d265e5
    return cvs;
  }

  // modifiers
  void set_face_comp(const std::string& name) { face_comp_ = name; }

 protected:
  Teuchos::RCP<const AmanziMesh::Mesh> mesh_;
  std::string face_comp_;  // component where to write the upwinded field.
};

<<<<<<< HEAD

/* ******************************************************************
* Support function: copy data from cells to dirichlet faces
****************************************************************** */
template<class Model>
void Upwind<Model>::CellToDirichletFaces(const std::vector<int>& bc_model,
                                         CompositeVector& field)
{
  Epetra_MultiVector& field_df = *field.ViewComponent("dirichlet_faces", true);
  Epetra_MultiVector& field_c = *field.ViewComponent("cell", true);

  const Epetra_Map& ext_face_map = mesh_->getMap(AmanziMesh::Entity_kind::BOUNDARY_FACE, true);
  const Epetra_Map& face_map = mesh_->getMap(AmanziMesh::Entity_kind::FACE, true);

  for (int f = 0; f != face_map.NumMyElements(); ++f) {
    if (bc_model[f] == Operators::OPERATOR_BC_DIRICHLET) {
      int bf = ext_face_map.LID(face_map.GID(f));

      AmanziMesh::Entity_ID_List cells;
      mesh_->getFaceCells(f, AmanziMesh::Parallel_type::ALL, cells);

      field_df[0][bf] = field_c[0][cells[0]];
    }
  }
}

=======
>>>>>>> 24d265e5
}  // namespace Operators
}  // namespace Amanzi

#endif
<|MERGE_RESOLUTION|>--- conflicted
+++ resolved
@@ -73,14 +73,8 @@
   virtual Teuchos::RCP<CompositeVectorSpace> Map() {
     Teuchos::RCP<CompositeVectorSpace> cvs = Teuchos::rcp(new CompositeVectorSpace());
     cvs->SetMesh(mesh_)->SetGhosted(true)
-<<<<<<< HEAD
-        ->AddComponent("cell", AmanziMesh::Entity_kind::CELL, 1)
-        ->AddComponent("dirichlet_faces", AmanziMesh::Entity_kind::BOUNDARY_FACE, 1)
-        ->AddComponent("face", AmanziMesh::Entity_kind::FACE, 1);
-=======
         ->AddComponent("cell", AmanziMesh::CELL, 1)
         ->AddComponent("face", AmanziMesh::FACE, 1);
->>>>>>> 24d265e5
     return cvs;
   }
 
@@ -92,35 +86,6 @@
   std::string face_comp_;  // component where to write the upwinded field.
 };
 
-<<<<<<< HEAD
-
-/* ******************************************************************
-* Support function: copy data from cells to dirichlet faces
-****************************************************************** */
-template<class Model>
-void Upwind<Model>::CellToDirichletFaces(const std::vector<int>& bc_model,
-                                         CompositeVector& field)
-{
-  Epetra_MultiVector& field_df = *field.ViewComponent("dirichlet_faces", true);
-  Epetra_MultiVector& field_c = *field.ViewComponent("cell", true);
-
-  const Epetra_Map& ext_face_map = mesh_->getMap(AmanziMesh::Entity_kind::BOUNDARY_FACE, true);
-  const Epetra_Map& face_map = mesh_->getMap(AmanziMesh::Entity_kind::FACE, true);
-
-  for (int f = 0; f != face_map.NumMyElements(); ++f) {
-    if (bc_model[f] == Operators::OPERATOR_BC_DIRICHLET) {
-      int bf = ext_face_map.LID(face_map.GID(f));
-
-      AmanziMesh::Entity_ID_List cells;
-      mesh_->getFaceCells(f, AmanziMesh::Parallel_type::ALL, cells);
-
-      field_df[0][bf] = field_c[0][cells[0]];
-    }
-  }
-}
-
-=======
->>>>>>> 24d265e5
 }  // namespace Operators
 }  // namespace Amanzi
 
