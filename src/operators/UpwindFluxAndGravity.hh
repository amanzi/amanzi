--- conflicted
+++ resolved
@@ -57,16 +57,9 @@
   Teuchos::RCP<CompositeVectorSpace> Map() {
     Teuchos::RCP<CompositeVectorSpace> cvs = Teuchos::rcp(new CompositeVectorSpace());
     cvs->SetMesh(mesh_)->SetGhosted(true)
-<<<<<<< HEAD
-       ->AddComponent("cell", AmanziMesh::Entity_kind::CELL, 1)
-       ->AddComponent("dirichlet_faces", AmanziMesh::Entity_kind::BOUNDARY_FACE, 1)
-       ->AddComponent("face", AmanziMesh::Entity_kind::FACE, 1)
-       ->AddComponent("grav", AmanziMesh::Entity_kind::FACE, 1);
-=======
        ->AddComponent("cell", AmanziMesh::CELL, 1)
        ->AddComponent("face", AmanziMesh::FACE, 1)
        ->AddComponent("grav", AmanziMesh::FACE, 1);
->>>>>>> 24d265e5
     return cvs;
   }
 
