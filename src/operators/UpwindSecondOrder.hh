--- conflicted
+++ resolved
@@ -49,16 +49,9 @@
   Teuchos::RCP<CompositeVectorSpace> Map() {
     Teuchos::RCP<CompositeVectorSpace> cvs = Teuchos::rcp(new CompositeVectorSpace());
     cvs->SetMesh(mesh_)->SetGhosted(true)
-<<<<<<< HEAD
-       ->AddComponent("cell", AmanziMesh::Entity_kind::CELL, 1)
-       ->AddComponent("dirichlet_faces", AmanziMesh::Entity_kind::BOUNDARY_FACE, 1)
-       ->AddComponent("face", AmanziMesh::Entity_kind::FACE, 1)
-       ->AddComponent("grad", AmanziMesh::Entity_kind::CELL, mesh_->getSpaceDimension());
-=======
        ->AddComponent("cell", AmanziMesh::CELL, 1)
        ->AddComponent("face", AmanziMesh::FACE, 1)
        ->AddComponent("grad", AmanziMesh::CELL, mesh_->space_dimension());
->>>>>>> 24d265e5
     return cvs;
   }
 
@@ -67,98 +60,6 @@
   double tolerance_;
 };
 
-<<<<<<< HEAD
-
-/* ******************************************************************
-* Public init method. It is not yet used.
-****************************************************************** */
-template<class Model>
-void UpwindSecondOrder<Model>::Init(Teuchos::ParameterList& plist)
-{
-  method_ = Operators::OPERATOR_UPWIND_FLUX_SECOND_ORDER;
-  tolerance_ = plist.get<double>("tolerance", OPERATOR_UPWIND_RELATIVE_TOLERANCE);
-  order_ = plist.get<int>("polynomial order", 2);
-}
-
-
-/* ******************************************************************
-* Flux-based upwind consistent with mimetic discretization.
-****************************************************************** */
-template<class Model>
-void UpwindSecondOrder<Model>::Compute(
-    const CompositeVector& flux, const CompositeVector& solution,
-    const std::vector<int>& bc_model, CompositeVector& field)
-{
-  AMANZI_ASSERT(field.HasComponent("cell"));
-  AMANZI_ASSERT(field.HasComponent("grad"));
-  AMANZI_ASSERT(field.HasComponent(face_comp_));
-
-  field.ScatterMasterToGhosted("cell");
-  flux.ScatterMasterToGhosted("face");
-
-  const Epetra_MultiVector& flx_face = *flux.ViewComponent("face", true);
-  // const Epetra_MultiVector& sol_face = *solution.ViewComponent("face", true);
-
-  const Epetra_MultiVector& fld_cell = *field.ViewComponent("cell", true);
-  const Epetra_MultiVector& fld_grad = *field.ViewComponent("grad", true);
-  const Epetra_MultiVector& fld_boundary = *field.ViewComponent("dirichlet_faces", true);
-  const Epetra_Map& ext_face_map = mesh_->getMap(AmanziMesh::Entity_kind::BOUNDARY_FACE, true);
-  const Epetra_Map& face_map = mesh_->getMap(AmanziMesh::Entity_kind::FACE, true);
-  Epetra_MultiVector& upw_face = *field.ViewComponent(face_comp_, true);
-  upw_face.PutScalar(0.0);
-
-  double flxmin, flxmax;
-  flx_face.MinValue(&flxmin);
-  flx_face.MaxValue(&flxmax);
-  double tol = tolerance_ * std::max(fabs(flxmin), fabs(flxmax));
-
-  int dim = mesh_->getSpaceDimension();
-  AmanziGeometry::Point grad(dim);
-
-  int ncells_wghost = mesh_->getNumEntities(AmanziMesh::Entity_kind::CELL, AmanziMesh::Parallel_type::ALL);
-  for (int c = 0; c < ncells_wghost; c++) {
-    const auto& faces = mesh_->getCellFaces(c);
-    const auto& dirs = mesh_->getCellFaceDirections(c);
-    int nfaces = faces.size();
-
-    double kc(fld_cell[0][c]);
-    const AmanziGeometry::Point& xc = mesh_->getCellCentroid(c);
-    for (int i = 0; i < dim; i++) grad[i] = fld_grad[i][c];
-
-    for (int n = 0; n < nfaces; n++) {
-      int f = faces[n];
-      bool flag = (flx_face[0][f] * dirs[n] <= -tol);  // upwind flag
-      
-      // Internal faces. We average field on almost vertical faces. 
-      if (bc_model[f] == OPERATOR_BC_NONE && fabs(flx_face[0][f]) <= tol) { 
-        double tmp(0.5);
-        int c2 = WhetStone::cell_get_face_adj_cell(*mesh_, c, f);
-        if (c2 >= 0) { 
-          double v1 = mesh_->getCellVolume(c);
-          double v2 = mesh_->getCellVolume(c2);
-          tmp = v2 / (v1 + v2);
-        }
-        const AmanziGeometry::Point& xf = mesh_->getFaceCentroid(f);
-        upw_face[0][f] += (kc + grad * (xf - xc)) * tmp;
-      // Boundary faces. We upwind only on inflow dirichlet faces.
-      } else if (bc_model[f] == OPERATOR_BC_DIRICHLET && flag) {
-        upw_face[0][f] = fld_boundary[0][ext_face_map.LID(face_map.GID(f))];
-      } else if (bc_model[f] == OPERATOR_BC_NEUMANN && flag) {
-        // upw[0][f] = ((*model_).*Value)(c, sol_face[0][f]);
-        upw_face[0][f] = kc;
-      } else if (bc_model[f] == OPERATOR_BC_MIXED && flag) {
-        upw_face[0][f] = kc;
-      // Internal and boundary faces. 
-      } else if (!flag) {
-        const AmanziGeometry::Point& xf = mesh_->getFaceCentroid(f);
-        upw_face[0][f] = kc + grad * (xf - xc);
-      }
-    }
-  }
-}
-
-=======
->>>>>>> 24d265e5
 }  // namespace Operators
 }  // namespace Amanzi
 
