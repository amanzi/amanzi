/*
  Operators

  Copyright 2010-201x held jointly by LANS/LANL, LBNL, and PNNL. 
  Amanzi is released under the three-clause BSD License. 
  The terms of use and "as is" disclaimer for this license are 
  provided in the top-level COPYRIGHT file.

  Author: Konstantin Lipnikov (lipnikov@lanl.gov)
*/

#ifndef AMANZI_OPERATOR_HEAT_CONDUCTION_HH_
#define AMANZI_OPERATOR_HEAT_CONDUCTION_HH_

#include <string>
#include <vector>

// Amanzi
#include "Mesh_Algorithms.hh"
#include "CompositeVector.hh"

// Operators
#include "OperatorDefs.hh"
#include "Analytic03.hh"

namespace Amanzi{

class HeatConduction {
 public:
  HeatConduction(Teuchos::RCP<const AmanziMesh::Mesh> mesh) : mesh_(mesh), ana_(mesh) { 
    int dim = mesh_->getSpaceDimension();
    cvs_.SetMesh(mesh_);
    cvs_.SetGhosted(true);
<<<<<<< HEAD
    cvs_.AddComponent("cell", AmanziMesh::Entity_kind::CELL, 1);
    cvs_.AddComponent("face", AmanziMesh::Entity_kind::FACE, 1);
    cvs_.AddComponent("grad", AmanziMesh::Entity_kind::CELL, dim);
    cvs_.AddComponent("dirichlet_faces", AmanziMesh::Entity_kind::BOUNDARY_FACE, 1);
=======
    cvs_.AddComponent("cell", AmanziMesh::CELL, 1);
    cvs_.AddComponent("face", AmanziMesh::FACE, 1);
    cvs_.AddComponent("grad", AmanziMesh::CELL, dim);
>>>>>>> 24d265e5

    values_ = Teuchos::RCP<CompositeVector>(new CompositeVector(cvs_, true));
    derivatives_ = Teuchos::RCP<CompositeVector>(new CompositeVector(cvs_, true));
  }
  ~HeatConduction() {};

  // main members
  void UpdateValues(const CompositeVector& u,
                    const std::vector<int>& bc_model,
                    const std::vector<double>& bc_value) { 
    Epetra_MultiVector& vcell = *values_->ViewComponent("cell", true); 
    int ncells = mesh_->getNumEntities(AmanziMesh::Entity_kind::CELL, AmanziMesh::Parallel_type::ALL);

    for (int c = 0; c < ncells; c++) {
      const AmanziGeometry::Point& xc = mesh_->getCellCentroid(c);
      const WhetStone::Tensor& Kc = ana_.TensorDiffusivity(xc, 0.0);
      vcell[0][c] = Kc(0, 0);
    }

    // add boundary face component
<<<<<<< HEAD
    Epetra_MultiVector& vbf = *values_->ViewComponent("dirichlet_faces", true);
    const Epetra_Map& ext_face_map = mesh_->getMap(AmanziMesh::Entity_kind::BOUNDARY_FACE, true);
    const Epetra_Map& face_map = mesh_->getMap(AmanziMesh::Entity_kind::FACE, true);
    for (int f=0; f!=face_map.NumMyElements(); ++f) {
      if (bc_model[f] == Operators::OPERATOR_BC_DIRICHLET) {
        AmanziMesh::Entity_ID_List cells;
        mesh_->getFaceCells(f, AmanziMesh::Parallel_type::ALL, cells);
        AMANZI_ASSERT(cells.size() == 1);
        int bf = ext_face_map.LID(face_map.GID(f));
        vbf[0][bf] = Conduction(cells[0], bc_value[f]);
=======
    Epetra_MultiVector& values_f = *values_->ViewComponent("face", true);
    for (int f = 0; f != bc_model.size(); ++f) {
      if (bc_model[f] == Operators::OPERATOR_BC_DIRICHLET) {
        int c = AmanziMesh::getFaceOnBoundaryInternalCell(*mesh_, f);
        values_f[0][f] = Conduction(c, bc_value[f]);
>>>>>>> 24d265e5
      }
    }
    
    // add gradient component
    int dim = mesh_->getSpaceDimension();
    Epetra_MultiVector& vgrad = *values_->ViewComponent("grad", true); 

    for (int c = 0; c < ncells; c++) {
      const AmanziGeometry::Point& xc = mesh_->getCellCentroid(c);
      AmanziGeometry::Point grad = ana_.ScalarTensorGradient(xc, 0.0);
      for (int i = 0; i < dim; i++) vgrad[i][c] = grad[i];
    }

    derivatives_->PutScalar(1.0);
  }

  // adds twin-component and over-writes face-components on discontinuity
  void UpdateValuesPostUpwind() { 
    int dim = mesh_->getSpaceDimension();

    if (!values_->HasComponent("twin")) {
      cvs_.AddComponent("twin", AmanziMesh::Entity_kind::FACE, 1);
      Teuchos::RCP<CompositeVector> tmp = Teuchos::RCP<CompositeVector>(new CompositeVector(cvs_, true));

      *tmp->ViewComponent("cell") = *values_->ViewComponent("cell"); 
      *tmp->ViewComponent("face") = *values_->ViewComponent("face"); 
      *tmp->ViewComponent("grad") = *values_->ViewComponent("grad"); 
      values_ = tmp;
    }

    AmanziMesh::Entity_ID_List cells;
    Epetra_MultiVector& vcell = *values_->ViewComponent("cell", true); 
    Epetra_MultiVector& vface = *values_->ViewComponent("face", true); 
    Epetra_MultiVector& vtwin = *values_->ViewComponent("twin", true); 
    Epetra_MultiVector& vgrad = *values_->ViewComponent("grad", true); 

    vtwin = vface;
    int nfaces = mesh_->getNumEntities(AmanziMesh::Entity_kind::FACE, AmanziMesh::Parallel_type::ALL);

    for (int f = 0; f < nfaces; f++) {
      mesh_->getFaceCells(f, AmanziMesh::Parallel_type::ALL, cells);
      int ncells = cells.size();
      
      if (ncells == 2) {
        int c1 = cells[0], c2 = cells[1];
        double v1 = vcell[0][c1];
        double v2 = vcell[0][c2];
        if (fabs(v1 - v2) > 2 * std::min(fabs(v1), fabs(v2))) {
          vface[0][f] = v1;
          vtwin[0][f] = v2;

          const AmanziGeometry::Point& xf = mesh_->getFaceCentroid(f);
          const AmanziGeometry::Point& xc1 = mesh_->getCellCentroid(c1);
          const AmanziGeometry::Point& xc2 = mesh_->getCellCentroid(c2);

          for (int i = 0; i < dim; ++i) {
            vface[0][f] += vgrad[i][c1] * (xf[i] - xc1[i]);
            vtwin[0][f] += vgrad[i][c2] * (xf[i] - xc2[i]);
          }
        }  
      } 
    }
  }

  // adds twin-component and over-writes face-components
  void UpdateValuesFaceTwin() { 
    int dim = mesh_->getSpaceDimension();

    if (!values_->HasComponent("twin")) {
      cvs_.AddComponent("twin", AmanziMesh::Entity_kind::FACE, 1);
      Teuchos::RCP<CompositeVector> tmp = Teuchos::RCP<CompositeVector>(new CompositeVector(cvs_, true));

      *tmp->ViewComponent("cell") = *values_->ViewComponent("cell"); 
      *tmp->ViewComponent("face") = *values_->ViewComponent("face"); 
      *tmp->ViewComponent("grad") = *values_->ViewComponent("grad"); 
      values_ = tmp;
    }

    AmanziMesh::Entity_ID_List cells;
    Epetra_MultiVector& vcell = *values_->ViewComponent("cell", true); 
    Epetra_MultiVector& vface = *values_->ViewComponent("face", true); 
    Epetra_MultiVector& vgrad = *values_->ViewComponent("grad", true); 
    Epetra_MultiVector& vtwin = *values_->ViewComponent("twin", true); 

    int nfaces = mesh_->getNumEntities(AmanziMesh::Entity_kind::FACE, AmanziMesh::Parallel_type::ALL);
    AmanziGeometry::Point grad(dim), xc(dim);

    for (int f = 0; f < nfaces; f++) {
      const AmanziGeometry::Point& xf = mesh_->getFaceCentroid(f);

      mesh_->getFaceCells(f, AmanziMesh::Parallel_type::ALL, cells);
      int ncells = cells.size();
      
      int c = cells[0];
      for (int i = 0; i < dim; ++i) grad[i] = vgrad[i][c];
      xc = mesh_->getCellCentroid(c);
      vface[0][f] = vcell[0][c] + grad * (xf - xc);

      if (ncells == 2) {
        c = cells[1];
        for (int i = 0; i < dim; ++i) grad[i] = vgrad[i][c];
        xc = mesh_->getCellCentroid(c);
        vtwin[0][f] = vcell[0][c] + grad * (xf - xc);
      } 
    }
  }

  double Conduction(int c, double T) const {
    const AmanziGeometry::Point& xc = mesh_->getCellCentroid(c);
    const WhetStone::Tensor& Kc = ana_.TensorDiffusivity(xc, 0.0);
    return Kc(0, 0);
  }

  Teuchos::RCP<CompositeVector> values() { return values_; }
  Teuchos::RCP<CompositeVector> derivatives() { return derivatives_; }
   
 private:
  CompositeVectorSpace cvs_;
  Teuchos::RCP<const AmanziMesh::Mesh> mesh_;
  Teuchos::RCP<CompositeVector> values_, derivatives_;
  mutable Analytic03 ana_;
};

}  // namespace Amanzi

#endif<|MERGE_RESOLUTION|>--- conflicted
+++ resolved
@@ -28,19 +28,12 @@
 class HeatConduction {
  public:
   HeatConduction(Teuchos::RCP<const AmanziMesh::Mesh> mesh) : mesh_(mesh), ana_(mesh) { 
-    int dim = mesh_->getSpaceDimension();
+    int dim = mesh_->space_dimension();
     cvs_.SetMesh(mesh_);
     cvs_.SetGhosted(true);
-<<<<<<< HEAD
-    cvs_.AddComponent("cell", AmanziMesh::Entity_kind::CELL, 1);
-    cvs_.AddComponent("face", AmanziMesh::Entity_kind::FACE, 1);
-    cvs_.AddComponent("grad", AmanziMesh::Entity_kind::CELL, dim);
-    cvs_.AddComponent("dirichlet_faces", AmanziMesh::Entity_kind::BOUNDARY_FACE, 1);
-=======
     cvs_.AddComponent("cell", AmanziMesh::CELL, 1);
     cvs_.AddComponent("face", AmanziMesh::FACE, 1);
     cvs_.AddComponent("grad", AmanziMesh::CELL, dim);
->>>>>>> 24d265e5
 
     values_ = Teuchos::RCP<CompositeVector>(new CompositeVector(cvs_, true));
     derivatives_ = Teuchos::RCP<CompositeVector>(new CompositeVector(cvs_, true));
@@ -52,42 +45,29 @@
                     const std::vector<int>& bc_model,
                     const std::vector<double>& bc_value) { 
     Epetra_MultiVector& vcell = *values_->ViewComponent("cell", true); 
-    int ncells = mesh_->getNumEntities(AmanziMesh::Entity_kind::CELL, AmanziMesh::Parallel_type::ALL);
+    int ncells = mesh_->num_entities(AmanziMesh::CELL, AmanziMesh::Parallel_type::ALL);
 
     for (int c = 0; c < ncells; c++) {
-      const AmanziGeometry::Point& xc = mesh_->getCellCentroid(c);
+      const AmanziGeometry::Point& xc = mesh_->cell_centroid(c);
       const WhetStone::Tensor& Kc = ana_.TensorDiffusivity(xc, 0.0);
       vcell[0][c] = Kc(0, 0);
     }
 
     // add boundary face component
-<<<<<<< HEAD
-    Epetra_MultiVector& vbf = *values_->ViewComponent("dirichlet_faces", true);
-    const Epetra_Map& ext_face_map = mesh_->getMap(AmanziMesh::Entity_kind::BOUNDARY_FACE, true);
-    const Epetra_Map& face_map = mesh_->getMap(AmanziMesh::Entity_kind::FACE, true);
-    for (int f=0; f!=face_map.NumMyElements(); ++f) {
-      if (bc_model[f] == Operators::OPERATOR_BC_DIRICHLET) {
-        AmanziMesh::Entity_ID_List cells;
-        mesh_->getFaceCells(f, AmanziMesh::Parallel_type::ALL, cells);
-        AMANZI_ASSERT(cells.size() == 1);
-        int bf = ext_face_map.LID(face_map.GID(f));
-        vbf[0][bf] = Conduction(cells[0], bc_value[f]);
-=======
     Epetra_MultiVector& values_f = *values_->ViewComponent("face", true);
     for (int f = 0; f != bc_model.size(); ++f) {
       if (bc_model[f] == Operators::OPERATOR_BC_DIRICHLET) {
         int c = AmanziMesh::getFaceOnBoundaryInternalCell(*mesh_, f);
         values_f[0][f] = Conduction(c, bc_value[f]);
->>>>>>> 24d265e5
       }
     }
     
     // add gradient component
-    int dim = mesh_->getSpaceDimension();
+    int dim = mesh_->space_dimension();
     Epetra_MultiVector& vgrad = *values_->ViewComponent("grad", true); 
 
     for (int c = 0; c < ncells; c++) {
-      const AmanziGeometry::Point& xc = mesh_->getCellCentroid(c);
+      const AmanziGeometry::Point& xc = mesh_->cell_centroid(c);
       AmanziGeometry::Point grad = ana_.ScalarTensorGradient(xc, 0.0);
       for (int i = 0; i < dim; i++) vgrad[i][c] = grad[i];
     }
@@ -97,10 +77,10 @@
 
   // adds twin-component and over-writes face-components on discontinuity
   void UpdateValuesPostUpwind() { 
-    int dim = mesh_->getSpaceDimension();
+    int dim = mesh_->space_dimension();
 
     if (!values_->HasComponent("twin")) {
-      cvs_.AddComponent("twin", AmanziMesh::Entity_kind::FACE, 1);
+      cvs_.AddComponent("twin", AmanziMesh::FACE, 1);
       Teuchos::RCP<CompositeVector> tmp = Teuchos::RCP<CompositeVector>(new CompositeVector(cvs_, true));
 
       *tmp->ViewComponent("cell") = *values_->ViewComponent("cell"); 
@@ -116,10 +96,10 @@
     Epetra_MultiVector& vgrad = *values_->ViewComponent("grad", true); 
 
     vtwin = vface;
-    int nfaces = mesh_->getNumEntities(AmanziMesh::Entity_kind::FACE, AmanziMesh::Parallel_type::ALL);
+    int nfaces = mesh_->num_entities(AmanziMesh::FACE, AmanziMesh::Parallel_type::ALL);
 
     for (int f = 0; f < nfaces; f++) {
-      mesh_->getFaceCells(f, AmanziMesh::Parallel_type::ALL, cells);
+      mesh_->face_get_cells(f, AmanziMesh::Parallel_type::ALL, &cells);
       int ncells = cells.size();
       
       if (ncells == 2) {
@@ -130,9 +110,9 @@
           vface[0][f] = v1;
           vtwin[0][f] = v2;
 
-          const AmanziGeometry::Point& xf = mesh_->getFaceCentroid(f);
-          const AmanziGeometry::Point& xc1 = mesh_->getCellCentroid(c1);
-          const AmanziGeometry::Point& xc2 = mesh_->getCellCentroid(c2);
+          const AmanziGeometry::Point& xf = mesh_->face_centroid(f);
+          const AmanziGeometry::Point& xc1 = mesh_->cell_centroid(c1);
+          const AmanziGeometry::Point& xc2 = mesh_->cell_centroid(c2);
 
           for (int i = 0; i < dim; ++i) {
             vface[0][f] += vgrad[i][c1] * (xf[i] - xc1[i]);
@@ -145,10 +125,10 @@
 
   // adds twin-component and over-writes face-components
   void UpdateValuesFaceTwin() { 
-    int dim = mesh_->getSpaceDimension();
+    int dim = mesh_->space_dimension();
 
     if (!values_->HasComponent("twin")) {
-      cvs_.AddComponent("twin", AmanziMesh::Entity_kind::FACE, 1);
+      cvs_.AddComponent("twin", AmanziMesh::FACE, 1);
       Teuchos::RCP<CompositeVector> tmp = Teuchos::RCP<CompositeVector>(new CompositeVector(cvs_, true));
 
       *tmp->ViewComponent("cell") = *values_->ViewComponent("cell"); 
@@ -163,31 +143,31 @@
     Epetra_MultiVector& vgrad = *values_->ViewComponent("grad", true); 
     Epetra_MultiVector& vtwin = *values_->ViewComponent("twin", true); 
 
-    int nfaces = mesh_->getNumEntities(AmanziMesh::Entity_kind::FACE, AmanziMesh::Parallel_type::ALL);
+    int nfaces = mesh_->num_entities(AmanziMesh::FACE, AmanziMesh::Parallel_type::ALL);
     AmanziGeometry::Point grad(dim), xc(dim);
 
     for (int f = 0; f < nfaces; f++) {
-      const AmanziGeometry::Point& xf = mesh_->getFaceCentroid(f);
+      const AmanziGeometry::Point& xf = mesh_->face_centroid(f);
 
-      mesh_->getFaceCells(f, AmanziMesh::Parallel_type::ALL, cells);
+      mesh_->face_get_cells(f, AmanziMesh::Parallel_type::ALL, &cells);
       int ncells = cells.size();
       
       int c = cells[0];
       for (int i = 0; i < dim; ++i) grad[i] = vgrad[i][c];
-      xc = mesh_->getCellCentroid(c);
+      xc = mesh_->cell_centroid(c);
       vface[0][f] = vcell[0][c] + grad * (xf - xc);
 
       if (ncells == 2) {
         c = cells[1];
         for (int i = 0; i < dim; ++i) grad[i] = vgrad[i][c];
-        xc = mesh_->getCellCentroid(c);
+        xc = mesh_->cell_centroid(c);
         vtwin[0][f] = vcell[0][c] + grad * (xf - xc);
       } 
     }
   }
 
   double Conduction(int c, double T) const {
-    const AmanziGeometry::Point& xc = mesh_->getCellCentroid(c);
+    const AmanziGeometry::Point& xc = mesh_->cell_centroid(c);
     const WhetStone::Tensor& Kc = ana_.TensorDiffusivity(xc, 0.0);
     return Kc(0, 0);
   }
