--- conflicted
+++ resolved
@@ -31,14 +31,9 @@
 // Operators
 #include "Analytic02.hh"
 
-#include "DiffusionMFDwithGravity.hh"
-#include "DiffusionFV.hh"
 #include "OperatorDefs.hh"
-<<<<<<< HEAD
-=======
 #include "PDE_DiffusionFV.hh"
 #include "PDE_DiffusionMFDwithGravity.hh"
->>>>>>> 00a5795b
 #include "UpwindSecondOrder.hh"
 
 
@@ -125,11 +120,7 @@
   double rho(1.0);
   AmanziGeometry::Point g(0.0, -gravity);
   ParameterList op_list = plist.get<Teuchos::ParameterList>("PK operator").sublist("diffusion operator mixed");
-<<<<<<< HEAD
-  Teuchos::RCP<Diffusion> op = Teuchos::rcp(new DiffusionMFDwithGravity(op_list, mesh, rho, g));
-=======
   Teuchos::RCP<PDE_Diffusion> op = Teuchos::rcp(new PDE_DiffusionMFDwithGravity(op_list, mesh, rho, g));
->>>>>>> 00a5795b
   op->SetBCs(bc, bc);
   const CompositeVectorSpace& cvs = op->global_operator()->DomainMap();
 
@@ -301,11 +292,7 @@
 
   // create diffusion operator 
   ParameterList op_list = plist.get<Teuchos::ParameterList>("PK operator").sublist("diffusion operator cell");
-<<<<<<< HEAD
-  Teuchos::RCP<Diffusion> op = Teuchos::rcp(new DiffusionFV(op_list, mesh));
-=======
   Teuchos::RCP<PDE_Diffusion> op = Teuchos::rcp(new PDE_DiffusionFV(op_list, mesh));
->>>>>>> 00a5795b
   op->SetBCs(bc_f, bc_f);
   const CompositeVectorSpace& cvs = op->global_operator()->DomainMap();
 
