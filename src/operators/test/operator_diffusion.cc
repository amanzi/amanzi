--- conflicted
+++ resolved
@@ -35,10 +35,7 @@
 #include "PDE_DiffusionFV.hh"
 #include "PDE_DiffusionMFDwithGravity.hh"
 #include "UpwindSecondOrder.hh"
-<<<<<<< HEAD
-=======
 #include "Verification.hh"
->>>>>>> 61f65f00
 
 
 /* *****************************************************************
@@ -65,11 +62,7 @@
   // create the MSTK mesh framework 
   // -- geometric model is defined in the region sublist of XML list
   ParameterList region_list = plist.sublist("regions");
-<<<<<<< HEAD
-  Teuchos::RCP<GeometricModel> gm = Teuchos::rcp(new GeometricModel(2, region_list, &comm));
-=======
   auto gm = Teuchos::rcp(new GeometricModel(2, region_list, &comm));
->>>>>>> 61f65f00
 
   // -- provide at lest one framework to the mesh factory. The first available
   // -- framework will be used
