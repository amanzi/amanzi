--- conflicted
+++ resolved
@@ -31,12 +31,8 @@
 // Operators
 #include "Analytic02.hh"
 
-#include "DiffusionMFD.hh"
 #include "OperatorDefs.hh"
-<<<<<<< HEAD
-=======
 #include "PDE_DiffusionMFD.hh"
->>>>>>> 00a5795b
 
 int BoundaryFaceGetCell(const Amanzi::AmanziMesh::Mesh& mesh, int f)
 {
@@ -128,11 +124,7 @@
 
   // create diffusion operator 
   ParameterList op_list = plist.get<Teuchos::ParameterList>("PK operator").sublist("diffusion operator mixed");
-<<<<<<< HEAD
-  Teuchos::RCP<DiffusionMFD> op = Teuchos::rcp(new DiffusionMFD(op_list, mesh));
-=======
   Teuchos::RCP<PDE_DiffusionMFD> op = Teuchos::rcp(new PDE_DiffusionMFD(op_list, mesh));
->>>>>>> 00a5795b
   op->SetBCs(bc, bc);
   const CompositeVectorSpace& cvs = op->global_operator()->DomainMap();
 
