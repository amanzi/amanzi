--- conflicted
+++ resolved
@@ -32,16 +32,10 @@
 // Operators
 #include "Analytic06.hh"
 
-#include "DiffusionFactory.hh"
-#include "DiffusionMFD.hh"
-#include "DiffusionFV.hh"
 #include "OperatorDefs.hh"
-<<<<<<< HEAD
-=======
 #include "PDE_DiffusionFactory.hh"
 #include "PDE_DiffusionMFD.hh"
 #include "PDE_DiffusionFV.hh"
->>>>>>> 00a5795b
 
 
 int BoundaryFaceGetCell(const Amanzi::AmanziMesh::Mesh& mesh, int f)
@@ -112,16 +106,9 @@
   op_list.set("discretization primary", discretization);
   op_list.set("nonlinear coefficient", "none");
 
-<<<<<<< HEAD
-  Operators::DiffusionFactory fac;
-  Teuchos::RCP<const AmanziMesh::Mesh> mesh_c = mesh;
-  Teuchos::RCP<Diffusion> op =
-      fac.Create(op_list, mesh_c);
-=======
   Operators::PDE_DiffusionFactory fac;
   Teuchos::RCP<const AmanziMesh::Mesh> mesh_c = mesh;
   Teuchos::RCP<PDE_Diffusion> op = fac.Create(op_list, mesh_c);
->>>>>>> 00a5795b
   op->SetBCs(bc, bc);
   op->SetTensorCoefficient(K);
   op->SetScalarCoefficient(Teuchos::null, Teuchos::null);
@@ -249,15 +236,9 @@
   op_list.set("discretization primary", discretization);
   op_list.set("nonlinear coefficient", "none");
 
-<<<<<<< HEAD
-  Operators::DiffusionFactory fac;
-  Teuchos::RCP<const AmanziMesh::Mesh> mesh_c = mesh;
-  Teuchos::RCP<Diffusion> op = fac.Create(op_list, mesh_c);
-=======
   Operators::PDE_DiffusionFactory fac;
   Teuchos::RCP<const AmanziMesh::Mesh> mesh_c = mesh;
   Teuchos::RCP<PDE_Diffusion> op = fac.Create(op_list, mesh_c);
->>>>>>> 00a5795b
   op->SetBCs(bc, bc);
   op->SetTensorCoefficient(K);
   op->SetScalarCoefficient(Teuchos::null, Teuchos::null);
