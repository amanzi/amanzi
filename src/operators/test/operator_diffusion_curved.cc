/*
  Operators

  Copyright 2010-201x held jointly by LANS/LANL, LBNL, and PNNL. 
  Amanzi is released under the three-clause BSD License. 
  The terms of use and "as is" disclaimer for this license are 
  provided in the top-level COPYRIGHT file.

  Author: Konstantin Lipnikov (lipnikov@lanl.gov)
*/

#include <cstdlib>
#include <cmath>
#include <iostream>
#include <string>
#include <vector>

// TPLs
#include "Teuchos_RCP.hpp"
#include "Teuchos_ParameterList.hpp"
#include "Teuchos_ParameterXMLFileReader.hpp"
#include "UnitTest++.h"

// Amanzi
#include "MeshFactory.hh"
#include "GMVMesh.hh"
#include "LinearOperatorPCG.hh"
#include "Tensor.hh"

// Operators
#include "Analytic02.hh"

#include "OperatorDefs.hh"
#include "PDE_Abstract.hh"
#include "Verification.hh"


/* *****************************************************************
* Exactness test for diffusion solver on meshes with curved faces.
***************************************************************** */
void RunTestDiffusionCurved() {
  using namespace Teuchos;
  using namespace Amanzi;
  using namespace Amanzi::AmanziMesh;
  using namespace Amanzi::AmanziGeometry;
  using namespace Amanzi::Operators;

  Epetra_MpiComm comm(MPI_COMM_WORLD);
  int MyPID = comm.MyPID();
  if (MyPID == 0) std::cout << "\nTest: elliptic solver, mesh with curved faces\n";

  // read parameter list
  std::string xmlFileName = "test/operator_diffusion_curved.xml";
  ParameterXMLFileReader xmlreader(xmlFileName);
  ParameterList plist = xmlreader.getParameters();

  // create a randomized mesh 
  ParameterList region_list = plist.sublist("regions");
  Teuchos::RCP<GeometricModel> gm = Teuchos::rcp(new GeometricModel(3, region_list, &comm));

  MeshFactory meshfactory(&comm);
  meshfactory.preference(FrameworkPreference({MSTK, STKMESH}));
  // RCP<const Mesh> mesh = meshfactory(0.0,0.0,0.0, 1.0,1.0,1.0, 2,2,2, gm);
  RCP<const Mesh> mesh = meshfactory("test/random3D_05.exo", gm);

  // populate diffusion coefficient using the problem with analytic solution.
  Teuchos::RCP<std::vector<WhetStone::Tensor> > K = Teuchos::rcp(new std::vector<WhetStone::Tensor>());
  int ncells_owned = mesh->num_entities(AmanziMesh::CELL, AmanziMesh::Parallel_type::OWNED);
  int nfaces_owned = mesh->num_entities(AmanziMesh::FACE, AmanziMesh::Parallel_type::OWNED);
  int nfaces_wghost = mesh->num_entities(AmanziMesh::FACE, AmanziMesh::Parallel_type::ALL);

  Analytic02 ana(mesh);

  for (int c = 0; c < ncells_owned; c++) {
    const Point& xc = mesh->cell_centroid(c);
    const WhetStone::Tensor& Kc = ana.TensorDiffusivity(xc, 0.0);
    K->push_back(Kc);
  }

  // populate boundary data: The discretization method uses 3 DOFs (moment) 
  // on each mesh face which require to specify 3 boundary data of type double
  // for each mesh face.
  Teuchos::RCP<BCs> bc = Teuchos::rcp(new BCs(mesh, AmanziMesh::FACE, DOF_Type::VECTOR));
  std::vector<int>& bc_model = bc->bc_model();
  std::vector<std::vector<double> >& bc_value = bc->bc_value_vector(3);

  for (int f = 0; f < nfaces_wghost; f++) {
    const Point& xf = mesh->face_centroid(f);
    const Point& normal = mesh->face_normal(f);

    if (fabs(xf[0]) < 1e-6 || fabs(xf[0] - 1.0) < 1e-6 ||
        fabs(xf[1]) < 1e-6 || fabs(xf[1] - 1.0) < 1e-6 ||
        fabs(xf[2]) < 1e-6 || fabs(xf[2] - 1.0) < 1e-6) {
      bc_model[f] = Operators::OPERATOR_BC_DIRICHLET;
      bc_value[f][0] = ana.pressure_exact(xf, 0.0);
      bc_value[f][1] = 0.0;
      bc_value[f][2] = 0.0;
    }
  }

  // create diffusion operator 
  // -- use the abstract operator based on factory of MFD discretization methods.
  ParameterList op_list = plist.sublist("PK operator").sublist("diffusion operator curved");
  Teuchos::RCP<PDE_Abstract> op = Teuchos::rcp(new PDE_Abstract(op_list, mesh));
  op->SetBCs(bc, bc);
  const CompositeVectorSpace& cvs = op->global_operator()->DomainMap();

  // -- set up diffusivity coefficient and populate local matrices.
  op->Setup(K);
  op->UpdateMatrices();

  // -- apply boundary conditions
  op->ApplyBCs(true, true, true);

  // -- assemble the global matrix
  Teuchos::RCP<Operator> global_op = op->global_operator();
  global_op->SymbolicAssembleMatrix();
  global_op->AssembleMatrix();

  // create a preconditoner using the global matrix
  ParameterList slist = plist.sublist("preconditioners").sublist("Hypre AMG");
  global_op->InitializePreconditioner(slist);
  global_op->UpdatePreconditioner();

  // Test SPD properties of the preconditioner.
  VerificationCV ver(global_op);
  ver.CheckPreconditionerSPD();

  // solve the problem
  // -- create iand initialize a linear operator: PCG
  ParameterList lop_list = plist.sublist("solvers")
                                .sublist("PCG").sublist("pcg parameters");
  AmanziSolvers::LinearOperatorPCG<Operator, CompositeVector, CompositeVectorSpace>
      solver(global_op, global_op);
  solver.Init(lop_list);

  CompositeVector rhs = *global_op->rhs();
  CompositeVector solution(rhs), flux(rhs);
  solution.PutScalar(0.0);

  // -- run PCG
  int ierr = solver.ApplyInverse(rhs, solution);

  if (MyPID == 0) {
    std::cout << "pressure solver (pcg): ||r||=" << solver.residual() 
              << " itr=" << solver.num_itrs()
              << " code=" << solver.returned_code() << std::endl;
  }

<<<<<<< HEAD
=======
  ver.CheckResidual(solution, 3.0e-7);

>>>>>>> 61f65f00
  // Post-processing
  // -- compute pressure error
  Epetra_MultiVector& p = *solution.ViewComponent("cell", false);
  double pnorm, pl2_err, pinf_err;
  ana.ComputeCellError(p, 0.0, pnorm, pl2_err, pinf_err);

  // -- coumpute flux error (work in progress)
  Epetra_MultiVector& flx = *flux.ViewComponent("face", true);
  double unorm(1.0), ul2_err(0.0), uinf_err(0.0);

  // op->UpdateFlux(solution, flux);
  // ana.ComputeFaceError(flx, 0.0, unorm, ul2_err, uinf_err);

  double totvol(0.0);
  AmanziGeometry::Point center(3);
  for (int c = 0; c < ncells_owned; c++) {
    double vol = mesh->cell_volume(c);
    totvol += vol;
    center += mesh->cell_centroid(c) * vol;
  }
  double tmp_in[4], tmp_out[4] = {totvol, center[0], center[1], center[2]};
  comm.SumAll(tmp_out, tmp_in, 4);
  totvol = tmp_in[0];
  for (int i = 0; i < 3; ++i) center[i] = tmp_in[i + 1] / totvol;
  CHECK_CLOSE(1.0, totvol, 1e-12);
  
  if (MyPID == 0) {
    std::cout << "Domain center:" << center << std::endl;
    std::cout << "Volume error: " << 1.0 - totvol << std::endl;

    pl2_err /= pnorm; 
    ul2_err /= unorm;
    printf("L2(p)=%9.6f  Inf(p)=%9.6f  L2(u)=%9.6g  Inf(u)=%9.6f  itr=%3d\n",
        pl2_err, pinf_err, ul2_err, uinf_err, solver.num_itrs());

    CHECK(pl2_err < 0.001 && ul2_err < 0.01);
    CHECK(solver.num_itrs() < 1000);
  }
}


TEST(OPERATOR_DIFFUSION_CURVED) {
  RunTestDiffusionCurved();
}

<|MERGE_RESOLUTION|>--- conflicted
+++ resolved
@@ -147,11 +147,8 @@
               << " code=" << solver.returned_code() << std::endl;
   }
 
-<<<<<<< HEAD
-=======
   ver.CheckResidual(solution, 3.0e-7);
 
->>>>>>> 61f65f00
   // Post-processing
   // -- compute pressure error
   Epetra_MultiVector& p = *solution.ViewComponent("cell", false);
