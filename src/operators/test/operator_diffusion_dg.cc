/*
  Operators

  Copyright 2010-201x held jointly by LANS/LANL, LBNL, and PNNL. 
  Amanzi is released under the three-clause BSD License. 
  The terms of use and "as is" disclaimer for this license are 
  provided in the top-level COPYRIGHT file.

  Author: Konstantin Lipnikov (lipnikov@lanl.gov)
*/

#include <cstdlib>
#include <cmath>
#include <iostream>
#include <string>
#include <vector>

// TPLs
#include "Teuchos_RCP.hpp"
#include "Teuchos_ParameterList.hpp"
#include "Teuchos_ParameterXMLFileReader.hpp"
#include "UnitTest++.h"

// Amanzi
#include "GMVMesh.hh"
#include "CompositeVector.hh"
#include "LinearOperatorFactory.hh"
#include "MeshFactory.hh"
#include "NumericalIntegration.hh"
#include "Tensor.hh"

// Operators
#include "AnalyticDG01.hh"
#include "AnalyticDG02.hh"

#include "OperatorAudit.hh"
#include "OperatorDefs.hh"
#include "PDE_DiffusionDG.hh"


/* *****************************************************************
* This test diffusion solver with full tensor and source term.
* **************************************************************** */
void OperatorDiffusionDG(std::string solver_name) {
  using namespace Teuchos;
  using namespace Amanzi;
  using namespace Amanzi::AmanziMesh;
  using namespace Amanzi::AmanziGeometry;
  using namespace Amanzi::Operators;

  Epetra_MpiComm comm(MPI_COMM_WORLD);
  int MyPID = comm.MyPID();

  if (MyPID == 0) std::cout << "\nTest: 2D elliptic problem, dG method, solver: " << solver_name << std::endl;

  // read parameter list
  std::string xmlFileName = "test/operator_diffusion.xml";
  ParameterXMLFileReader xmlreader(xmlFileName);
  ParameterList plist = xmlreader.getParameters();

  // create a mesh framework
  ParameterList region_list = plist.sublist("regions");
  Teuchos::RCP<GeometricModel> gm = Teuchos::rcp(new GeometricModel(2, region_list, &comm));

  MeshFactory meshfactory(&comm);
  meshfactory.preference(FrameworkPreference({MSTK,STKMESH}));
  // RCP<const Mesh> mesh = meshfactory(0.0, 0.0, 1.0, 1.0, 1, 2, gm);
  RCP<const Mesh> mesh = meshfactory("test/median7x8_filtered.exo", gm);
  // RCP<const Mesh> mesh = meshfactory("test/triangular8_clockwise.exo", gm);

  int ncells = mesh->num_entities(AmanziMesh::CELL, AmanziMesh::Parallel_type::OWNED);
  int nfaces = mesh->num_entities(AmanziMesh::FACE, AmanziMesh::Parallel_type::OWNED);
  int ncells_wghost = mesh->num_entities(AmanziMesh::CELL, AmanziMesh::Parallel_type::ALL);
  int nfaces_wghost = mesh->num_entities(AmanziMesh::FACE, AmanziMesh::Parallel_type::ALL);

  // modify diffusion coefficient
  auto Kc = std::make_shared<std::vector<WhetStone::Tensor> >();
  auto Kf = std::make_shared<std::vector<double> >();

  AnalyticDG02 ana(mesh, 2);

  for (int c = 0; c < ncells_wghost; c++) {
    const Point& xc = mesh->cell_centroid(c);
    const WhetStone::Tensor& Ktmp = ana.Tensor(xc, 0.0);
    Kc->push_back(Ktmp);
  }

  for (int f = 0; f < nfaces_wghost; f++) {
    double area = mesh->face_area(f);
    Kf->push_back(40.0 / area);
  }

  // create boundary data. We use full Taylor expansion of boundary data in
  // the vicinity of domain boundary.
  ParameterList op_list = plist.sublist("PK operator").sublist("diffusion operator dg");
  int order = op_list.get<int>("method order");
  int nk = (order + 1) * (order + 2) / 2;

  Teuchos::RCP<BCs> bc = Teuchos::rcp(new BCs(mesh, AmanziMesh::FACE, DOF_Type::VECTOR));
  std::vector<int>& bc_model = bc->bc_model();
  std::vector<std::vector<double> >& bc_value = bc->bc_value_vector(nk);

  WhetStone::Polynomial coefs;
  WhetStone::DenseVector data;

  for (int f = 0; f < nfaces_wghost; ++f) {
    const Point& xf = mesh->face_centroid(f);

    if (fabs(xf[0]) < 1e-6 || fabs(xf[0] - 1.0) < 1e-6 ||
        fabs(xf[1]) < 1e-6) {
      bc_model[f] = OPERATOR_BC_DIRICHLET;

      ana.SolutionTaylor(xf, 0.0, coefs);
      coefs.GetPolynomialCoefficients(data);

      for (int i = 0; i < data.NumRows(); ++i) {
        bc_value[f][i] = data(i);
      }
    } else if (fabs(xf[1] - 1.0) < 1e-6) {
      bc_model[f] = OPERATOR_BC_NEUMANN;

      ana.SolutionTaylor(xf, 0.0, coefs);
      coefs.GetPolynomialCoefficients(data);

      for (int i = 0; i < data.NumRows(); ++i) {
        bc_value[f][i] = data(i);
      }
    }
  }

  // create diffusion operator 
  // -- primary term
  Teuchos::RCP<PDE_DiffusionDG> op = Teuchos::rcp(new PDE_DiffusionDG(op_list, mesh));
  auto global_op = op->global_operator();

  // -- boundary conditions
  op->SetBCs(bc, bc);
  const CompositeVectorSpace& cvs = op->global_operator()->DomainMap();

  // create source and add it to the operator
  CompositeVector src(cvs);
  Epetra_MultiVector& src_c = *src.ViewComponent("cell");

  WhetStone::Polynomial pc(2, order);
  WhetStone::NumericalIntegration numi(mesh, false);

  for (int c = 0; c < ncells; ++c) {
    const Point& xc = mesh->cell_centroid(c);
    double volume = mesh->cell_volume(c);

    ana.SourceTaylor(xc, 0.0, coefs);
    coefs.set_origin(xc);

    for (auto it = pc.begin(); it.end() <= pc.end(); ++it) {
      int n = it.PolynomialPosition();
      int k = it.MonomialSetOrder();

      double factor = numi.MonomialNaturalScales(c, k);
      WhetStone::Polynomial cmono(2, it.multi_index(), factor);
      cmono.set_origin(xc);      

      WhetStone::Polynomial tmp = coefs * cmono;      

      src_c[n][c] = numi.IntegratePolynomialCell(c, tmp);
    }
  }

  // populate the diffusion operator
  op->SetProblemCoefficients(Kc, Kf);
  op->UpdateMatrices(Teuchos::null, Teuchos::null);

  // update the source term
  *global_op->rhs() = src;

  // apply BCs (primary=true, eliminate=true) and assemble
  op->ApplyBCs(true, true, true);
  global_op->SymbolicAssembleMatrix();
  global_op->AssembleMatrix();

  // Test SPD properties of the matrix.
  Operators::CheckMatrixSymmetry(global_op->A());
  Operators::CheckMatrixCoercivity(global_op->A());

  // create preconditoner using the base operator class
<<<<<<< HEAD
  ParameterList slist = plist.sublist("preconditioners");
  global_op->InitPreconditioner("Hypre AMG", slist);
=======
  ParameterList slist = plist.sublist("preconditioners").sublist("Hypre AMG");
  global_op->InitializePreconditioner(slist);
  global_op->UpdatePreconditioner();
>>>>>>> 33cbd839

  // solve the problem
  ParameterList lop_list = plist.sublist("solvers");
  AmanziSolvers::LinearOperatorFactory<Operator, CompositeVector, CompositeVectorSpace> solverfactory;
  auto solver = solverfactory.Create(solver_name, lop_list, global_op, global_op);

  CompositeVector& rhs = *global_op->rhs();
  CompositeVector solution(rhs);
  solution.PutScalar(0.0);

  int ierr = solver->ApplyInverse(rhs, solution);

  if (MyPID == 0) {
    std::cout << "pressure solver (pcg): ||r||=" << solver->residual() 
              << " itr=" << solver->num_itrs()
              << " code=" << solver->returned_code() << std::endl;

    // visualization
    const Epetra_MultiVector& p = *solution.ViewComponent("cell");
    GMV::open_data_file(*mesh, (std::string)"operators.gmv");
    GMV::start_data();
    GMV::write_cell_data(p, 0, "solution");
    GMV::write_cell_data(p, 1, "gradx");
    GMV::write_cell_data(p, 1, "grady");
    GMV::close_data_file();
  }

  CHECK(solver->num_itrs() < 200);

  // compute pressure error
  solution.ScatterMasterToGhosted();
  Epetra_MultiVector& p = *solution.ViewComponent("cell", false);

  double pnorm, pl2_err, pinf_err, pl2_mean, pinf_mean;
  ana.ComputeCellError(p, 0.0, pnorm, pl2_err, pinf_err, pl2_mean, pinf_mean);

  if (MyPID == 0) {
    printf("Mean:  L2(p)=%9.6f  Inf(p)=%9.6f  itr=%3d\n", pl2_mean, pinf_mean, solver->num_itrs());
    printf("Total: L2(p)=%9.6f  Inf(p)=%9.6f\n", pl2_err, pinf_err);

    CHECK(pl2_err < 3e-2);
  }
}

TEST(OPERATOR_DIFFUSION_DG) {
  OperatorDiffusionDG("AztecOO CG");
  OperatorDiffusionDG("Amesos1");
  OperatorDiffusionDG("Amesos2");
}<|MERGE_RESOLUTION|>--- conflicted
+++ resolved
@@ -182,14 +182,9 @@
   Operators::CheckMatrixCoercivity(global_op->A());
 
   // create preconditoner using the base operator class
-<<<<<<< HEAD
-  ParameterList slist = plist.sublist("preconditioners");
-  global_op->InitPreconditioner("Hypre AMG", slist);
-=======
   ParameterList slist = plist.sublist("preconditioners").sublist("Hypre AMG");
   global_op->InitializePreconditioner(slist);
   global_op->UpdatePreconditioner();
->>>>>>> 33cbd839
 
   // solve the problem
   ParameterList lop_list = plist.sublist("solvers");
