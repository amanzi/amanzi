--- conflicted
+++ resolved
@@ -31,13 +31,8 @@
 #include "Analytic03.hh"
 #include "HeatConduction.hh"
 
-#include "DiffusionMFD.hh"
 #include "OperatorDefs.hh"
-<<<<<<< HEAD
-#include "UpwindSecondOrder.hh"
-=======
 #include "PDE_DiffusionMFD.hh"
->>>>>>> 00a5795b
 #include "UpwindFlux.hh"
 #include "UpwindSecondOrder.hh"
 
@@ -101,11 +96,7 @@
   }
 
   // create diffusion operator 
-<<<<<<< HEAD
-  Teuchos::RCP<Diffusion> op = Teuchos::rcp(new DiffusionMFD(op_list, mesh));
-=======
   Teuchos::RCP<PDE_Diffusion> op = Teuchos::rcp(new PDE_DiffusionMFD(op_list, mesh));
->>>>>>> 00a5795b
   op->SetBCs(bc, bc);
   const CompositeVectorSpace& cvs = op->global_operator()->DomainMap();
 
@@ -268,11 +259,7 @@
 
   // create diffusion operator 
   Teuchos::ParameterList op_list = plist.get<Teuchos::ParameterList>("PK operator").sublist("diffusion operator divk");
-<<<<<<< HEAD
-  Teuchos::RCP<Diffusion> op = Teuchos::rcp(new DiffusionMFD(op_list, mesh));
-=======
   Teuchos::RCP<PDE_Diffusion> op = Teuchos::rcp(new PDE_DiffusionMFD(op_list, mesh));
->>>>>>> 00a5795b
   op->SetBCs(bc, bc);
   const CompositeVectorSpace& cvs = op->global_operator()->DomainMap();
 
