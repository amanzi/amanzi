/*
  Operators

  Copyright 2010-201x held jointly by LANS/LANL, LBNL, and PNNL. 
  Amanzi is released under the three-clause BSD License. 
  The terms of use and "as is" disclaimer for this license are 
  provided in the top-level COPYRIGHT file.

  Author: Konstantin Lipnikov (lipnikov@lanl.gov)
*/

#include <cstdlib>
#include <cmath>
#include <iostream>
#include <string>
#include <vector>

// TPLs
#include "Teuchos_RCP.hpp"
#include "Teuchos_ParameterList.hpp"
#include "Teuchos_ParameterXMLFileReader.hpp"
#include "UnitTest++.h"

// Amanzi
#include "MFD3D_Diffusion_Edge.hh"
#include "MeshFactory.hh"
#include "LinearOperatorPCG.hh"
#include "Tensor.hh"

// Operators
#include "Analytic02.hh"

#include "OperatorDefs.hh"
#include "PDE_Abstract.hh"
#include "Verification.hh"

/* *****************************************************************
* This test diffusion solver with full tensor and source term.
* The degrees of freedom are on mesh edges.
* **************************************************************** */
TEST(OPERATOR_DIFFUSION_EDGES) {
  using namespace Teuchos;
  using namespace Amanzi;
  using namespace Amanzi::AmanziMesh;
  using namespace Amanzi::AmanziGeometry;
  using namespace Amanzi::Operators;

  Epetra_MpiComm comm(MPI_COMM_WORLD);
  int MyPID = comm.MyPID();

  if (MyPID == 0) std::cout << "\nTest: 2D elliptic solver, edge discretization" << std::endl;

  // read parameter list
  std::string xmlFileName = "test/operator_diffusion.xml";
  ParameterXMLFileReader xmlreader(xmlFileName);
  ParameterList plist = xmlreader.getParameters();

  // create an SIMPLE mesh framework
  Teuchos::RCP<GeometricModel> gm;
  MeshFactory meshfactory(&comm);
  meshfactory.preference(FrameworkPreference({MSTK, STKMESH}));
  RCP<const Mesh> mesh = meshfactory(0.0, 0.0, 1.0, 1.0, 30, 30, gm, true, true);
  // RCP<const Mesh> mesh = meshfactory("test/median32x33.exo", gm, true, true);

  // modify diffusion coefficient
  Teuchos::RCP<std::vector<WhetStone::Tensor> > K = Teuchos::rcp(new std::vector<WhetStone::Tensor>());
  int ncells = mesh->num_entities(AmanziMesh::CELL, AmanziMesh::Parallel_type::OWNED);
  int nedges_wghost = mesh->num_entities(AmanziMesh::EDGE, AmanziMesh::Parallel_type::ALL);

  Analytic02 ana(mesh);

  for (int c = 0; c < ncells; c++) {
    const Point& xc = mesh->cell_centroid(c);
    const WhetStone::Tensor& Kc = ana.TensorDiffusivity(xc, 0.0);
    K->push_back(Kc);
  }

  // create boundary data
  Teuchos::RCP<BCs> bc = Teuchos::rcp(new BCs(mesh, AmanziMesh::EDGE, DOF_Type::SCALAR));
  std::vector<int>& bc_model = bc->bc_model();
  std::vector<double>& bc_value = bc->bc_value();

  for (int e = 0; e < nedges_wghost; ++e) {
    const Point& xe = mesh->edge_centroid(e);
    if (fabs(xe[0]) < 1e-6 || fabs(xe[0] - 1.0) < 1e-6 ||
        fabs(xe[1]) < 1e-6 || fabs(xe[1] - 1.0) < 1e-6) {
      bc_model[e] = OPERATOR_BC_DIRICHLET;
      bc_value[e] = ana.pressure_exact(xe, 0.0);
    }
  }

  // create diffusion operator 
  ParameterList op_list = plist.sublist("PK operator").sublist("diffusion operator edge");
<<<<<<< HEAD
  auto op = Teuchos::rcp(new PDE_DiffusionMFD(op_list, mesh));
  op->Init(op_list);
=======
  auto op = Teuchos::rcp(new PDE_Abstract(op_list, mesh));
>>>>>>> a504271e
  op->SetBCs(bc, bc);
  const CompositeVectorSpace& cvs = op->global_operator()->DomainMap();

  // create source and add it to the operator
  CompositeVector source(cvs);
  Epetra_MultiVector& src = *source.ViewComponent("edge", true);
  src.PutScalar(0.0);

  for (int c = 0; c < ncells; c++) {
    const Point& xc = mesh->cell_centroid(c);
    double volume = mesh->cell_volume(c);

    AmanziMesh::Entity_ID_List edges;
    mesh->cell_get_edges(c, &edges);
    int nedges = edges.size();

    for (int k = 0; k < nedges; k++) {
      int e = edges[k];
      src[0][e] += ana.source_exact(xc, 0.0) * volume / nedges;
    }
  }
  source.GatherGhostedToMaster();

  // populate the diffusion operator
  op->Setup(K);
  op->UpdateMatrices(Teuchos::null, Teuchos::null);

  // update the source term
  Teuchos::RCP<Operator> global_op = op->global_operator();
  global_op->UpdateRHS(source, true);

  // apply BCs (primary=true, eliminate=true) and assemble
  op->ApplyBCs(true, true, true);
  global_op->SymbolicAssembleMatrix();
  global_op->AssembleMatrix();

  // create preconditoner using the base operator class
  ParameterList slist = plist.sublist("preconditioners").sublist("Hypre AMG");
  global_op->InitializePreconditioner(slist);
  global_op->UpdatePreconditioner();

  // Test SPD properties of the preconditioner.
  VerificationCV ver(global_op);
  ver.CheckPreconditionerSPD();

  // solve the problem
  ParameterList lop_list = plist.sublist("solvers")
                                .sublist("AztecOO CG").sublist("pcg parameters");
  AmanziSolvers::LinearOperatorPCG<Operator, CompositeVector, CompositeVectorSpace>
      solver(global_op, global_op);
  solver.Init(lop_list);

  CompositeVector rhs = *global_op->rhs();
  CompositeVector solution(rhs);
  solution.PutScalar(0.0);

  int ierr = solver.ApplyInverse(rhs, solution);

  if (MyPID == 0) {
    std::cout << "pressure solver (pcg): ||r||=" << solver.residual() 
              << " itr=" << solver.num_itrs()
              << " code=" << solver.returned_code() << std::endl;
  }
  CHECK(solver.num_itrs() < 10);

  // compute error
  solution.ScatterMasterToGhosted();
  Epetra_MultiVector& p = *solution.ViewComponent("edge", false);

  double pnorm, pl2_err, pinf_err, hnorm, ph1_err;
  ana.ComputeEdgeError(p, 0.0, pnorm, pl2_err, pinf_err, hnorm, ph1_err);

  if (MyPID == 0) {
    pl2_err /= pnorm;
    ph1_err /= hnorm;
    printf("L2(p)=%9.6f  H1(p)=%9.6f  itr=%3d\n", pl2_err, ph1_err, solver.num_itrs());

    CHECK(pl2_err < 5e-3 && ph1_err < 2e-5);
    CHECK(solver.num_itrs() < 10);
  }
}
<|MERGE_RESOLUTION|>--- conflicted
+++ resolved
@@ -91,12 +91,7 @@
 
   // create diffusion operator 
   ParameterList op_list = plist.sublist("PK operator").sublist("diffusion operator edge");
-<<<<<<< HEAD
-  auto op = Teuchos::rcp(new PDE_DiffusionMFD(op_list, mesh));
-  op->Init(op_list);
-=======
   auto op = Teuchos::rcp(new PDE_Abstract(op_list, mesh));
->>>>>>> a504271e
   op->SetBCs(bc, bc);
   const CompositeVectorSpace& cvs = op->global_operator()->DomainMap();
 
