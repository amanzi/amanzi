/*
  Operators

  Copyright 2010-201x held jointly by LANS/LANL, LBNL, and PNNL. 
  Amanzi is released under the three-clause BSD License. 
  The terms of use and "as is" disclaimer for this license are 
  provided in the top-level COPYRIGHT file.

  Author: Konstantin Lipnikov (lipnikov@lanl.gov)
*/

#include <cstdlib>
#include <cmath>
#include <iostream>
#include <string>
#include <vector>

// TPLs
#include "Teuchos_RCP.hpp"
#include "Teuchos_ParameterList.hpp"
#include "Teuchos_ParameterXMLFileReader.hpp"
#include "UnitTest++.h"

// Amanzi
#include "MeshFactory.hh"
#include "GMVMesh.hh"
#include "LinearOperatorPCG.hh"
#include "Tensor.hh"

// Operators
#include "Analytic01.hh"
#include "Analytic02.hh"

#include "DiffusionFactory.hh"
#include "DiffusionMFD.hh"
#include "OperatorDefs.hh"
<<<<<<< HEAD
=======
#include "PDE_DiffusionFactory.hh"
#include "PDE_DiffusionMFD.hh"
>>>>>>> 00a5795b


/* *****************************************************************
* This test diffusion solver with full tensor and source term.
* **************************************************************** */
TEST(OPERATOR_DIFFUSION_NODAL) {
  using namespace Teuchos;
  using namespace Amanzi;
  using namespace Amanzi::AmanziMesh;
  using namespace Amanzi::AmanziGeometry;
  using namespace Amanzi::Operators;

  Epetra_MpiComm comm(MPI_COMM_WORLD);
  int MyPID = comm.MyPID();

  if (MyPID == 0) std::cout << "\nTest: 2D elliptic solver, nodal discretization" << std::endl;

  // read parameter list
  std::string xmlFileName = "test/operator_diffusion.xml";
  ParameterXMLFileReader xmlreader(xmlFileName);
  ParameterList plist = xmlreader.getParameters();

  // create an SIMPLE mesh framework
  ParameterList region_list = plist.get<Teuchos::ParameterList>("regions");
  Teuchos::RCP<GeometricModel> gm = Teuchos::rcp(new GeometricModel(2, region_list, &comm));

  FrameworkPreference pref;
  pref.clear();
  pref.push_back(MSTK);
  pref.push_back(STKMESH);

  MeshFactory meshfactory(&comm);
  meshfactory.preference(pref);
  RCP<const Mesh> mesh = meshfactory(0.0, 0.0, 1.0, 1.0, 30, 30, gm);
  // RCP<const Mesh> mesh = meshfactory("test/median32x33.exo", gm);

  // modify diffusion coefficient
  // -- since rho=mu=1.0, we do not need to scale the diffusion tensor.
  Teuchos::RCP<std::vector<WhetStone::Tensor> > K = Teuchos::rcp(new std::vector<WhetStone::Tensor>());
  int ncells = mesh->num_entities(AmanziMesh::CELL, AmanziMesh::OWNED);
  int nnodes_wghost = mesh->num_entities(AmanziMesh::NODE, AmanziMesh::USED);

  Analytic01 ana(mesh);

  for (int c = 0; c < ncells; c++) {
    const Point& xc = mesh->cell_centroid(c);
    const WhetStone::Tensor& Kc = ana.Tensor(xc, 0.0);
    K->push_back(Kc);
  }
  double rho(1.0), mu(1.0);
  AmanziGeometry::Point g(0.0, -1.0);

  // create boundary data
  Point xv(2);
  Teuchos::RCP<BCs> bc = Teuchos::rcp(new BCs(mesh, AmanziMesh::NODE, SCHEMA_DOFS_SCALAR));
  std::vector<int>& bc_model = bc->bc_model();
  std::vector<double>& bc_value = bc->bc_value();

  for (int v = 0; v < nnodes_wghost; v++) {
    mesh->node_get_coordinates(v, &xv);
    if (fabs(xv[0]) < 1e-6 || fabs(xv[0] - 1.0) < 1e-6 ||
        fabs(xv[1]) < 1e-6 || fabs(xv[1] - 1.0) < 1e-6) {
      bc_model[v] = OPERATOR_BC_DIRICHLET;
      bc_value[v] = ana.pressure_exact(xv, 0.0);
    }
  }

  // create diffusion operator 
  ParameterList op_list = plist.get<Teuchos::ParameterList>("PK operator").sublist("diffusion operator nodal");
<<<<<<< HEAD
  Teuchos::RCP<Diffusion> op = Teuchos::rcp(new DiffusionMFD(op_list, mesh));
=======
  Teuchos::RCP<PDE_Diffusion> op = Teuchos::rcp(new PDE_DiffusionMFD(op_list, mesh));
>>>>>>> 00a5795b
  op->SetBCs(bc, bc);
  const CompositeVectorSpace& cvs = op->global_operator()->DomainMap();

  // create source and add it to the operator
  CompositeVector source(cvs);
  Epetra_MultiVector& src = *source.ViewComponent("node", true);
  src.PutScalar(0.0);

  for (int c = 0; c < ncells; c++) {
    const Point& xc = mesh->cell_centroid(c);
    double volume = mesh->cell_volume(c);

    AmanziMesh::Entity_ID_List nodes;
    mesh->cell_get_nodes(c, &nodes);
    int nnodes = nodes.size();

    for (int k = 0; k < nnodes; k++) {
      int v = nodes[k];
      src[0][v] += ana.source_exact(xc, 0.0) * volume / nnodes;
    }
  }
  source.GatherGhostedToMaster();

  // populate the diffusion operator
  op->Setup(K, Teuchos::null, Teuchos::null);
  op->UpdateMatrices(Teuchos::null, Teuchos::null);

  // update the source term
  Teuchos::RCP<Operator> global_op = op->global_operator();
  global_op->UpdateRHS(source, true);

  // apply BCs (primary=true, eliminate=true) and assemble
  op->ApplyBCs(true, true);
  global_op->SymbolicAssembleMatrix();
  global_op->AssembleMatrix();

  // create preconditoner using the base operator class
  ParameterList slist = plist.get<Teuchos::ParameterList>("preconditioners");
  global_op->InitPreconditioner("Hypre AMG", slist);

  // Test SPD properties of the preconditioner.
  CompositeVector a(cvs), ha(cvs), b(cvs), hb(cvs);
  a.Random();
  b.Random();
  global_op->ApplyInverse(a, ha);
  global_op->ApplyInverse(b, hb);

  double ahb, bha, aha, bhb;
  a.Dot(hb, &ahb);
  b.Dot(ha, &bha);
  a.Dot(ha, &aha);
  b.Dot(hb, &bhb);

  if (MyPID == 0) {
    std::cout << "Preconditioner:\n"
              << "  Symmetry test: " << ahb << " = " << bha << std::endl;
    std::cout << "  Positivity test: " << aha << " " << bhb << std::endl;
  }
  CHECK_CLOSE(ahb, bha, 1e-12 * fabs(ahb));
  CHECK(aha > 0.0);
  CHECK(bhb > 0.0);

  // solve the problem
  ParameterList lop_list = plist.sublist("solvers")
                                .sublist("AztecOO CG").sublist("pcg parameters");
  AmanziSolvers::LinearOperatorPCG<Operator, CompositeVector, CompositeVectorSpace>
      solver(global_op, global_op);
  solver.Init(lop_list);

  CompositeVector rhs = *global_op->rhs();
  CompositeVector solution(rhs);
  solution.PutScalar(0.0);

  int ierr = solver.ApplyInverse(rhs, solution);

  if (MyPID == 0) {
    std::cout << "pressure solver (pcg): ||r||=" << solver.residual() 
              << " itr=" << solver.num_itrs()
              << " code=" << solver.returned_code() << std::endl;

    // visualization
    const Epetra_MultiVector& p = *solution.ViewComponent("node");
    GMV::open_data_file(*mesh, (std::string)"operators.gmv");
    GMV::start_data();
    GMV::write_node_data(p, 0, "solution");
    GMV::close_data_file();
  }

  CHECK(solver.num_itrs() < 10);

  // compute pressure error
  solution.ScatterMasterToGhosted();
  Epetra_MultiVector& p = *solution.ViewComponent("node", false);

  double pnorm, pl2_err, pinf_err, hnorm, ph1_err;
  ana.ComputeNodeError(p, 0.0, pnorm, pl2_err, pinf_err, hnorm, ph1_err);

  if (MyPID == 0) {
    pl2_err /= pnorm;
    ph1_err /= hnorm;
    printf("L2(p)=%9.6f  H1(p)=%9.6f  itr=%3d\n", pl2_err, ph1_err, solver.num_itrs());

    CHECK(pl2_err < 3e-3 && ph1_err < 2e-2);
    CHECK(solver.num_itrs() < 10);
  }
}


/* *****************************************************************
* Exactness test for mixed diffusion solver.
* NOTE. Mixed boundary condition requires to use mass matrix. We
*       lump it which leads to a small error.
* **************************************************************** */
TEST(OPERATOR_DIFFUSION_NODAL_EXACTNESS) {
  using namespace Teuchos;
  using namespace Amanzi;
  using namespace Amanzi::AmanziMesh;
  using namespace Amanzi::AmanziGeometry;
  using namespace Amanzi::Operators;

  Epetra_MpiComm comm(MPI_COMM_WORLD);
  int MyPID = comm.MyPID();
  if (MyPID == 0) std::cout << "\nTest: 2D elliptic solver, exactness" 
                            << " test for nodal discretization" << std::endl;

  // read parameter list
  std::string xmlFileName = "test/operator_diffusion.xml";
  ParameterXMLFileReader xmlreader(xmlFileName);
  ParameterList plist = xmlreader.getParameters();

  // create an SIMPLE mesh framework
  ParameterList region_list = plist.get<Teuchos::ParameterList>("regions");
  Teuchos::RCP<GeometricModel> gm = Teuchos::rcp(new GeometricModel(2, region_list, &comm));

  FrameworkPreference pref;
  pref.clear();
  pref.push_back(MSTK);
  pref.push_back(STKMESH);

  MeshFactory meshfactory(&comm);
  meshfactory.preference(pref);
  // RCP<const Mesh> mesh = meshfactory(0.0, 0.0, 1.0, 1.0, 4, 4, gm);
  RCP<const Mesh> mesh = meshfactory("test/median32x33.exo", gm);

  // modify diffusion coefficient
  // -- since rho=mu=1.0, we do not need to scale the diffusion coefficient.
  Teuchos::RCP<std::vector<WhetStone::Tensor> > K = Teuchos::rcp(new std::vector<WhetStone::Tensor>());
  int ncells_wghost = mesh->num_entities(AmanziMesh::CELL, AmanziMesh::USED);
  int nfaces_wghost = mesh->num_entities(AmanziMesh::FACE, AmanziMesh::USED);
  int nnodes_wghost = mesh->num_entities(AmanziMesh::NODE, AmanziMesh::USED);

  Analytic02 ana(mesh);

  for (int c = 0; c < ncells_wghost; c++) {
    const Point& xc = mesh->cell_centroid(c);
    const WhetStone::Tensor& Kc = ana.Tensor(xc, 0.0);
    K->push_back(Kc);
  }
  double rho(1.0), mu(1.0);
  AmanziGeometry::Point g(0.0, -1.0);

  // create boundary data (no mixed bc)
  Point xv(2);
  Teuchos::RCP<BCs> bc_v = Teuchos::rcp(new BCs(mesh, AmanziMesh::NODE, SCHEMA_DOFS_SCALAR));
  std::vector<int>& bc_model_v = bc_v->bc_model();
  std::vector<double>& bc_value_v = bc_v->bc_value();

  for (int v = 0; v < nnodes_wghost; v++) {
    mesh->node_get_coordinates(v, &xv);
    if(fabs(xv[0] - 1.0) < 1e-6 || fabs(xv[1] - 1.0) < 1e-6) {
      bc_model_v[v] = OPERATOR_BC_DIRICHLET;
      bc_value_v[v] = ana.pressure_exact(xv, 0.0);
    }
  }

  Teuchos::RCP<BCs> bc_f = Teuchos::rcp(new BCs(mesh, AmanziMesh::FACE, SCHEMA_DOFS_SCALAR));
  std::vector<int>& bc_model_f = bc_f->bc_model();
  std::vector<double>& bc_value_f = bc_f->bc_value();
  std::vector<double>& bc_mixed_f = bc_f->bc_mixed();

  int nn=0; int nm=0;
  for (int f = 0; f < nfaces_wghost; f++) {
    const Point& xf = mesh->face_centroid(f);
    if (fabs(xf[0]) < 1e-6) {
      nn++;
      bc_model_f[f] = OPERATOR_BC_NEUMANN;
      bc_value_f[f] = -(ana.velocity_exact(xf, 0.0))[0];  // We assume exterior normal.
    } else if (fabs(xf[1]) < 1e-6) {
      nm++;
      bc_model_f[f] = OPERATOR_BC_MIXED;
      bc_value_f[f] = -(ana.velocity_exact(xf, 0.0))[1];  // We assume exterior normal.

      double tmp = ana.pressure_exact(xf, 0.0);
      bc_mixed_f[f] = 1.0;
      bc_value_f[f] -= bc_mixed_f[f] * tmp;
    }
  }

  // create diffusion operator 
  ParameterList op_list = plist.get<Teuchos::ParameterList>("PK operator").sublist("diffusion operator nodal");
<<<<<<< HEAD
  DiffusionFactory opfactory;
  Teuchos::RCP<Diffusion> op = opfactory.Create(op_list, mesh, bc_v, rho, g);
=======
  PDE_DiffusionFactory opfactory;
  Teuchos::RCP<PDE_Diffusion> op = opfactory.Create(op_list, mesh, bc_v, rho, g);
>>>>>>> 00a5795b
  op->AddBCs(bc_f, bc_f);
  
  // populate the diffusion operator
  Teuchos::RCP<Operator> global_op = op->global_operator();
  global_op->Init();
  op->Setup(K, Teuchos::null, Teuchos::null);
  op->UpdateMatrices(Teuchos::null, Teuchos::null);
  op->ApplyBCs(true, true);

  global_op->SymbolicAssembleMatrix();
  global_op->AssembleMatrix();

  // create preconditoner using the base operator class
  ParameterList slist = plist.get<Teuchos::ParameterList>("preconditioners");
  global_op->InitPreconditioner("Hypre AMG", slist);

  // solve the problem
  ParameterList lop_list = plist.sublist("solvers")
                                .sublist("AztecOO CG").sublist("pcg parameters");
  AmanziSolvers::LinearOperatorPCG<Operator, CompositeVector, CompositeVectorSpace>
      solver(global_op, global_op);
  solver.Init(lop_list);

  CompositeVector rhs = *global_op->rhs();
  CompositeVector solution(rhs);
  solution.PutScalar(0.0);

  int ierr = solver.ApplyInverse(rhs, solution);

  if (MyPID == 0) {
    std::cout << "pressure solver (pcg): ||r||=" << solver.residual() 
              << " itr=" << solver.num_itrs()
              << " code=" << solver.returned_code() << std::endl;
  }

  // compute pressure error
  solution.ScatterMasterToGhosted();
  Epetra_MultiVector& p = *solution.ViewComponent("node", false);

  double pnorm, pl2_err, pinf_err, hnorm, ph1_err;
  ana.ComputeNodeError(p, 0.0, pnorm, pl2_err, pinf_err, hnorm, ph1_err);

  if (MyPID == 0) {
    pl2_err /= pnorm;
    ph1_err /= hnorm;
    printf("L2(p)=%9.6f  H1(p)=%9.6f  itr=%3d\n", pl2_err, ph1_err, solver.num_itrs());

    CHECK(pl2_err < 1e-5 && ph1_err < 2e-5);
    CHECK(solver.num_itrs() < 10);
  }
}
<|MERGE_RESOLUTION|>--- conflicted
+++ resolved
@@ -31,14 +31,9 @@
 #include "Analytic01.hh"
 #include "Analytic02.hh"
 
-#include "DiffusionFactory.hh"
-#include "DiffusionMFD.hh"
 #include "OperatorDefs.hh"
-<<<<<<< HEAD
-=======
 #include "PDE_DiffusionFactory.hh"
 #include "PDE_DiffusionMFD.hh"
->>>>>>> 00a5795b
 
 
 /* *****************************************************************
@@ -108,11 +103,7 @@
 
   // create diffusion operator 
   ParameterList op_list = plist.get<Teuchos::ParameterList>("PK operator").sublist("diffusion operator nodal");
-<<<<<<< HEAD
-  Teuchos::RCP<Diffusion> op = Teuchos::rcp(new DiffusionMFD(op_list, mesh));
-=======
   Teuchos::RCP<PDE_Diffusion> op = Teuchos::rcp(new PDE_DiffusionMFD(op_list, mesh));
->>>>>>> 00a5795b
   op->SetBCs(bc, bc);
   const CompositeVectorSpace& cvs = op->global_operator()->DomainMap();
 
@@ -313,13 +304,8 @@
 
   // create diffusion operator 
   ParameterList op_list = plist.get<Teuchos::ParameterList>("PK operator").sublist("diffusion operator nodal");
-<<<<<<< HEAD
-  DiffusionFactory opfactory;
-  Teuchos::RCP<Diffusion> op = opfactory.Create(op_list, mesh, bc_v, rho, g);
-=======
   PDE_DiffusionFactory opfactory;
   Teuchos::RCP<PDE_Diffusion> op = opfactory.Create(op_list, mesh, bc_v, rho, g);
->>>>>>> 00a5795b
   op->AddBCs(bc_f, bc_f);
   
   // populate the diffusion operator
