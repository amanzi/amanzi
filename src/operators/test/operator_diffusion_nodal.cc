/*
  Operators

  Copyright 2010-201x held jointly by LANS/LANL, LBNL, and PNNL. 
  Amanzi is released under the three-clause BSD License. 
  The terms of use and "as is" disclaimer for this license are 
  provided in the top-level COPYRIGHT file.

  Author: Konstantin Lipnikov (lipnikov@lanl.gov)
*/

#include <cstdlib>
#include <cmath>
#include <iostream>
#include <string>
#include <vector>

// TPLs
#include "Teuchos_RCP.hpp"
#include "Teuchos_ParameterList.hpp"
#include "Teuchos_ParameterXMLFileReader.hpp"
#include "UnitTest++.h"

// Amanzi
#include "MeshFactory.hh"
#include "GMVMesh.hh"
#include "LinearOperatorPCG.hh"
#include "Tensor.hh"

// Operators
#include "Analytic01.hh"
#include "Analytic02.hh"

#include "OperatorDefs.hh"
#include "PDE_DiffusionFactory.hh"
#include "PDE_DiffusionMFD.hh"


/* *****************************************************************
* This test diffusion solver with full tensor and source term.
* **************************************************************** */
TEST(OPERATOR_DIFFUSION_NODAL) {
  using namespace Teuchos;
  using namespace Amanzi;
  using namespace Amanzi::AmanziMesh;
  using namespace Amanzi::AmanziGeometry;
  using namespace Amanzi::Operators;

  Epetra_MpiComm comm(MPI_COMM_WORLD);
  int MyPID = comm.MyPID();

  if (MyPID == 0) std::cout << "\nTest: 2D elliptic solver, nodal discretization" << std::endl;

  // read parameter list
  std::string xmlFileName = "test/operator_diffusion.xml";
  ParameterXMLFileReader xmlreader(xmlFileName);
  ParameterList plist = xmlreader.getParameters();

  // create an SIMPLE mesh framework
  ParameterList region_list = plist.sublist("regions");
  Teuchos::RCP<GeometricModel> gm = Teuchos::rcp(new GeometricModel(2, region_list, &comm));

  MeshFactory meshfactory(&comm);
  meshfactory.preference(FrameworkPreference({MSTK,STKMESH}));
  RCP<const Mesh> mesh = meshfactory(0.0, 0.0, 1.0, 1.0, 30, 30, gm);
  // RCP<const Mesh> mesh = meshfactory("test/median32x33.exo", gm);

  // modify diffusion coefficient
  // -- since rho=mu=1.0, we do not need to scale the diffusion tensor.
  Teuchos::RCP<std::vector<WhetStone::Tensor> > K = Teuchos::rcp(new std::vector<WhetStone::Tensor>());
  int ncells = mesh->num_entities(AmanziMesh::CELL, AmanziMesh::Parallel_type::OWNED);
  int nnodes_wghost = mesh->num_entities(AmanziMesh::NODE, AmanziMesh::Parallel_type::ALL);

  Analytic01 ana(mesh);

  for (int c = 0; c < ncells; c++) {
    const Point& xc = mesh->cell_centroid(c);
    const WhetStone::Tensor& Kc = ana.TensorDiffusivity(xc, 0.0);
    K->push_back(Kc);
  }
  double rho(1.0), mu(1.0);
  AmanziGeometry::Point g(0.0, -1.0);

  // create boundary data
  Point xv(2);
  Teuchos::RCP<BCs> bc = Teuchos::rcp(new BCs(mesh, AmanziMesh::NODE, DOF_Type::SCALAR));
  std::vector<int>& bc_model = bc->bc_model();
  std::vector<double>& bc_value = bc->bc_value();

  for (int v = 0; v < nnodes_wghost; v++) {
    mesh->node_get_coordinates(v, &xv);
    if (fabs(xv[0]) < 1e-6 || fabs(xv[0] - 1.0) < 1e-6 ||
        fabs(xv[1]) < 1e-6 || fabs(xv[1] - 1.0) < 1e-6) {
      bc_model[v] = OPERATOR_BC_DIRICHLET;
      bc_value[v] = ana.pressure_exact(xv, 0.0);
    }
  }

  // create diffusion operator 
  ParameterList op_list = plist.sublist("PK operator").sublist("diffusion operator nodal");
  Teuchos::RCP<PDE_Diffusion> op = Teuchos::rcp(new PDE_DiffusionMFD(op_list, mesh));
  op->SetBCs(bc, bc);
  const CompositeVectorSpace& cvs = op->global_operator()->DomainMap();

  // create source and add it to the operator
  CompositeVector source(cvs);
  Epetra_MultiVector& src = *source.ViewComponent("node", true);
  src.PutScalar(0.0);

  for (int c = 0; c < ncells; c++) {
    const Point& xc = mesh->cell_centroid(c);
    double volume = mesh->cell_volume(c);

    AmanziMesh::Entity_ID_List nodes;
    mesh->cell_get_nodes(c, &nodes);
    int nnodes = nodes.size();

    for (int k = 0; k < nnodes; k++) {
      int v = nodes[k];
      src[0][v] += ana.source_exact(xc, 0.0) * volume / nnodes;
    }
  }
  source.GatherGhostedToMaster();

  // populate the diffusion operator
  op->Setup(K, Teuchos::null, Teuchos::null);
  op->UpdateMatrices(Teuchos::null, Teuchos::null);

  // update the source term
  Teuchos::RCP<Operator> global_op = op->global_operator();
  global_op->UpdateRHS(source, true);

  // apply BCs (primary=true, eliminate=true) and assemble
  op->ApplyBCs(true, true);
  global_op->SymbolicAssembleMatrix();
  global_op->AssembleMatrix();

  // create preconditoner using the base operator class
<<<<<<< HEAD
  ParameterList slist = plist.sublist("preconditioners");
  global_op->InitPreconditioner("Hypre AMG", slist);
=======
  ParameterList slist = plist.sublist("preconditioners").sublist("Hypre AMG");
  global_op->InitializePreconditioner(slist);
  global_op->UpdatePreconditioner();
>>>>>>> 33cbd839

  // Test SPD properties of the preconditioner.
  CompositeVector a(cvs), ha(cvs), b(cvs), hb(cvs);
  a.Random();
  b.Random();
  global_op->ApplyInverse(a, ha);
  global_op->ApplyInverse(b, hb);

  double ahb, bha, aha, bhb;
  a.Dot(hb, &ahb);
  b.Dot(ha, &bha);
  a.Dot(ha, &aha);
  b.Dot(hb, &bhb);

  if (MyPID == 0) {
    std::cout << "Preconditioner:\n"
              << "  Symmetry test: " << ahb << " = " << bha << std::endl;
    std::cout << "  Positivity test: " << aha << " " << bhb << std::endl;
  }
  CHECK_CLOSE(ahb, bha, 1e-12 * fabs(ahb));
  CHECK(aha > 0.0);
  CHECK(bhb > 0.0);

  // solve the problem
  ParameterList lop_list = plist.sublist("solvers")
                                .sublist("AztecOO CG").sublist("pcg parameters");
  AmanziSolvers::LinearOperatorPCG<Operator, CompositeVector, CompositeVectorSpace>
      solver(global_op, global_op);
  solver.Init(lop_list);

  CompositeVector rhs = *global_op->rhs();
  CompositeVector solution(rhs);
  solution.PutScalar(0.0);

  int ierr = solver.ApplyInverse(rhs, solution);

  if (MyPID == 0) {
    std::cout << "pressure solver (pcg): ||r||=" << solver.residual() 
              << " itr=" << solver.num_itrs()
              << " code=" << solver.returned_code() << std::endl;

    // visualization
    const Epetra_MultiVector& p = *solution.ViewComponent("node");
    GMV::open_data_file(*mesh, (std::string)"operators.gmv");
    GMV::start_data();
    GMV::write_node_data(p, 0, "solution");
    GMV::close_data_file();
  }

  CHECK(solver.num_itrs() < 10);

  // compute pressure error
  solution.ScatterMasterToGhosted();
  Epetra_MultiVector& p = *solution.ViewComponent("node", false);

  double pnorm, pl2_err, pinf_err, hnorm, ph1_err;
  ana.ComputeNodeError(p, 0.0, pnorm, pl2_err, pinf_err, hnorm, ph1_err);

  if (MyPID == 0) {
    pl2_err /= pnorm;
    ph1_err /= hnorm;
    printf("L2(p)=%9.6f  H1(p)=%9.6f  itr=%3d\n", pl2_err, ph1_err, solver.num_itrs());

    CHECK(pl2_err < 3e-3 && ph1_err < 2e-2);
    CHECK(solver.num_itrs() < 10);
  }
}


/* *****************************************************************
* Exactness test for mixed diffusion solver.
* NOTE. Mixed boundary condition requires to use mass matrix. We
*       lump it which leads to a small error.
* **************************************************************** */
TEST(OPERATOR_DIFFUSION_NODAL_EXACTNESS) {
  using namespace Teuchos;
  using namespace Amanzi;
  using namespace Amanzi::AmanziMesh;
  using namespace Amanzi::AmanziGeometry;
  using namespace Amanzi::Operators;

  Epetra_MpiComm comm(MPI_COMM_WORLD);
  int MyPID = comm.MyPID();
  if (MyPID == 0) std::cout << "\nTest: 2D elliptic solver, exactness" 
                            << " test for nodal discretization" << std::endl;

  // read parameter list
  std::string xmlFileName = "test/operator_diffusion.xml";
  ParameterXMLFileReader xmlreader(xmlFileName);
  ParameterList plist = xmlreader.getParameters();

  // create an SIMPLE mesh framework
  ParameterList region_list = plist.sublist("regions");
  Teuchos::RCP<GeometricModel> gm = Teuchos::rcp(new GeometricModel(2, region_list, &comm));

  MeshFactory meshfactory(&comm);
  meshfactory.preference(FrameworkPreference({MSTK,STKMESH}));
  // RCP<const Mesh> mesh = meshfactory(0.0, 0.0, 1.0, 1.0, 4, 4, gm);
  RCP<const Mesh> mesh = meshfactory("test/median32x33.exo", gm);

  // modify diffusion coefficient
  // -- since rho=mu=1.0, we do not need to scale the diffusion coefficient.
  Teuchos::RCP<std::vector<WhetStone::Tensor> > K = Teuchos::rcp(new std::vector<WhetStone::Tensor>());
  int ncells_wghost = mesh->num_entities(AmanziMesh::CELL, AmanziMesh::Parallel_type::ALL);
  int nfaces_wghost = mesh->num_entities(AmanziMesh::FACE, AmanziMesh::Parallel_type::ALL);
  int nnodes_wghost = mesh->num_entities(AmanziMesh::NODE, AmanziMesh::Parallel_type::ALL);

  Analytic02 ana(mesh);

  for (int c = 0; c < ncells_wghost; c++) {
    const Point& xc = mesh->cell_centroid(c);
    const WhetStone::Tensor& Kc = ana.TensorDiffusivity(xc, 0.0);
    K->push_back(Kc);
  }
  double rho(1.0), mu(1.0);
  AmanziGeometry::Point g(0.0, -1.0);

  // create boundary data (no mixed bc)
  Point xv(2);
  Teuchos::RCP<BCs> bc_v = Teuchos::rcp(new BCs(mesh, AmanziMesh::NODE, DOF_Type::SCALAR));
  std::vector<int>& bc_model_v = bc_v->bc_model();
  std::vector<double>& bc_value_v = bc_v->bc_value();

  for (int v = 0; v < nnodes_wghost; v++) {
    mesh->node_get_coordinates(v, &xv);
    if(fabs(xv[0] - 1.0) < 1e-6 || fabs(xv[1] - 1.0) < 1e-6) {
      bc_model_v[v] = OPERATOR_BC_DIRICHLET;
      bc_value_v[v] = ana.pressure_exact(xv, 0.0);
    }
  }

  Teuchos::RCP<BCs> bc_f = Teuchos::rcp(new BCs(mesh, AmanziMesh::FACE, DOF_Type::SCALAR));
  std::vector<int>& bc_model_f = bc_f->bc_model();
  std::vector<double>& bc_value_f = bc_f->bc_value();
  std::vector<double>& bc_mixed_f = bc_f->bc_mixed();

  int nn=0; int nm=0;
  for (int f = 0; f < nfaces_wghost; f++) {
    const Point& xf = mesh->face_centroid(f);
    if (fabs(xf[0]) < 1e-6) {
      nn++;
      bc_model_f[f] = OPERATOR_BC_NEUMANN;
      bc_value_f[f] = -(ana.velocity_exact(xf, 0.0))[0];  // We assume exterior normal.
    } else if (fabs(xf[1]) < 1e-6) {
      nm++;
      bc_model_f[f] = OPERATOR_BC_MIXED;
      bc_value_f[f] = -(ana.velocity_exact(xf, 0.0))[1];  // We assume exterior normal.

      double tmp = ana.pressure_exact(xf, 0.0);
      bc_mixed_f[f] = 1.0;
      bc_value_f[f] -= bc_mixed_f[f] * tmp;
    }
  }

  // create diffusion operator 
  ParameterList op_list = plist.sublist("PK operator").sublist("diffusion operator nodal");
  PDE_DiffusionFactory opfactory;
  Teuchos::RCP<PDE_Diffusion> op = opfactory.Create(op_list, mesh, bc_v, rho, g);
  op->AddBCs(bc_f, bc_f);
  
  // populate the diffusion operator
  Teuchos::RCP<Operator> global_op = op->global_operator();
  global_op->Init();
  op->Setup(K, Teuchos::null, Teuchos::null);
  op->UpdateMatrices(Teuchos::null, Teuchos::null);
  op->ApplyBCs(true, true);

  global_op->SymbolicAssembleMatrix();
  global_op->AssembleMatrix();

  // create preconditoner using the base operator class
<<<<<<< HEAD
  ParameterList slist = plist.sublist("preconditioners");
  global_op->InitPreconditioner("Hypre AMG", slist);
=======
  ParameterList slist = plist.sublist("preconditioners").sublist("Hypre AMG");
  global_op->InitializePreconditioner(slist);
  global_op->UpdatePreconditioner();
>>>>>>> 33cbd839

  // solve the problem
  ParameterList lop_list = plist.sublist("solvers")
                                .sublist("AztecOO CG").sublist("pcg parameters");
  AmanziSolvers::LinearOperatorPCG<Operator, CompositeVector, CompositeVectorSpace>
      solver(global_op, global_op);
  solver.Init(lop_list);

  CompositeVector rhs = *global_op->rhs();
  CompositeVector solution(rhs);
  solution.PutScalar(0.0);

  int ierr = solver.ApplyInverse(rhs, solution);

  if (MyPID == 0) {
    std::cout << "pressure solver (pcg): ||r||=" << solver.residual() 
              << " itr=" << solver.num_itrs()
              << " code=" << solver.returned_code() << std::endl;
  }

  // compute pressure error
  solution.ScatterMasterToGhosted();
  Epetra_MultiVector& p = *solution.ViewComponent("node", false);

  double pnorm, pl2_err, pinf_err, hnorm, ph1_err;
  ana.ComputeNodeError(p, 0.0, pnorm, pl2_err, pinf_err, hnorm, ph1_err);

  if (MyPID == 0) {
    pl2_err /= pnorm;
    ph1_err /= hnorm;
    printf("L2(p)=%9.6f  H1(p)=%9.6f  itr=%3d\n", pl2_err, ph1_err, solver.num_itrs());

    CHECK(pl2_err < 1e-5 && ph1_err < 2e-5);
    CHECK(solver.num_itrs() < 10);
  }
}
<|MERGE_RESOLUTION|>--- conflicted
+++ resolved
@@ -136,14 +136,9 @@
   global_op->AssembleMatrix();
 
   // create preconditoner using the base operator class
-<<<<<<< HEAD
-  ParameterList slist = plist.sublist("preconditioners");
-  global_op->InitPreconditioner("Hypre AMG", slist);
-=======
   ParameterList slist = plist.sublist("preconditioners").sublist("Hypre AMG");
   global_op->InitializePreconditioner(slist);
   global_op->UpdatePreconditioner();
->>>>>>> 33cbd839
 
   // Test SPD properties of the preconditioner.
   CompositeVector a(cvs), ha(cvs), b(cvs), hb(cvs);
@@ -315,14 +310,9 @@
   global_op->AssembleMatrix();
 
   // create preconditoner using the base operator class
-<<<<<<< HEAD
-  ParameterList slist = plist.sublist("preconditioners");
-  global_op->InitPreconditioner("Hypre AMG", slist);
-=======
   ParameterList slist = plist.sublist("preconditioners").sublist("Hypre AMG");
   global_op->InitializePreconditioner(slist);
   global_op->UpdatePreconditioner();
->>>>>>> 33cbd839
 
   // solve the problem
   ParameterList lop_list = plist.sublist("solvers")
