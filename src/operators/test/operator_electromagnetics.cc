/*
  Operators

  Copyright 2010-201x held jointly by LANS/LANL, LBNL, and PNNL. 
  Amanzi is released under the three-clause BSD License. 
  The terms of use and "as is" disclaimer for this license are 
  provided in the top-level COPYRIGHT file.

  Author: Konstantin Lipnikov (lipnikov@lanl.gov)
*/

#include <cstdlib>
#include <cmath>
#include <iostream>
#include <string>
#include <vector>

// TPLs
#include "Teuchos_RCP.hpp"
#include "Teuchos_ParameterList.hpp"
#include "Teuchos_ParameterXMLFileReader.hpp"
#include "UnitTest++.h"

// Amanzi
#include "GMVMesh.hh"
#include "LinearOperatorPCG.hh"
#include "MeshFactory.hh"
#include "Tensor.hh"

// Amanzi::Operators
#include "Accumulation.hh"
<<<<<<< HEAD
#include "Electromagnetics.hh"
=======
#include "PDE_Electromagnetics.hh"
>>>>>>> 00a5795b
#include "OperatorDefs.hh"

#include "AnalyticElectromagnetics01.hh"
#include "AnalyticElectromagnetics02.hh"
#include "AnalyticElectromagnetics03.hh"
#include "Verification.hh"

/* *****************************************************************
* TBW 
* **************************************************************** */
template<class Analytic>
void CurlCurl(double c_t, double tolerance, bool initial_guess) {
  using namespace Teuchos;
  using namespace Amanzi;
  using namespace Amanzi::AmanziMesh;
  using namespace Amanzi::AmanziGeometry;
  using namespace Amanzi::Operators;

  Epetra_MpiComm comm(MPI_COMM_WORLD);
  int MyPID = comm.MyPID();

  if (MyPID == 0) std::cout << "\nTest: Curl-curl operator, tol=" << tolerance << std::endl;

  // read parameter list
  std::string xmlFileName = "test/operator_electromagnetics.xml";
  ParameterXMLFileReader xmlreader(xmlFileName);
  ParameterList plist = xmlreader.getParameters();

  // create a MSTK mesh framework
  ParameterList region_list = plist.get<Teuchos::ParameterList>("regions");
  Teuchos::RCP<GeometricModel> gm = Teuchos::rcp(new GeometricModel(3, region_list, &comm));

  MeshFactory meshfactory(&comm);
  meshfactory.preference(FrameworkPreference({MSTK}));

  bool request_faces(true), request_edges(true);
  // RCP<const Mesh> mesh = meshfactory(0.0, 0.0, 0.0, 1.0, 1.0, 1.0, 3, 3, 3, gm, request_faces, request_edges);
  RCP<const Mesh> mesh = meshfactory("test/hex_split_faces5.exo", gm, request_faces, request_edges);

  // create resistivity coefficient
  double time = 1.0;
  Analytic ana(mesh);
  WhetStone::Tensor Kc(3, 2);

  Teuchos::RCP<std::vector<WhetStone::Tensor> > K = Teuchos::rcp(new std::vector<WhetStone::Tensor>());
  int ncells_owned = mesh->num_entities(AmanziMesh::CELL, AmanziMesh::OWNED);

  for (int c = 0; c < ncells_owned; c++) {
    const AmanziGeometry::Point& xc = mesh->cell_centroid(c);
    Kc = ana.Tensor(xc, time);
    K->push_back(Kc);
  }

  // create boundary data
  int nedges_owned = mesh->num_entities(AmanziMesh::EDGE, AmanziMesh::OWNED);
  int nedges_wghost = mesh->num_entities(AmanziMesh::EDGE, AmanziMesh::USED);
  int nfaces_wghost = mesh->num_entities(AmanziMesh::FACE, AmanziMesh::USED);

  Teuchos::RCP<BCs> bc = Teuchos::rcp(new BCs(mesh, AmanziMesh::EDGE, SCHEMA_DOFS_SCALAR));
  std::vector<int>& bc_model = bc->bc_model();
  std::vector<double>& bc_value = bc->bc_value();

  std::vector<int> edirs;
  AmanziMesh::Entity_ID_List cells, edges;

  for (int f = 0; f < nfaces_wghost; ++f) {
    const AmanziGeometry::Point& xf = mesh->face_centroid(f);

    if (fabs(xf[0]) < 1e-6 || fabs(xf[0] - 1.0) < 1e-6 ||
        fabs(xf[1]) < 1e-6 || fabs(xf[1] - 1.0) < 1e-6 ||
        fabs(xf[2]) < 1e-6 || fabs(xf[2] - 1.0) < 1e-6) {

      mesh->face_get_edges_and_dirs(f, &edges, &edirs);
      int nedges = edges.size();
      for (int i = 0; i < nedges; ++i) {
        int e = edges[i];
        double len = mesh->edge_length(e);
        const AmanziGeometry::Point& tau = mesh->edge_vector(e);
        const AmanziGeometry::Point& xe = mesh->edge_centroid(e);

        bc_model[e] = OPERATOR_BC_DIRICHLET;
        bc_value[e] = (ana.electric_exact(xe, time) * tau) / len;
      }
    }
  }

  // create electromagnetics operator
  Teuchos::ParameterList olist = plist.get<Teuchos::ParameterList>("PK operator")
                                      .get<Teuchos::ParameterList>("electromagnetics operator");
<<<<<<< HEAD
  Teuchos::RCP<Electromagnetics> op_curlcurl = Teuchos::rcp(new Electromagnetics(olist, mesh));
=======
  Teuchos::RCP<PDE_Electromagnetics> op_curlcurl = Teuchos::rcp(new PDE_Electromagnetics(olist, mesh));
>>>>>>> 00a5795b
  op_curlcurl->SetBCs(bc, bc);
  const CompositeVectorSpace& cvs = op_curlcurl->global_operator()->DomainMap();

  // create source for a manufactured solution.
  CompositeVector source(cvs);
  Epetra_MultiVector& src = *source.ViewComponent("edge");

  for (int c = 0; c < ncells_owned; c++) {
    mesh->cell_get_edges(c, &edges);
    int nedges = edges.size();
    double vol = 3.0 * mesh->cell_volume(c) / nedges;

    for (int n = 0; n < nedges; ++n) {
      int e = edges[n];
      double len = mesh->edge_length(e);
      const AmanziGeometry::Point& tau = mesh->edge_vector(e);
      const AmanziGeometry::Point& xe = mesh->edge_centroid(e);

      src[0][e] += (ana.source_exact(xe, time) * tau) / len * vol;
    }
  }
  source.GatherGhostedToMaster("edge");

  // set up initial guess for a time-dependent problem
  CompositeVector solution(cvs);
  Epetra_MultiVector& sol = *solution.ViewComponent("edge");

  sol.PutScalar(0.0);
  if (initial_guess) {
    for (int e = 0; e < nedges_owned; e++) {
      double len = mesh->edge_length(e);
      const AmanziGeometry::Point& tau = mesh->edge_vector(e);
      const AmanziGeometry::Point& xe = mesh->edge_centroid(e);

      sol[0][e] = (ana.electric_exact(xe, time) * tau) / len;
    }
  } 

  // set up the diffusion operator
  op_curlcurl->SetTensorCoefficient(K);
  op_curlcurl->UpdateMatrices();

  // Add an accumulation term.
  CompositeVector phi(cvs);
  phi.PutScalar(c_t);

  Teuchos::RCP<Operator> global_op = op_curlcurl->global_operator();
  Teuchos::RCP<Accumulation> op_acc = Teuchos::rcp(new Accumulation(AmanziMesh::EDGE, global_op));

  double dT = 1.0;
  op_acc->AddAccumulationDelta(solution, phi, phi, dT, "edge");

  // BCs, sources, and assemble
  op_curlcurl->ApplyBCs(true, true);
  global_op->SymbolicAssembleMatrix();
  global_op->AssembleMatrix();
  global_op->UpdateRHS(source, false);

  ParameterList slist = plist.get<Teuchos::ParameterList>("preconditioners");
  global_op->InitPreconditioner("Hypre AMG", slist);

  // Test SPD properties of the matrix and preconditioner.
  VerificationCV ver(global_op);
  ver.CheckMatrixSPD(true, true);
  ver.CheckPreconditionerSPD(true, true);

  // Solve the problem.
  ParameterList lop_list = plist.sublist("solvers").sublist("default").sublist("pcg parameters");
  AmanziSolvers::LinearOperatorPCG<Operator, CompositeVector, CompositeVectorSpace>
      solver(global_op, global_op);
  solver.Init(lop_list);

  CompositeVector& rhs = *global_op->rhs();
  int ierr = solver.ApplyInverse(rhs, solution);

  int num_itrs = solver.num_itrs();
  CHECK(num_itrs < 100);

  if (MyPID == 0) {
    std::cout << "electric solver (pcg): ||r||=" << solver.residual() 
              << " itr=" << solver.num_itrs()
              << " code=" << solver.returned_code() << std::endl;
  }

  // compute electric error
  Epetra_MultiVector& E = *solution.ViewComponent("edge", false);
  double enorm, el2_err, einf_err;
  ana.ComputeEdgeError(E, time, enorm, el2_err, einf_err);

  if (MyPID == 0) {
    el2_err /= enorm;
    printf("L2(e)=%10.7f  Inf(e)=%9.6f  itr=%3d  size=%d\n", el2_err, einf_err,
            solver.num_itrs(), rhs.GlobalLength());

    CHECK(el2_err < tolerance);
  }
}


TEST(CURL_CURL_LINEAR) {
  CurlCurl<AnalyticElectromagnetics01>(1.0e-3, 1e-3, false);
}

TEST(CURL_CURL_NONLINEAR) {
  CurlCurl<AnalyticElectromagnetics02>(1.0e-3, 2e-1, false);
}

TEST(CURL_CURL_TIME_DEPENDENT) {
  CurlCurl<AnalyticElectromagnetics03>(1.0, 2e-3, true);
}<|MERGE_RESOLUTION|>--- conflicted
+++ resolved
@@ -29,11 +29,7 @@
 
 // Amanzi::Operators
 #include "Accumulation.hh"
-<<<<<<< HEAD
-#include "Electromagnetics.hh"
-=======
 #include "PDE_Electromagnetics.hh"
->>>>>>> 00a5795b
 #include "OperatorDefs.hh"
 
 #include "AnalyticElectromagnetics01.hh"
@@ -123,11 +119,7 @@
   // create electromagnetics operator
   Teuchos::ParameterList olist = plist.get<Teuchos::ParameterList>("PK operator")
                                       .get<Teuchos::ParameterList>("electromagnetics operator");
-<<<<<<< HEAD
-  Teuchos::RCP<Electromagnetics> op_curlcurl = Teuchos::rcp(new Electromagnetics(olist, mesh));
-=======
   Teuchos::RCP<PDE_Electromagnetics> op_curlcurl = Teuchos::rcp(new PDE_Electromagnetics(olist, mesh));
->>>>>>> 00a5795b
   op_curlcurl->SetBCs(bc, bc);
   const CompositeVectorSpace& cvs = op_curlcurl->global_operator()->DomainMap();
 
