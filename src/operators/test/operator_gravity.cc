--- conflicted
+++ resolved
@@ -27,15 +27,9 @@
 #include "Tensor.hh"
 
 // Operators
-<<<<<<< HEAD
-#include "Diffusion.hh"
-#include "DiffusionFactory.hh"
-#include "OperatorDefs.hh"
-=======
 #include "OperatorDefs.hh"
 #include "PDE_Diffusion.hh"
 #include "PDE_DiffusionFactory.hh"
->>>>>>> 00a5795b
 #include "UpwindFlux.hh"
 
 #include "HeatConduction.hh"
@@ -123,23 +117,14 @@
   upwind.Compute(*flux, u, bc_model, bc_value, *knc->values(), func);
 
   // create first diffusion operator using constant density
-<<<<<<< HEAD
-  Operators::DiffusionFactory opfactory;
-  Teuchos::RCP<Diffusion> op1 = opfactory.Create(op_list, mesh, bc, rho, g);
-=======
   Operators::PDE_DiffusionFactory opfactory;
   Teuchos::RCP<PDE_Diffusion> op1 = opfactory.Create(op_list, mesh, bc, rho, g);
->>>>>>> 00a5795b
 
   op1->Setup(K, knc->values(), knc->derivatives());
   op1->UpdateMatrices(flux.ptr(), Teuchos::null);
 
   // create and populate the second operator using vector density
-<<<<<<< HEAD
-  Teuchos::RCP<Diffusion> op2 = opfactory.Create(op_list, mesh, bc, rho_cv, g);
-=======
   Teuchos::RCP<PDE_Diffusion> op2 = opfactory.Create(op_list, mesh, bc, rho_cv, g);
->>>>>>> 00a5795b
 
   op2->Setup(K, knc->values(), knc->derivatives());
   op2->UpdateMatrices(flux.ptr(), Teuchos::null);
