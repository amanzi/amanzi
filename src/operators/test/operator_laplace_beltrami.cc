/*
  Operators

  Copyright 2010-201x held jointly by LANS/LANL, LBNL, and PNNL. 
  Amanzi is released under the three-clause BSD License. 
  The terms of use and "as is" disclaimer for this license are 
  provided in the top-level COPYRIGHT file.

  Author: Konstantin Lipnikov (lipnikov@lanl.gov)
*/

#include <cstdlib>
#include <cmath>
#include <iostream>
#include <string>
#include <vector>

// TPLs
#include "Teuchos_RCP.hpp"
#include "Teuchos_ParameterList.hpp"
#include "Teuchos_ParameterXMLFileReader.hpp"
#include "UnitTest++.h"

// Amanzi
#include "GMVMesh.hh"
#include "LinearOperatorPCG.hh"
#include "MeshFactory.hh"
#include "Mesh_MSTK.hh"
#include "Tensor.hh"

// Amanzi::Operators
#include "OperatorDefs.hh"
#include "PDE_DiffusionMFD.hh"
#include "Verification.hh"


TEST(LAPLACE_BELTRAMI_FLAT_SFF) {
  using namespace Teuchos;
  using namespace Amanzi;
  using namespace Amanzi::AmanziMesh;
  using namespace Amanzi::AmanziGeometry;
  using namespace Amanzi::Operators;

  Epetra_MpiComm comm(MPI_COMM_WORLD);
  int MyPID = comm.MyPID();

  if (MyPID == 0) std::cout << "\nTest: Laplace Beltrami solver: preconditioner Sff" << std::endl;

  // read parameter list
  std::string xmlFileName = "test/operator_laplace_beltrami.xml";
  ParameterXMLFileReader xmlreader(xmlFileName);
  ParameterList plist = xmlreader.getParameters();

  // create an SIMPLE mesh framework
  ParameterList region_list = plist.sublist("Regions Flat");
  Teuchos::RCP<GeometricModel> gm = Teuchos::rcp(new GeometricModel(3, region_list, &comm));

  MeshFactory meshfactory(&comm);
  meshfactory.preference(FrameworkPreference({Framework::MSTK}));
  RCP<const Mesh> mesh = meshfactory(0.0, 0.0, 0.0, 1.0, 1.0, 1.0, 10, 10, 5, gm);
  RCP<const Mesh_MSTK> mesh_mstk = rcp_static_cast<const Mesh_MSTK>(mesh);

  // extract surface mesh
  std::vector<std::string> setnames;
  setnames.push_back(std::string("Top surface"));

  RCP<Mesh> surfmesh = Teuchos::rcp(new Mesh_MSTK(*mesh_mstk, setnames, AmanziMesh::FACE));

  // modify diffusion coefficient
  // -- since rho=mu=1.0, we do not need to scale the diffusion coefficient.
  Teuchos::RCP<std::vector<WhetStone::Tensor> > K = Teuchos::rcp(new std::vector<WhetStone::Tensor>());
  int ncells_owned = surfmesh->num_entities(AmanziMesh::CELL, AmanziMesh::Parallel_type::OWNED);
  int nfaces_wghost = surfmesh->num_entities(AmanziMesh::FACE, AmanziMesh::Parallel_type::ALL);

  for (int c = 0; c < ncells_owned; c++) {
    WhetStone::Tensor Kc(2, 1);
    const Point& xc = mesh->cell_centroid(c);
    Kc(0, 0) = 1.0 + xc[0] * xc[0];
    K->push_back(Kc);
  }
  double rho(1.0), mu(1.0);

  // create boundary data (no mixed bc)
  Teuchos::RCP<BCs> bc = Teuchos::rcp(new BCs(surfmesh, AmanziMesh::FACE, DOF_Type::SCALAR));
  std::vector<int>& bc_model = bc->bc_model();
  std::vector<double>& bc_value = bc->bc_value();

  for (int f = 0; f < nfaces_wghost; f++) {
    const Point& xf = surfmesh->face_centroid(f);
    if (fabs(xf[0]) < 1e-6 || fabs(xf[0] - 1.0) < 1e-6 ||
        fabs(xf[1]) < 1e-6 || fabs(xf[1] - 1.0) < 1e-6) {
      bc_model[f] = OPERATOR_BC_DIRICHLET;
      bc_value[f] = xf[1] * xf[1];
    }
  }

  // create diffusion operator 
  Teuchos::ParameterList olist = plist.sublist("PK operator").sublist("diffusion operator Sff");
  Teuchos::RCP<PDE_Diffusion> op = Teuchos::rcp(new PDE_DiffusionMFD(olist, surfmesh));
  op->SetBCs(bc, bc);
  const CompositeVectorSpace& cvs = op->global_operator()->DomainMap();

  op->Setup(K, Teuchos::null, Teuchos::null);
  op->UpdateMatrices(Teuchos::null, Teuchos::null);

  // get and assmeble the global operator
  Teuchos::RCP<Operator> global_op = op->global_operator();
  op->ApplyBCs(true, true);
  global_op->SymbolicAssembleMatrix();
  global_op->AssembleMatrix();

  // create preconditoner
<<<<<<< HEAD
  ParameterList slist = plist.sublist("preconditioners");
  global_op->InitPreconditioner("Hypre AMG", slist);
=======
  ParameterList slist = plist.sublist("preconditioners").sublist("Hypre AMG");
  global_op->InitializePreconditioner(slist);
  global_op->UpdatePreconditioner();
>>>>>>> 33cbd839

  // Test SPD properties of the matrix and preconditioner.
  VerificationCV ver(global_op);
  ver.CheckMatrixSPD();
  ver.CheckPreconditionerSPD();

  // solve the problem
  ParameterList lop_list = plist.sublist("solvers").sublist("PCG").sublist("pcg parameters");
  auto solver = Teuchos::rcp(new AmanziSolvers::LinearOperatorPCG<
      Operator, CompositeVector, CompositeVectorSpace>(global_op, global_op));
  solver->Init(lop_list);

  CompositeVector rhs = *global_op->rhs();
  CompositeVector solution(rhs);
  solution.PutScalar(0.0);

  int ierr = solver->ApplyInverse(rhs, solution);

  int num_itrs = solver->num_itrs();
  CHECK(num_itrs < 10);

  if (MyPID == 0) {
    std::cout << "pressure solver (pcg): ||r||=" << solver->residual() << " itr=" << num_itrs
              << " code=" << solver->returned_code() << std::endl;

    // visualization
    const Epetra_MultiVector& p = *solution.ViewComponent("cell");
    GMV::open_data_file(*surfmesh, (std::string)"operators.gmv");
    GMV::start_data();
    GMV::write_cell_data(p, 0, "solution");
    GMV::close_data_file();
  }
}


TEST(LAPLACE_BELTRAMI_FLAT_SCC) {
  using namespace Teuchos;
  using namespace Amanzi;
  using namespace Amanzi::AmanziMesh;
  using namespace Amanzi::AmanziGeometry;
  using namespace Amanzi::Operators;

  Epetra_MpiComm comm(MPI_COMM_WORLD);
  int MyPID = comm.MyPID();

  if (MyPID == 0) std::cout << "\nTest: Laplace Beltrami solver: preconditioner Scc" << std::endl;

  // read parameter list
  std::string xmlFileName = "test/operator_laplace_beltrami.xml";
  ParameterXMLFileReader xmlreader(xmlFileName);
  ParameterList plist = xmlreader.getParameters();

  // create an SIMPLE mesh framework
  ParameterList region_list = plist.sublist("Regions Flat");
  Teuchos::RCP<GeometricModel> gm = Teuchos::rcp(new GeometricModel(3, region_list, &comm));

  MeshFactory meshfactory(&comm);
  meshfactory.preference(FrameworkPreference({Framework::MSTK}));
  RCP<const Mesh> mesh = meshfactory(0.0, 0.0, 0.0, 1.0, 1.0, 1.0, 10, 10, 5, gm);
  RCP<const Mesh_MSTK> mesh_mstk = rcp_static_cast<const Mesh_MSTK>(mesh);

  // extract surface mesh
  std::vector<std::string> setnames;
  setnames.push_back(std::string("Top surface"));

  RCP<Mesh> surfmesh = Teuchos::rcp(new Mesh_MSTK(*mesh_mstk, setnames, AmanziMesh::FACE));

  // modify diffusion coefficient
  // -- since rho=mu=1.0, we do not need to scale the diffusion coefficient.
  Teuchos::RCP<std::vector<WhetStone::Tensor> > K = Teuchos::rcp(new std::vector<WhetStone::Tensor>());
  int ncells_owned = surfmesh->num_entities(AmanziMesh::CELL, AmanziMesh::Parallel_type::OWNED);
  int nfaces_wghost = surfmesh->num_entities(AmanziMesh::FACE, AmanziMesh::Parallel_type::ALL);

  for (int c = 0; c < ncells_owned; c++) {
    WhetStone::Tensor Kc(2, 1);
    const Point& xc = mesh->cell_centroid(c);
    Kc(0, 0) = 1.0 + xc[0] * xc[0];
    K->push_back(Kc);
  }
  double rho(1.0), mu(1.0);

  // create boundary data (no mixed bc)
  Teuchos::RCP<BCs> bc = Teuchos::rcp(new BCs(surfmesh, AmanziMesh::FACE, DOF_Type::SCALAR));
  std::vector<int>& bc_model = bc->bc_model();
  std::vector<double>& bc_value = bc->bc_value();

  for (int f = 0; f < nfaces_wghost; f++) {
    const Point& xf = surfmesh->face_centroid(f);
    if (fabs(xf[0]) < 1e-6 || fabs(xf[0] - 1.0) < 1e-6 ||
        fabs(xf[1]) < 1e-6 || fabs(xf[1] - 1.0) < 1e-6) {
      bc_model[f] = OPERATOR_BC_DIRICHLET;
      bc_value[f] = xf[1] * xf[1];
    }
  }

  // create diffusion operator 
  Teuchos::ParameterList olist = plist.sublist("PK operator").sublist("diffusion operator Scc");
  Teuchos::RCP<PDE_Diffusion> op = Teuchos::rcp(new PDE_DiffusionMFD(olist, surfmesh));
  op->SetBCs(bc, bc);
  const CompositeVectorSpace& cvs = op->global_operator()->DomainMap();

  op->Setup(K, Teuchos::null, Teuchos::null);
  op->UpdateMatrices(Teuchos::null, Teuchos::null);

  // get and assmeble the global operator
  Teuchos::RCP<Operator> global_op = op->global_operator();
  op->ApplyBCs(true, true);
  global_op->SymbolicAssembleMatrix();
  global_op->AssembleMatrix();

  // create preconditoner
<<<<<<< HEAD
  ParameterList slist = plist.sublist("preconditioners");
  global_op->InitPreconditioner("Hypre AMG", slist);
=======
  ParameterList slist = plist.sublist("preconditioners").sublist("Hypre AMG");
  global_op->InitializePreconditioner(slist);
  global_op->UpdatePreconditioner();
>>>>>>> 33cbd839

  // Test SPD properties of the matrix and preconditioner.
  VerificationCV ver(global_op);
  ver.CheckMatrixSPD();
  ver.CheckPreconditionerSPD();

  // solve the problem
  ParameterList lop_list = plist.sublist("solvers").sublist("PCG").sublist("pcg parameters");
  auto solver = Teuchos::rcp(new AmanziSolvers::LinearOperatorPCG<
      Operator, CompositeVector, CompositeVectorSpace>(global_op, global_op));
  solver->Init(lop_list);

  CompositeVector rhs = *global_op->rhs();
  CompositeVector solution(rhs);
  solution.PutScalar(0.0);

  int ierr = solver->ApplyInverse(rhs, solution);

  int num_itrs = solver->num_itrs();
  CHECK(num_itrs < 10);

  if (MyPID == 0) {
    std::cout << "pressure solver (pcg): ||r||=" << solver->residual() << " itr=" << num_itrs
              << " code=" << solver->returned_code() << std::endl;

    // visualization
    const Epetra_MultiVector& p = *solution.ViewComponent("cell");
    GMV::open_data_file(*surfmesh, (std::string)"operators.gmv");
    GMV::start_data();
    GMV::write_cell_data(p, 0, "solution");
    GMV::close_data_file();
  }
}


TEST(LAPLACE_BELTRAMI_FLAT) {
  using namespace Teuchos;
  using namespace Amanzi;
  using namespace Amanzi::AmanziMesh;
  using namespace Amanzi::AmanziGeometry;
  using namespace Amanzi::Operators;

  Epetra_MpiComm comm(MPI_COMM_WORLD);
  int MyPID = comm.MyPID();

  if (MyPID == 0) std::cout << "\nTest: Laplace Beltrami solver: preconditioner full" << std::endl;

  // read parameter list
  std::string xmlFileName = "test/operator_laplace_beltrami.xml";
  ParameterXMLFileReader xmlreader(xmlFileName);
  ParameterList plist = xmlreader.getParameters();

  // create an SIMPLE mesh framework
  ParameterList region_list = plist.sublist("Regions Flat");
  Teuchos::RCP<GeometricModel> gm = Teuchos::rcp(new GeometricModel(3, region_list, &comm));

  MeshFactory meshfactory(&comm);
  meshfactory.preference(FrameworkPreference({Framework::MSTK}));
  RCP<const Mesh> mesh = meshfactory(0.0, 0.0, 0.0, 1.0, 1.0, 1.0, 10, 10, 5, gm);
  RCP<const Mesh_MSTK> mesh_mstk = rcp_static_cast<const Mesh_MSTK>(mesh);

  // extract surface mesh
  std::vector<std::string> setnames;
  setnames.push_back(std::string("Top surface"));

  RCP<Mesh> surfmesh = Teuchos::rcp(new Mesh_MSTK(*mesh_mstk, setnames, AmanziMesh::FACE));

  // modify diffusion coefficient
  // -- since mu = 1.0, we do not need to scale the diffusion coefficient.
  Teuchos::RCP<std::vector<WhetStone::Tensor> > K = Teuchos::rcp(new std::vector<WhetStone::Tensor>());
  int ncells_owned = surfmesh->num_entities(AmanziMesh::CELL, AmanziMesh::Parallel_type::OWNED);
  int nfaces_wghost = surfmesh->num_entities(AmanziMesh::FACE, AmanziMesh::Parallel_type::ALL);

  for (int c = 0; c < ncells_owned; c++) {
    WhetStone::Tensor Kc(2, 1);
    const Point& xc = mesh->cell_centroid(c);
    Kc(0, 0) = 1.0 + xc[0] * xc[0];
    K->push_back(Kc);
  }
  double rho(1.0), mu(1.0);

  // create boundary data (no mixed bc)
  Teuchos::RCP<BCs> bc = Teuchos::rcp(new BCs(surfmesh, AmanziMesh::FACE, DOF_Type::SCALAR));
  std::vector<int>& bc_model = bc->bc_model();
  std::vector<double>& bc_value = bc->bc_value();

  for (int f = 0; f < nfaces_wghost; f++) {
    const Point& xf = surfmesh->face_centroid(f);
    if (fabs(xf[0]) < 1e-6 || fabs(xf[0] - 1.0) < 1e-6 ||
        fabs(xf[1]) < 1e-6 || fabs(xf[1] - 1.0) < 1e-6) {
      bc_model[f] = OPERATOR_BC_DIRICHLET;
      bc_value[f] = xf[1] * xf[1];
    }
  }

  // create diffusion operator 
  Teuchos::ParameterList olist = plist.sublist("PK operator").sublist("diffusion operator");
  Teuchos::RCP<PDE_Diffusion> op = Teuchos::rcp(new PDE_DiffusionMFD(olist, surfmesh));
  op->SetBCs(bc, bc);
  const CompositeVectorSpace& cvs = op->global_operator()->DomainMap();

  op->Setup(K, Teuchos::null, Teuchos::null);
  op->UpdateMatrices(Teuchos::null, Teuchos::null);

  // get and assmeble the global operator
  Teuchos::RCP<Operator> global_op = op->global_operator();
  op->ApplyBCs(true, true);
  global_op->SymbolicAssembleMatrix();
  global_op->AssembleMatrix();

  // create preconditoner
<<<<<<< HEAD
  ParameterList slist = plist.sublist("preconditioners");
  global_op->InitPreconditioner("Hypre AMG", slist);
=======
  ParameterList slist = plist.sublist("preconditioners").sublist("Hypre AMG");
  global_op->InitializePreconditioner(slist);
  global_op->UpdatePreconditioner();
>>>>>>> 33cbd839

  // Test SPD properties of the matrix and preconditioner.
  VerificationCV ver(global_op);
  ver.CheckMatrixSPD();
  ver.CheckPreconditionerSPD();

  // solve the problem
  ParameterList lop_list = plist.sublist("solvers").sublist("PCG").sublist("pcg parameters");
  auto solver = Teuchos::rcp(new AmanziSolvers::LinearOperatorPCG<
      Operator, CompositeVector, CompositeVectorSpace>(global_op, global_op));
  solver->Init(lop_list);

  CompositeVector rhs = *global_op->rhs();
  CompositeVector solution(rhs);
  solution.PutScalar(0.0);

  int ierr = solver->ApplyInverse(rhs, solution);

  int num_itrs = solver->num_itrs();
  CHECK(num_itrs < 10);

  if (MyPID == 0) {
    std::cout << "pressure solver (pcg): ||r||=" << solver->residual() << " itr=" << num_itrs
              << " code=" << solver->returned_code() << std::endl;

    // visualization
    const Epetra_MultiVector& p = *solution.ViewComponent("cell");
    GMV::open_data_file(*surfmesh, (std::string)"operators.gmv");
    GMV::start_data();
    GMV::write_cell_data(p, 0, "solution");
    GMV::close_data_file();
  }
}

<|MERGE_RESOLUTION|>--- conflicted
+++ resolved
@@ -110,14 +110,9 @@
   global_op->AssembleMatrix();
 
   // create preconditoner
-<<<<<<< HEAD
-  ParameterList slist = plist.sublist("preconditioners");
-  global_op->InitPreconditioner("Hypre AMG", slist);
-=======
   ParameterList slist = plist.sublist("preconditioners").sublist("Hypre AMG");
   global_op->InitializePreconditioner(slist);
   global_op->UpdatePreconditioner();
->>>>>>> 33cbd839
 
   // Test SPD properties of the matrix and preconditioner.
   VerificationCV ver(global_op);
@@ -229,14 +224,9 @@
   global_op->AssembleMatrix();
 
   // create preconditoner
-<<<<<<< HEAD
-  ParameterList slist = plist.sublist("preconditioners");
-  global_op->InitPreconditioner("Hypre AMG", slist);
-=======
   ParameterList slist = plist.sublist("preconditioners").sublist("Hypre AMG");
   global_op->InitializePreconditioner(slist);
   global_op->UpdatePreconditioner();
->>>>>>> 33cbd839
 
   // Test SPD properties of the matrix and preconditioner.
   VerificationCV ver(global_op);
@@ -348,14 +338,9 @@
   global_op->AssembleMatrix();
 
   // create preconditoner
-<<<<<<< HEAD
-  ParameterList slist = plist.sublist("preconditioners");
-  global_op->InitPreconditioner("Hypre AMG", slist);
-=======
   ParameterList slist = plist.sublist("preconditioners").sublist("Hypre AMG");
   global_op->InitializePreconditioner(slist);
   global_op->UpdatePreconditioner();
->>>>>>> 33cbd839
 
   // Test SPD properties of the matrix and preconditioner.
   VerificationCV ver(global_op);
