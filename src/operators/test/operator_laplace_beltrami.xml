--- conflicted
+++ resolved
@@ -76,10 +76,6 @@
   <!-- SOLVERS -->
   <ParameterList name="solvers">
     <ParameterList name="PCG">
-<<<<<<< HEAD
-      <Parameter name="preconditioner" type="string" value="Hypre AMG"/>
-=======
->>>>>>> 61f65f00
       <Parameter name="iterative method" type="string" value="pcg"/>
       <ParameterList name="pcg parameters">
         <Parameter name="error tolerance" type="double" value="1e-16"/>
