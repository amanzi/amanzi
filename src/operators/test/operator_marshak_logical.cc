--- conflicted
+++ resolved
@@ -40,6 +40,7 @@
 #include "operator_marshak_testclass.hh"
 
 void RunTestMarshakLogical(std::string op_list_name) {
+  using namespace Teuchos;
   using namespace Amanzi;
   using namespace Amanzi::AmanziMesh;
   using namespace Amanzi::AmanziGeometry;
@@ -52,11 +53,11 @@
 
   // read parameter list
   std::string xmlFileName = "test/operator_marshak_logical.xml";
-  Teuchos::ParameterXMLFileReader xmlreader(xmlFileName);
-  Teuchos::ParameterList plist = xmlreader.getParameters();
+  ParameterXMLFileReader xmlreader(xmlFileName);
+  ParameterList plist = xmlreader.getParameters();
 
   // create a logical mesh
-  Teuchos::ParameterList region_list = plist.sublist("regions");
+  ParameterList region_list = plist.sublist("regions");
   Teuchos::RCP<GeometricModel> gm = Teuchos::rcp(new GeometricModel(3, region_list, *comm));
 
   MeshLogicalFactory fac(comm, gm);
@@ -66,8 +67,7 @@
   fac.AddSegment(100,begin,end,1.0,
 		 MeshLogicalFactory::LogicalTip_t::BOUNDARY,MeshLogicalFactory::LogicalTip_t::BOUNDARY,
 		 "myregion",&cells, &faces);
-  Teuchos::RCP<MeshFramework> mesh_fw = fac.Create();
-  Teuchos::RCP<const Mesh> mesh = Teuchos::rcp(new Mesh(mesh_fw));
+  RCP<const Mesh> mesh = fac.Create();
 
   // Create nonlinear coefficient.
   Teuchos::RCP<HeatConduction> knc = Teuchos::rcp(new HeatConduction(mesh, 0.0));
@@ -75,8 +75,8 @@
   // modify diffusion coefficient
   // -- since rho=mu=1.0, we do not need to scale the diffusion coefficient.
   Teuchos::RCP<std::vector<WhetStone::Tensor> > K = Teuchos::rcp(new std::vector<WhetStone::Tensor>());
-  int ncells_owned = mesh->getNumEntities(AmanziMesh::Entity_kind::CELL, AmanziMesh::Parallel_type::OWNED);
-  int nfaces_wghost = mesh->getNumEntities(AmanziMesh::Entity_kind::FACE, AmanziMesh::Parallel_type::ALL);
+  int ncells_owned = mesh->num_entities(AmanziMesh::CELL, AmanziMesh::Parallel_type::OWNED);
+  int nfaces_wghost = mesh->num_entities(AmanziMesh::FACE, AmanziMesh::Parallel_type::ALL);
 
   for (int c = 0; c < ncells_owned; c++) {
     WhetStone::Tensor Kc(2, 1);
@@ -85,12 +85,12 @@
   }
 
   // create boundary data (no mixed bc)
-  Teuchos::RCP<BCs> bc = Teuchos::rcp(new BCs(mesh, AmanziMesh::Entity_kind::FACE, WhetStone::DOF_Type::SCALAR));
+  Teuchos::RCP<BCs> bc = Teuchos::rcp(new BCs(mesh, AmanziMesh::FACE, WhetStone::DOF_Type::SCALAR));
   std::vector<int>& bc_model = bc->bc_model();
   std::vector<double>& bc_value = bc->bc_value();
 
   for (int f = 0; f < nfaces_wghost; f++) {
-    const Point& xf = mesh->getFaceCentroid(f);
+    const Point& xf = mesh->face_centroid(f);
 
     if (fabs(xf[1]) < 1e-6 || fabs(xf[1] - 1.0) < 1e-6) {
       bc_model[f] = Operators::OPERATOR_BC_NEUMANN;
@@ -108,9 +108,9 @@
   Teuchos::RCP<CompositeVectorSpace> cvs = Teuchos::rcp(new CompositeVectorSpace());
   cvs->SetMesh(mesh);
   cvs->SetGhosted(true);
-  cvs->SetComponent("cell", AmanziMesh::Entity_kind::CELL, 1);
+  cvs->SetComponent("cell", AmanziMesh::CELL, 1);
   cvs->SetOwned(false);
-  cvs->AddComponent("face", AmanziMesh::Entity_kind::FACE, 1);
+  cvs->AddComponent("face", AmanziMesh::FACE, 1);
 
   // create and initialize state variables.
   Teuchos::RCP<CompositeVector> flux = Teuchos::rcp(new CompositeVector(*cvs));
@@ -118,7 +118,7 @@
 
   Point velocity(0.0, 0.0);
   for (int f = 0; f < nfaces_wghost; f++) {
-    const Point& normal = mesh->getFaceNormal(f);
+    const Point& normal = mesh->face_normal(f);
     flx[0][f] = velocity * normal;
   }
 
@@ -129,13 +129,8 @@
   heat_capacity.PutScalar(1.0);
 
   // Create upwind model
-<<<<<<< HEAD
-  Teuchos::ParameterList& ulist = plist.sublist("PK operator").sublist("upwind");
-  UpwindFlux<HeatConduction> upwind(mesh, knc);
-=======
   ParameterList& ulist = plist.sublist("PK operator").sublist("upwind");
   UpwindFlux upwind(mesh);
->>>>>>> 24d265e5
   upwind.Init(ulist);
 
   // MAIN LOOP
@@ -148,7 +143,7 @@
 
     // update bc
     for (int f = 0; f < nfaces_wghost; f++) {
-      const Point& xf = mesh->getFaceCentroid(f);
+      const Point& xf = mesh->face_centroid(f);
       if (fabs(xf[0]) < 1e-6) bc_value[f] = knc->exact(T + dT, xf);
     }
 
@@ -168,7 +163,7 @@
     Teuchos::RCP<Operator> global_op = op.global_operator();
 
     // add accumulation terms
-    PDE_Accumulation op_acc(AmanziMesh::Entity_kind::CELL, global_op);
+    PDE_Accumulation op_acc(AmanziMesh::CELL, global_op);
     op_acc.AddAccumulationDelta(solution, heat_capacity, heat_capacity, dT, "cell");
 
     // apply BCs and assemble
@@ -220,7 +215,7 @@
   double pl2_err(0.0), pnorm(0.0);
 
   for (int c = 0; c < ncells_owned; ++c) {
-    const AmanziGeometry::Point& xc = mesh->getCellCentroid(c);
+    const AmanziGeometry::Point& xc = mesh->cell_centroid(c);
     double err = p[0][c] - knc->exact(T, xc);
     pl2_err += err * err;
     pnorm += p[0][c] * p[0][c];
