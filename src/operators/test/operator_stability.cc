--- conflicted
+++ resolved
@@ -148,14 +148,9 @@
     global_op->SymbolicAssembleMatrix();
     global_op->AssembleMatrix();
     
-<<<<<<< HEAD
-    Teuchos::ParameterList slist = plist.sublist("preconditioners");
-    global_op->InitPreconditioner("Hypre AMG", slist);
-=======
     Teuchos::ParameterList slist = plist.sublist("preconditioners").sublist("Hypre AMG");
     global_op->InitializePreconditioner(slist);
     global_op->UpdatePreconditioner();
->>>>>>> 33cbd839
 
     // solve the problem
     Teuchos::ParameterList lop_list = plist.sublist("solvers").sublist("PCG").sublist("pcg parameters");
@@ -304,14 +299,9 @@
     global_op->SymbolicAssembleMatrix();
     global_op->AssembleMatrix();
     
-<<<<<<< HEAD
-    Teuchos::ParameterList slist = plist.sublist("preconditioners");
-    global_op->InitPreconditioner("Hypre AMG", slist);
-=======
     Teuchos::ParameterList slist = plist.sublist("preconditioners").sublist("Hypre AMG");
     global_op->InitializePreconditioner(slist);
     global_op->UpdatePreconditioner();
->>>>>>> 33cbd839
 
     // solve the problem
     Teuchos::ParameterList lop_list = plist.sublist("solvers").sublist("PCG").sublist("pcg parameters");
