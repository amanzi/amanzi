/*
  Operators

  Copyright 2010-201x held jointly by LANS/LANL, LBNL, and PNNL. 
  Amanzi is released under the three-clause BSD License. 
  The terms of use and "as is" disclaimer for this license are 
  provided in the top-level COPYRIGHT file.

  Author: Konstantin Lipnikov (lipnikov@lanl.gov)
*/

#include <cstdlib>
#include <cmath>
#include <iostream>
#include <vector>

// TPLs
#include "Teuchos_RCP.hpp"
#include "Teuchos_ParameterList.hpp"
#include "Teuchos_ParameterXMLFileReader.hpp"
#include "UnitTest++.h"

// Amanzi
#include "GMVMesh.hh"
#include "MeshFactory.hh"
#include "Mesh_Algorithms.hh"
#include "VerboseObject.hh"

// Operators
#include "OperatorDefs.hh"
#include "OperatorUtils.hh"
#include "UpwindDivK.hh"
#include "UpwindGravity.hh"
#include "UpwindFlux.hh"
#include "UpwindFluxAndGravity.hh"

namespace Amanzi{

class Model {
 public:
  Model(Teuchos::RCP<const AmanziMesh::Mesh> mesh) : mesh_(mesh) {};
  ~Model() {};

  // main members
  double Value(int c, double pc) const { 
    return analytic(pc); 
  }

  double analytic(double pc) const { return 1e-5 + pc; }

 private:
  Teuchos::RCP<const AmanziMesh::Mesh> mesh_;
};

}  // namespace Amanzi


/* *****************************************************************
* Test one upwind model.
* **************************************************************** */
using namespace Amanzi;
using namespace Amanzi::AmanziMesh;
using namespace Amanzi::AmanziGeometry;
using namespace Amanzi::Operators;

template<class UpwindClass>
void RunTestUpwind(std::string method) {
  auto comm = Amanzi::getDefaultComm();
  int MyPID = comm->MyPID();

  if (MyPID == 0) std::cout << "\nTest: 1st-order convergence for upwind \"" << method << "\"\n";

  // read parameter list
  std::string xmlFileName = "test/operator_upwind.xml";
  Teuchos::ParameterXMLFileReader xmlreader(xmlFileName);
  Teuchos::ParameterList plist = xmlreader.getParameters();

  // create an SIMPLE mesh framework
  Teuchos::ParameterList region_list = plist.sublist("regions");
  Teuchos::RCP<GeometricModel> gm = Teuchos::rcp(new GeometricModel(3, region_list, *comm));

  MeshFactory meshfactory(comm, gm);
  meshfactory.set_preference(Preference({Framework::MSTK}));

  for (int n = 4; n < 17; n *= 2) {
    Teuchos::RCP<const Mesh> mesh = meshfactory.create(0.0, 0.0, 0.0, 1.0, 1.0, 1.0, n, n, n);

    int ncells_wghost = mesh->getNumEntities(AmanziMesh::Entity_kind::CELL, AmanziMesh::Parallel_type::ALL);
    int nfaces_owned = mesh->getNumEntities(AmanziMesh::Entity_kind::FACE, AmanziMesh::Parallel_type::OWNED);
    int nfaces_wghost = mesh->getNumEntities(AmanziMesh::Entity_kind::FACE, AmanziMesh::Parallel_type::ALL);

    // create model of nonlinearity
    Teuchos::RCP<Model> model = Teuchos::rcp(new Model(mesh));

    // create boundary data
    std::vector<int> bc_model(nfaces_wghost, OPERATOR_BC_NONE);
    std::vector<double> bc_value(nfaces_wghost);
    for (int f = 0; f < nfaces_wghost; f++) {
      const Point& xf = mesh->getFaceCentroid(f);
      if (fabs(xf[0]) < 1e-6 || fabs(xf[0] - 1.0) < 1e-6 ||
          fabs(xf[1]) < 1e-6 || fabs(xf[1] - 1.0) < 1e-6 ||
          fabs(xf[2]) < 1e-6 || fabs(xf[2] - 1.0) < 1e-6) 

      bc_model[f] = OPERATOR_BC_DIRICHLET;
      bc_value[f] = model->analytic(xf[0]);
    }

    // create and initialize cell-based field 
    Teuchos::RCP<CompositeVectorSpace> cvs = Teuchos::rcp(new CompositeVectorSpace());
    cvs->SetMesh(mesh)->SetGhosted(true)
<<<<<<< HEAD
       ->AddComponent("cell", AmanziMesh::Entity_kind::CELL, 1)
       ->AddComponent("dirichlet_faces", AmanziMesh::Entity_kind::BOUNDARY_FACE, 1)
       ->AddComponent("face", AmanziMesh::Entity_kind::FACE, 1);
=======
       ->AddComponent("cell", AmanziMesh::CELL, 1)
       ->AddComponent("face", AmanziMesh::FACE, 1);
>>>>>>> 24d265e5

    CompositeVector field(*cvs);
    Epetra_MultiVector& fcells = *field.ViewComponent("cell", true);
    Epetra_MultiVector& ffaces = *field.ViewComponent("face", true);

    for (int c = 0; c < ncells_wghost; c++) {
      const AmanziGeometry::Point& xc = mesh->getCellCentroid(c);
      fcells[0][c] = model->Value(c, xc[0]); 
    }

    // add boundary face component
<<<<<<< HEAD
    const Epetra_Map& ext_face_map = mesh->getMap(AmanziMesh::Entity_kind::BOUNDARY_FACE, true);
    const Epetra_Map& face_map = mesh->getMap(AmanziMesh::Entity_kind::FACE, true);
    for (int f=0; f!=face_map.NumMyElements(); ++f) {
      if (bc_model[f] == OPERATOR_BC_DIRICHLET) {
        AmanziMesh::Entity_ID_List cells;
        mesh->getFaceCells(f, AmanziMesh::Parallel_type::ALL, cells);
        AMANZI_ASSERT(cells.size() == 1);
        int bf = ext_face_map.LID(face_map.GID(f));
        fbfs[0][bf] = model->Value(cells[0], bc_value[f]);
=======
    for (int f = 0; f != bc_model.size(); ++f) {
      if (bc_model[f] == OPERATOR_BC_DIRICHLET) {
        int c = AmanziMesh::getFaceOnBoundaryInternalCell(*mesh, f);
        ffaces[0][f] = model->Value(c, bc_value[f]);
>>>>>>> 24d265e5
      }
    }

    // create and initialize face-based flux field
    cvs = CreateCompositeVectorSpace(mesh, "face", AmanziMesh::Entity_kind::FACE, 1, true);

    CompositeVector flux(*cvs), solution(*cvs);
    Epetra_MultiVector& u = *flux.ViewComponent("face", true);
  
    Point vel(1.0, 2.0, 3.0);
    for (int f = 0; f < nfaces_wghost; f++) {
      const Point& normal = mesh->getFaceNormal(f);
      u[0][f] = vel * normal;
    }

    // Create two upwind models
    Teuchos::ParameterList& ulist = plist.sublist("upwind");
    UpwindClass upwind(mesh);
    upwind.Init(ulist);

    upwind.Compute(flux, solution, bc_model, field);

    // calculate errors
    double error(0.0);
    for (int f = 0; f < nfaces_owned; f++) {
      const Point& xf = mesh->getFaceCentroid(f);
      double exact = model->analytic(xf[0]);

      error += pow(exact - ffaces[0][f], 2.0);

      CHECK(ffaces[0][f] >= 0.0);
    }
#ifdef HAVE_MPI
    double tmp = error;
    mesh->getComm()->SumAll(&tmp, &error, 1);
    int itmp = nfaces_owned;
    mesh->getComm()->SumAll(&itmp, &nfaces_owned, 1);
#endif
    error = sqrt(error / nfaces_owned);
  
    if (comm->MyPID() == 0)
        printf("n=%2d %s=%8.4f\n", n, method.c_str(), error);
  }
}

TEST(UPWIND_FLUX) {
  RunTestUpwind<UpwindFlux>("flux");
}

TEST(UPWIND_DIVK) {
  RunTestUpwind<UpwindDivK>("divk");
}

TEST(UPWIND_GRAVITY) {
  RunTestUpwind<UpwindGravity>("gravity");
}

// TEST(UPWIND_FLUX_GRAVITY) {
//  RunTestUpwind<UpwindFluxAndGravity>("flux_gravity");
// }
<|MERGE_RESOLUTION|>--- conflicted
+++ resolved
@@ -80,14 +80,14 @@
   Teuchos::RCP<GeometricModel> gm = Teuchos::rcp(new GeometricModel(3, region_list, *comm));
 
   MeshFactory meshfactory(comm, gm);
-  meshfactory.set_preference(Preference({Framework::MSTK}));
+  meshfactory.set_preference(Preference({Framework::MSTK, Framework::STK}));
 
   for (int n = 4; n < 17; n *= 2) {
     Teuchos::RCP<const Mesh> mesh = meshfactory.create(0.0, 0.0, 0.0, 1.0, 1.0, 1.0, n, n, n);
 
-    int ncells_wghost = mesh->getNumEntities(AmanziMesh::Entity_kind::CELL, AmanziMesh::Parallel_type::ALL);
-    int nfaces_owned = mesh->getNumEntities(AmanziMesh::Entity_kind::FACE, AmanziMesh::Parallel_type::OWNED);
-    int nfaces_wghost = mesh->getNumEntities(AmanziMesh::Entity_kind::FACE, AmanziMesh::Parallel_type::ALL);
+    int ncells_wghost = mesh->num_entities(AmanziMesh::CELL, AmanziMesh::Parallel_type::ALL);
+    int nfaces_owned = mesh->num_entities(AmanziMesh::FACE, AmanziMesh::Parallel_type::OWNED);
+    int nfaces_wghost = mesh->num_entities(AmanziMesh::FACE, AmanziMesh::Parallel_type::ALL);
 
     // create model of nonlinearity
     Teuchos::RCP<Model> model = Teuchos::rcp(new Model(mesh));
@@ -96,7 +96,7 @@
     std::vector<int> bc_model(nfaces_wghost, OPERATOR_BC_NONE);
     std::vector<double> bc_value(nfaces_wghost);
     for (int f = 0; f < nfaces_wghost; f++) {
-      const Point& xf = mesh->getFaceCentroid(f);
+      const Point& xf = mesh->face_centroid(f);
       if (fabs(xf[0]) < 1e-6 || fabs(xf[0] - 1.0) < 1e-6 ||
           fabs(xf[1]) < 1e-6 || fabs(xf[1] - 1.0) < 1e-6 ||
           fabs(xf[2]) < 1e-6 || fabs(xf[2] - 1.0) < 1e-6) 
@@ -108,53 +108,35 @@
     // create and initialize cell-based field 
     Teuchos::RCP<CompositeVectorSpace> cvs = Teuchos::rcp(new CompositeVectorSpace());
     cvs->SetMesh(mesh)->SetGhosted(true)
-<<<<<<< HEAD
-       ->AddComponent("cell", AmanziMesh::Entity_kind::CELL, 1)
-       ->AddComponent("dirichlet_faces", AmanziMesh::Entity_kind::BOUNDARY_FACE, 1)
-       ->AddComponent("face", AmanziMesh::Entity_kind::FACE, 1);
-=======
        ->AddComponent("cell", AmanziMesh::CELL, 1)
        ->AddComponent("face", AmanziMesh::FACE, 1);
->>>>>>> 24d265e5
 
     CompositeVector field(*cvs);
     Epetra_MultiVector& fcells = *field.ViewComponent("cell", true);
     Epetra_MultiVector& ffaces = *field.ViewComponent("face", true);
 
     for (int c = 0; c < ncells_wghost; c++) {
-      const AmanziGeometry::Point& xc = mesh->getCellCentroid(c);
+      const AmanziGeometry::Point& xc = mesh->cell_centroid(c);
       fcells[0][c] = model->Value(c, xc[0]); 
     }
 
     // add boundary face component
-<<<<<<< HEAD
-    const Epetra_Map& ext_face_map = mesh->getMap(AmanziMesh::Entity_kind::BOUNDARY_FACE, true);
-    const Epetra_Map& face_map = mesh->getMap(AmanziMesh::Entity_kind::FACE, true);
-    for (int f=0; f!=face_map.NumMyElements(); ++f) {
-      if (bc_model[f] == OPERATOR_BC_DIRICHLET) {
-        AmanziMesh::Entity_ID_List cells;
-        mesh->getFaceCells(f, AmanziMesh::Parallel_type::ALL, cells);
-        AMANZI_ASSERT(cells.size() == 1);
-        int bf = ext_face_map.LID(face_map.GID(f));
-        fbfs[0][bf] = model->Value(cells[0], bc_value[f]);
-=======
     for (int f = 0; f != bc_model.size(); ++f) {
       if (bc_model[f] == OPERATOR_BC_DIRICHLET) {
         int c = AmanziMesh::getFaceOnBoundaryInternalCell(*mesh, f);
         ffaces[0][f] = model->Value(c, bc_value[f]);
->>>>>>> 24d265e5
       }
     }
 
     // create and initialize face-based flux field
-    cvs = CreateCompositeVectorSpace(mesh, "face", AmanziMesh::Entity_kind::FACE, 1, true);
+    cvs = CreateCompositeVectorSpace(mesh, "face", AmanziMesh::FACE, 1, true);
 
     CompositeVector flux(*cvs), solution(*cvs);
     Epetra_MultiVector& u = *flux.ViewComponent("face", true);
   
     Point vel(1.0, 2.0, 3.0);
     for (int f = 0; f < nfaces_wghost; f++) {
-      const Point& normal = mesh->getFaceNormal(f);
+      const Point& normal = mesh->face_normal(f);
       u[0][f] = vel * normal;
     }
 
@@ -168,7 +150,7 @@
     // calculate errors
     double error(0.0);
     for (int f = 0; f < nfaces_owned; f++) {
-      const Point& xf = mesh->getFaceCentroid(f);
+      const Point& xf = mesh->face_centroid(f);
       double exact = model->analytic(xf[0]);
 
       error += pow(exact - ffaces[0][f], 2.0);
@@ -177,9 +159,9 @@
     }
 #ifdef HAVE_MPI
     double tmp = error;
-    mesh->getComm()->SumAll(&tmp, &error, 1);
+    mesh->get_comm()->SumAll(&tmp, &error, 1);
     int itmp = nfaces_owned;
-    mesh->getComm()->SumAll(&itmp, &nfaces_owned, 1);
+    mesh->get_comm()->SumAll(&itmp, &nfaces_owned, 1);
 #endif
     error = sqrt(error / nfaces_owned);
   
