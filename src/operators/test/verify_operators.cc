/*
  Operators

  Copyright 2010-201x held jointly by LANS/LANL, LBNL, and PNNL. 
  Amanzi is released under the three-clause BSD License. 
  The terms of use and "as is" disclaimer for this license are 
  provided in the top-level COPYRIGHT file.

  Author: Konstantin Lipnikov (lipnikov@lanl.gov)
*/

#include <string>
#include <vector>

// TPLs
#include "UnitTest++.h"

#include "Teuchos_GlobalMPISession.hpp"
#include "VerboseObject_objs.hh"

// Amanzi
// #include "bilinear_form_registration.hh"

#include "DiffusionFixtureNew.hh"
#include "DiffusionFixtureTests.hh"

static std::vector<std::string> argv_copy;
static int MyPID;

int main(int argc, char *argv[])
{
  if (argc < 4) {
    std::cout <<
      "Usage: verify_operators  with_pc|direct  mesh_type  mesh_size|mesh_file  scheme  tol  nloops  linsolver\n\n"
      "  (req) with_pc   = identity|diagonal|ifpack2: ILUT|ifpack2: RILUK\n"
      "                    Hypre: AMG|Hypre: Euclid\n"
      "                    Trilinos: ML|Trilinos: MueLu\n"
      "  (req) direct    = Amesos1: KLU|Amesos2: Basker|Amesos2: SuperLUDist\n\n"
      "  (req) mesh_type = structured2d|structured3d|unstructured2d|unstructured3d\n"
      "  (req) mesh_size = positive integer\n"
      "  (req) mesh_file = file containing mesh\n\n"
      "  (opt) scheme    = mfd|fv  (default mfd)\n"
      "  (opt) tol       = positive double  (default 1e-10)\n"
      "  (opt) nloops    = number of iterations  (default is 1 for linear solvers)\n"
      "  (opr) libsolver = linear solver: pcg (default) or gmres\n\n"
      "Examples:\n"
      "  verify_operators \"Hypre: AMG\" structured3d 10 fv 1e-10\n"
      "  verify_operators \"Amesos1: KLU\" unstructured2d mymesh.exo mfd 1e-10 1 gmres\n";
    return 1;
  }
  for (int i = 1; i < 4; ++i) argv_copy.push_back(argv[i]);

  argv[0] = new char[40];
  strcpy(argv[0], "--teuchos-suppress-startup-banner");
  Teuchos::GlobalMPISession mpiSession(&argc, &argv);
  Kokkos::initialize(argc,argv); 
  MyPID = mpiSession.getRank();
  auto res = UnitTest::RunAllTests();
  Kokkos::finalize(); 
  return res; 
}


TEST(Verify_Mesh_and_Operators) {

  std::string prec_solver = argv_copy[0];
  std::string mesh_type = argv_copy[1];
  std::string mesh_file("structured2d");

  // define mesh
  int d(2), n(10);

  int argc = argv_copy.size();
  if (argc > 2) {
    if (mesh_type == "structured2d") {
      d = 2;
      n = std::stoi(argv_copy[2]);
    } else if (mesh_type == "structured3d") {
      d = 3;
      n = std::stoi(argv_copy[2]);
      mesh_file = "structured3d";
    } else if (mesh_type == "unstructured2d") {
      d = 2;
      mesh_file = argv_copy[2];
    } else if (mesh_type == "unstructured3d") {
      d = 3;
      mesh_file = argv_copy[2];
    } else {
      std::cout << "Incorrect #2, available options: integer | exodus file name\n";
      exit(1);
    }
  }

  // define numerical scheme
  std::string scheme("mixed");
  if (argc > 3) {
    scheme = argv_copy[3];
    if (scheme == "mfd") scheme = "mixed";
  }

  double tol(1e-10);
  if (argc > 4) {
    tol = std::stod(argv_copy[4]);
  }

  double nloops(1);
  if (argc > 5) {
    nloops = std::stoi(argv_copy[5]);
  }

  std::string linsolver("pcg");
  if (argc > 6) {
    linsolver = argv_copy[6];
  }

  // little_k
  AmanziMesh::Entity_kind scalar_coef(AmanziMesh::Entity_kind::UNKNOWN);

  // other parameters
<<<<<<< HEAD
  bool symmetric(false);
=======
  bool symmetric(true);
  if (linsolver != "pcg") symmetric = false;

>>>>>>> 662e6ce3
  int order(1);
  std::string ana("00");

  // create parameter list
  Teuchos::Array<std::string> dofs(2);
  dofs[0] = "face";
  dofs[1] = "cell";

  auto plist = Teuchos::rcp(new Teuchos::ParameterList());
  plist->sublist("PK operator").sublist("mixed")
      .set<std::string>("discretization primary", "mfd: default")
      .set<Teuchos::Array<std::string> >("schema", dofs)
      .set<Teuchos::Array<std::string> >("preconditioner schema", dofs)
      .set<std::string>("nonlinear coefficient", "none");

  plist->sublist("PK operator").sublist("fv")
      .set<std::string>("discretization primary", "fv: default")
      .set<std::string>("schema", "cell")
      .set<std::string>("preconditioner schema", "cell")
      .set<std::string>("nonlinear coefficient", "none");


  // solvers
  plist->sublist("solvers").sublist("AztecOO CG")
      .set<std::string>("iterative method", "pcg").sublist("pcg parameters")
      .set<int>("maximum number of iterations", 5000)
      .set<double>("error tolerance", tol);

  plist->sublist("solvers").sublist("GMRES")
      .set<std::string>("iterative method", "gmres").sublist("gmres parameters")
      .set<int>("maximum number of iterations", 5000)
      .set<double>("error tolerance", tol)
      .set<int>("size of Krylov space", 20)
      .set<bool>("release Krylov vectors", "false");

  plist->sublist("solvers").sublist("Amesos1: KLU")
      .set<std::string>("direct method", "amesos").sublist("amesos parameters")
      .set<std::string>("solver name", "Klu")
      .set<int>("amesos version", 1);

  plist->sublist("solvers").sublist("Amesos2: Basker")
      .set<std::string>("direct method", "amesos").sublist("amesos parameters")
      .set<std::string>("solver name", "basker")
      .set<int>("amesos version", 2);

  plist->sublist("solvers").sublist("Amesos2: SuperLUDist")
      .set<std::string>("direct method", "amesos").sublist("amesos parameters")
      .set<std::string>("solver name", "Superludist")
      .set<int>("amesos version", 2);

  // preconditioners
  // -- simple
  plist->sublist("preconditioners").sublist("identity")
      .set<std::string>("preconditioning method", "identity");

  plist->sublist("preconditioners").sublist("diagonal")
      .set<std::string>("preconditioning method", "diagonal").sublist("diagonal parameters");

  // -- Hypre
  plist->sublist("preconditioners").sublist("Hypre: Euclid")
      .set<std::string>("preconditioning method", "hypre: euclid").sublist("hypre: euclid parameters")
      .set<int>("ilu(k) fill level", 10)
      .set<bool>("rescale rows", false)
      .set<double>("ilut drop tolerance", 1e-6);

  plist->sublist("preconditioners").sublist("Hypre: AMG")
      .set<std::string>("preconditioning method", "hypre: boomer amg").sublist("hypre: boomer amg parameters")
      .set<int>("cycle applications", 1)
      .set<int>("smoother sweeps", 1)
      //.set<double>("strong threshold", 0.5)
      .set<double>("tolerance", 0.0)
      .set<int>("relaxation type", 7);

  // -- Trilinos
  plist->sublist("preconditioners").sublist("Trilinos: ML")
      .set<std::string>("preconditioning method", "ml").sublist("ml parameters")
      .set<int>("ML output", 0)
      .set<int>("aggregation: nodes per aggregate", 3)
      .set<double>("aggregation: damping factor", 1.33)
      .set<double>("aggregation: threshold", 0.0)
      .set<std::string>("aggregation: type", "Uncoupled")
      .set<int>("coarse: max size", 128)
      .set<std::string>("coarse: type", "Amesos-KLU")
      .set<int>("cycle applications", 2)
      .set<int>("eigen-analysis: iterations", 10)
      .set<std::string>("eigen-analysis: type", "cg")
      .set<int>("max levels", 40)
      .set<std::string>("prec type", "MGW")
      .set<double>("smoother: damping factor", 1.0)
      .set<std::string>("smoother: pre or post", "both")
      .set<int>("smoother: sweeps", 2);

  plist->sublist("preconditioners").sublist("Trilinos: MueLu")
    .set<std::string>("preconditioning method", "muelu").sublist("muelu parameters")
    .set<int>("max levels", 25)
    .set<int>("coarse: max size", 10)
    .set<std::string>("coarse: type", "SuperLU_dist")
    .set<std::string>("verbosity", "low")
    .set<std::string>("multigrid algorithm", "sa")
    .set<std::string>("smoother: type", "RELAXATION")
    .set<std::string>("aggregation: type", "uncoupled")
    .set<int>("aggregation: min agg size", 3)
    .set<int>("aggregation: max agg size", 9).sublist("smoother: params")
      .set<std::string>("relaxation: type", "Symmetric Gauss-Seidel")
      .set<int>("relaxation: sweeps", 1)
      .set<double>("relaxation: damping factor", 0.9);

  // -- ILU
  plist->sublist("preconditioners").sublist("ifpack2: ILUT")
      .set<std::string>("preconditioning method", "ifpack2: ILUT").sublist("ifpack2: ILUT parameters")
      .set<double>("fact: ilut level-of-fill", 1)
      .set<double>("fact: drop tolerance", 0.0);

  // -- RILUK: a modified variant of the ILU(k) factorization
  plist->sublist("preconditioners").sublist("ifpack2: RILUK")
      .set<std::string>("preconditioning method", "ifpack2: RILUK").sublist("ifpack2: RILUK parameters")
      .set<int>("fact: iluk level-of-fill", 1)
      .set<double>("fact: drop tolerance", 0.0)
      .set<std::string>("fact: type", "KSPILUK");

  // summary of options
  if (MyPID == 0) {
    std::cout << "================================================================================\n";
    if (prec_solver.substr(0, 6) == "Amesos")
      plist->sublist("solvers").sublist(prec_solver).print(std::cout, 0, true, false);
    else
      plist->sublist("preconditioners").sublist(prec_solver).print(std::cout, 0, true, false);
  }

  // auto start = omp_get_wtime();
  test(prec_solver, "Dirichlet", mesh_file, d, n,
       scheme, symmetric, scalar_coef, 10 * tol, order, ana, nloops, plist);
  // printf("Compute: %gs\n", omp_get_wtime() - start);
}
<|MERGE_RESOLUTION|>--- conflicted
+++ resolved
@@ -117,13 +117,9 @@
   AmanziMesh::Entity_kind scalar_coef(AmanziMesh::Entity_kind::UNKNOWN);
 
   // other parameters
-<<<<<<< HEAD
-  bool symmetric(false);
-=======
   bool symmetric(true);
   if (linsolver != "pcg") symmetric = false;
 
->>>>>>> 662e6ce3
   int order(1);
   std::string ana("00");
 
