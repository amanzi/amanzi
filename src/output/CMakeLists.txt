--- conflicted
+++ resolved
@@ -139,17 +139,12 @@
     if (ENABLE_Silo)
       # Test: uses the Output interface
       add_amanzi_test(output_silo output_silo
-                    SOURCE      test/Main.cc test/test_silo.cc
-                    LINK_LIBS   output mesh_factory mesh_mstk ${UnitTest_LIBRARIES} ${HDF5_LIBRARIES}
-                    KIND        int)
-<<<<<<< HEAD
+                      SOURCE      test/Main.cc test/test_silo.cc
+                      LINK_LIBS   output mesh_factory mesh_mstk ${UnitTest_LIBRARIES} ${HDF5_LIBRARIES}
+                      KIND        int)
+      add_amanzi_test(output_silo_np2 output_silo NPROCS 2 KIND unit)
     endif()
-
-=======
-    add_amanzi_test(output_silo_np2 output_silo NPROCS 2 KIND unit)
->>>>>>> e2c054eb
+    
   endif()
-
- 
                   
 endif(BUILD_TESTS)