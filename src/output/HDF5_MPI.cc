/*
  Copyright 2010-201x held jointly by LANS/LANL, LBNL, and PNNL. 
  Amanzi is released under the three-clause BSD License. 
  The terms of use and "as is" disclaimer for this license are 
  provided in the top-level COPYRIGHT file.

  Author: Erin Baker
*/

/*
  Writes data structures to HDF5 files in parallel.

*/
#include <iostream>

#include "HDF5_MPI.hh"

//TODO(barker): clean up debugging output
//TODO(barker): check that close file is always getting called
//TODO(barker): add error handling where appropriate
//TODO(barker): clean up formating

namespace Amanzi {

HDF5_MPI::HDF5_MPI(const Comm_ptr_type &comm)
    : viz_comm_(Teuchos::rcp_dynamic_cast<const MpiComm_type>(comm)),
      dynamic_mesh_(false),
      mesh_written_(false),
      static_mesh_cycle_(0)
{
  AMANZI_ASSERT(viz_comm_.get());
  info_ = MPI_INFO_NULL;
  IOconfig_.numIOgroups = 1;
  IOconfig_.commIncoming = viz_comm_->Comm();
  parallelIO_IOgroup_init(&IOconfig_, &IOgroup_);
  mesh_maps_ = Teuchos::null;
  NumNodes_ = 0;
  NumElems_ = 0;
  ConnLength_ = 0;
}


HDF5_MPI::HDF5_MPI(const Comm_ptr_type &comm, std::string dataFilename)
    : viz_comm_(Teuchos::rcp_dynamic_cast<const MpiComm_type>(comm)),
      H5DataFilename_(dataFilename),
      dynamic_mesh_(false),
      mesh_written_(false),
      static_mesh_cycle_(0)
{
  AMANZI_ASSERT(viz_comm_.get());
  H5DataFilename_ = dataFilename;
  info_ = MPI_INFO_NULL;
  IOconfig_.numIOgroups = 1;
  IOconfig_.commIncoming = viz_comm_->Comm();
  parallelIO_IOgroup_init(&IOconfig_, &IOgroup_);
  mesh_maps_ = Teuchos::null;
  NumNodes_ = 0;
  NumElems_ = 0;
  ConnLength_ = 0;
}


HDF5_MPI::~HDF5_MPI()
{
  parallelIO_IOgroup_cleanup(&IOgroup_);
}


void HDF5_MPI::createMeshFile(Teuchos::RCP<const AmanziMesh::Mesh> mesh, std::string filename)
{
  hid_t group, dataspace, dataset;
  herr_t status;
  hsize_t dimsf[2];
  std::string xmfFilename;
  int globaldims[2], localdims[2];
  int *ids;

  // store the mesh
  mesh_maps_ = mesh;

  //store base filename
  base_filename_ = filename;

  // build h5 filename
  h5Filename_ = filename;
  //TODO(barker): verify with Markus whether he'll include h5 or I'll add it
  h5Filename_.append(std::string(".h5"));

  // new parallel
  mesh_file_ = parallelIO_open_file(h5Filename_.c_str(), &IOgroup_, FILE_CREATE);
  if (mesh_file_ < 0) {
    Errors::Message message("HDF5_MPI::createMeshFile - error creating mesh file");
    Exceptions::amanzi_throw(message);
  }
  // close file
  parallelIO_close_file(mesh_file_, &IOgroup_);

  // Store filenames
  if (TrackXdmf() && viz_comm_->MyPID() == 0) {
    setxdmfMeshVisitFilename(filename + ".VisIt.xmf");
    // start xmf files xmlObjects stored inside functions
    createXdmfMeshVisit_();
  }
}


void HDF5_MPI::writeMesh(const double time, const int iteration)
{
  if (mesh_maps_->is_logical()) {
    writeDualMesh(time, iteration);
    return;
  }

  hid_t group, dataspace, dataset;
  herr_t status;
  hsize_t dimsf[2];
  std::string xmfFilename;
  int globaldims[2], localdims[2];
  int *ids;

  // if this is a static mesh simulation, we only write the mesh once
  if (!dynamic_mesh_ && mesh_written_) return;

  // open the mesh file
  mesh_file_ = parallelIO_open_file(h5Filename_.c_str(), &IOgroup_, FILE_READWRITE);

  // get num_nodes, num_cells
  const Epetra_Map &nmap = mesh_maps_->vis_mesh().node_map(false);
  int nnodes_local = nmap.NumMyElements();
  int nnodes_global = nmap.NumGlobalElements();
  const Epetra_Map &ngmap = mesh_maps_->vis_mesh().node_map(true);

  const Epetra_Map &cmap = mesh_maps_->vis_mesh().cell_map(false);
  int ncells_local = cmap.NumMyElements();
  int ncells_global = cmap.NumGlobalElements();

  // get space dimension
  int space_dim = mesh_maps_->vis_mesh().space_dimension();

  // Get and write node coordinate info
  // -- get coords
  double *nodes = new double[nnodes_local*3];
  globaldims[0] = nnodes_global;
  globaldims[1] = 3;
  localdims[0] = nnodes_local;
  localdims[1] = 3;

  AmanziGeometry::Point xc(space_dim);
  for (int i = 0; i < nnodes_local; i++) {
    mesh_maps_->vis_mesh().node_get_coordinates(i, &xc);
    // VisIt and ParaView require all mesh entities to be in 3D space
    nodes[i*3+0] = xc[0];
    nodes[i*3+1] = xc[1];
    if (space_dim == 3) {
      nodes[i*3+2] = xc[2];
    } else {
      nodes[i*3+2] = 0.0;
    }
  }

  // -- write out coords
  std::stringstream hdf5_path;
  hdf5_path << iteration << "/Mesh/Nodes";
  // TODO(barker): add error handling: can't create/write
  parallelIO_write_dataset(nodes, PIO_DOUBLE, 2, globaldims, localdims, mesh_file_,
                           const_cast<char*>(hdf5_path.str().c_str()), &IOgroup_,
                           NONUNIFORM_CONTIGUOUS_WRITE);

  // -- clean up
  delete [] nodes;

  // -- write out node map
  ids = new int[nmap.NumMyElements()];
  for (int i=0; i<nnodes_local; i++) {
    ids[i] = nmap.GID(i);
  }
  globaldims[1] = 1;
  localdims[1] = 1;

  hdf5_path.str("");
  hdf5_path << iteration << "/Mesh/NodeMap";
  parallelIO_write_dataset(ids, PIO_INTEGER, 2, globaldims, localdims, mesh_file_,
                           const_cast<char*>(hdf5_path.str().c_str()), &IOgroup_,
                           NONUNIFORM_CONTIGUOUS_WRITE);
  delete [] ids;

  // Get and write cell-to-node connectivity information
  // -- get connectivity
  // nodes are written to h5 out of order, need info to map id to order in output
  int nnodes(nnodes_local);
  std::vector<int> nnodesAll(viz_comm_->NumProc(),0);
  viz_comm_->GatherAll(&nnodes, &nnodesAll[0], 1);
  int start(0);
  std::vector<int> startAll(viz_comm_->NumProc(),0);
  for (int i = 0; i < viz_comm_->MyPID(); i++) {
    start += nnodesAll[i];
  }
  viz_comm_->GatherAll(&start, &startAll[0],1);

  std::vector<int> gid(nnodes_global);
  std::vector<int> pid(nnodes_global);
  std::vector<int> lid(nnodes_global);
  for (int i=0; i<nnodes_global; i++) {
    gid[i] = ngmap.GID(i);
  }
  nmap.RemoteIDList(nnodes_global, &gid[0], &pid[0], &lid[0]);

  // -- determine size of connectivity vector
  // The element connectivity vector is given in the following form (XDMF spec):
  //
  //  if elem_type != POLYGON:
  //      elem_type node1 node2 ... nodeN
  //  else if space_dim == 2:
  //      POLYGON num_nodes node1 node2 ... nodeN
  //  else:
  //      // 3D POLYHEDRON, not true POLYGON
  //      // represent each element as num_faces POLYGONS, each which map to the same element ID
  //      POLYGON num_nodes_in_face1 node1 node2 ... nodeM
  //         POLYGON num_nodes_in_face2 node1 node2 ... nodeM
  //           ...
  //              POLYGON num_nodes_in_faceK node1 node2 ... nodeM
  //
  // As XDMF does not yet support POLYHEDRON, this is an attempted workaround.
  //
  // TODO(barker): make a list of cell types found,
  //               if all the same then write out as a uniform mesh of that type

  // -- pass 1: count total connections, total entities
  int local_conn(0); // length of MixedElements
  int local_entities(0); // length of ElementMap (num_cells if non-POLYHEDRON mesh)
  for (int c=0; c!=ncells_local; ++c) {
    AmanziMesh::Cell_type ctype = mesh_maps_->vis_mesh().cell_get_type(c);
    if (getCellTypeID_(ctype) == getCellTypeID_(AmanziMesh::POLYHED)) {
      AmanziMesh::Entity_ID_List faces;
      mesh_maps_->vis_mesh().cell_get_faces(c,&faces);
      for (int i=0; i!=faces.size(); ++i) {
        AmanziMesh::Entity_ID_List nodes;
        mesh_maps_->vis_mesh().face_get_nodes(faces[i], &nodes);
        local_conn += nodes.size() + 1;
      }
      local_conn += 2;
      local_entities++;

    } else if (getCellTypeID_(ctype) != getCellTypeID_(AmanziMesh::POLYGON)) {
      AmanziMesh::Entity_ID_List nodes;
      mesh_maps_->vis_mesh().cell_get_nodes(c,&nodes);
      local_conn += nodes.size() + 1;
      local_entities++;

    } else if (space_dim == 2) {
      AmanziMesh::Entity_ID_List nodes;
      mesh_maps_->vis_mesh().cell_get_nodes(c,&nodes);
      local_conn += nodes.size() + 2;
      local_entities++;

    } else {
      AmanziMesh::Entity_ID_List faces;
      mesh_maps_->vis_mesh().cell_get_faces(c,&faces);
      for (int i=0; i!=faces.size(); ++i) {
        AmanziMesh::Entity_ID_List nodes;
        mesh_maps_->vis_mesh().face_get_nodes(faces[i], &nodes);
        local_conn += nodes.size() + 2;
      }
      local_entities += faces.size();
    }
  }

  int *local_sizes = new int[2]; // length of MixedElements,
		      // length of ElementMap (num_cells if non-POLYHEDRON mesh)
  local_sizes[0] = local_conn; local_sizes[1] = local_entities;
  int *global_sizes = new int[2];
  global_sizes[0] = 0; global_sizes[1] = 0;
  viz_comm_->SumAll(local_sizes, global_sizes, 2);
  int global_conn = global_sizes[0];
  int global_entities = global_sizes[1];
  delete [] local_sizes;
  delete [] global_sizes;

  // allocate space, pass 2 to populate
  // nodeIDs need to be mapped to output IDs
  int *conn = new int[local_conn];
  int *entities = new int[local_entities];

  int lcv = 0;
  int lcv_entity = 0;
  for (int c=0; c!=ncells_local; ++c) {
    AmanziMesh::Cell_type ctype = mesh_maps_->vis_mesh().cell_get_type(c);
    if (getCellTypeID_(ctype) == getCellTypeID_(AmanziMesh::POLYHED)) {
      AmanziMesh::Entity_ID_List faces;
      mesh_maps_->vis_mesh().cell_get_faces(c,&faces);

      // store cell type id and number of faces
      conn[lcv++] = getCellTypeID_(ctype);
      conn[lcv++] = faces.size();

      for (int j=0; j!=faces.size(); ++j) {
        // store node count, then nodes in the correct order
        AmanziMesh::Entity_ID_List nodes;
        mesh_maps_->vis_mesh().face_get_nodes(faces[j], &nodes);
        conn[lcv++] = nodes.size();

        for (int i=0; i!=nodes.size(); ++i) {
          if (nmap.MyLID(nodes[i])) {
            conn[lcv++] = nodes[i] + startAll[viz_comm_->MyPID()];
          } else {
            conn[lcv++] = lid[nodes[i]] + startAll[pid[nodes[i]]];
          }
        }
      }

      // store entity
      entities[lcv_entity++] = cmap.GID(c);

    } else if (getCellTypeID_(ctype) != getCellTypeID_(AmanziMesh::POLYGON)) {
      // store cell type id
      conn[lcv++] = getCellTypeID_(ctype);

      // store nodes in the correct order
      AmanziMesh::Entity_ID_List nodes;
      mesh_maps_->vis_mesh().cell_get_nodes(c, &nodes);

      for (int i=0; i!=nodes.size(); ++i) {
	if (nmap.MyLID(nodes[i])) {
	  conn[lcv++] = nodes[i] + startAll[viz_comm_->MyPID()];
	} else {
	  conn[lcv++] = lid[nodes[i]] + startAll[pid[nodes[i]]];
	}
      }

      // store entity
      entities[lcv_entity++] = cmap.GID(c);
      
    } else if (space_dim == 2) {
      // store cell type id
      conn[lcv++] = getCellTypeID_(ctype);

      // store node count, then nodes in the correct order
      AmanziMesh::Entity_ID_List nodes;
      mesh_maps_->vis_mesh().cell_get_nodes(c, &nodes);
      conn[lcv++] = nodes.size();

      for (int i=0; i!=nodes.size(); ++i) {
	if (nmap.MyLID(nodes[i])) {
	  conn[lcv++] = nodes[i] + startAll[viz_comm_->MyPID()];
	} else {
	  conn[lcv++] = lid[nodes[i]] + startAll[pid[nodes[i]]];
	}
      }

      // store entity
      entities[lcv_entity++] = cmap.GID(c);
      
    } else {
      AmanziMesh::Entity_ID_List faces;
      mesh_maps_->vis_mesh().cell_get_faces(c,&faces);

      for (int j=0; j!=faces.size(); ++j) {
	// store cell type id
	conn[lcv++] = getCellTypeID_(ctype);

	// store node count, then nodes in the correct order
	AmanziMesh::Entity_ID_List nodes;
	mesh_maps_->vis_mesh().face_get_nodes(faces[j], &nodes);
	conn[lcv++] = nodes.size();

	for (int i=0; i!=nodes.size(); ++i) {
	  if (nmap.MyLID(nodes[i])) {
	    conn[lcv++] = nodes[i] + startAll[viz_comm_->MyPID()];
	  } else {
	    conn[lcv++] = lid[nodes[i]] + startAll[pid[nodes[i]]];
	  }
	}

	// store entity
	entities[lcv_entity++] = cmap.GID(c);
      }
    }
  }
  
  // write out connectivity
  hdf5_path.str("");
  hdf5_path << iteration << "/Mesh/MixedElements";
  globaldims[0] = global_conn; globaldims[1] = 1;
  localdims[0] = local_conn; localdims[1] = 1;
  parallelIO_write_dataset(conn, PIO_INTEGER, 2, globaldims, localdims, mesh_file_,
                           const_cast<char*>(hdf5_path.str().c_str()), &IOgroup_,
                           NONUNIFORM_CONTIGUOUS_WRITE);
  delete [] conn;
  hdf5_path.flush();

  // write out entity map
  hdf5_path.str("");
  hdf5_path << iteration << "/Mesh/ElementMap";
  globaldims[0] = global_entities; globaldims[1] = 1;
  localdims[0] = local_entities; localdims[1] = 1;
  parallelIO_write_dataset(entities, PIO_INTEGER, 2, globaldims, localdims, mesh_file_,
                           const_cast<char*>(hdf5_path.str().c_str()), &IOgroup_,
                           NONUNIFORM_CONTIGUOUS_WRITE);
  delete [] entities;

  // close file
  parallelIO_close_file(mesh_file_, &IOgroup_);

  // Store information
  setH5MeshFilename(h5Filename_);
  setNumNodes(nnodes_global);
  setNumElems(global_entities);
  setConnLength(global_conn);

  // Create and write out accompanying Xdmf file
  if (TrackXdmf() && viz_comm_->MyPID() == 0) {
    //TODO(barker): if implement type tracking, then update this as needed

    // This can be optimized in the case where all elements are of the same type
    cname_ = "Mixed";
    xmfFilename = base_filename_ + ".xmf";
    createXdmfMesh_(base_filename_, time, iteration);

    // update Mesh VisIt xdmf files
    std::stringstream fname;
    fname << base_filename_ << ".h5." << iteration << ".xmf";

    writeXdmfMeshVisitGrid_(fname.str());
    std::ofstream of;
    of.open(xdmfMeshVisitFilename().c_str());
    of << xmlMeshVisit();
    of.close();
  }

  mesh_written_ = true;
  static_mesh_cycle_ = iteration;
}


void HDF5_MPI::writeDualMesh(const double time, const int iteration)
{
  hid_t group, dataspace, dataset;
  herr_t status;
  hsize_t dimsf[2];
  std::string xmfFilename;
  int globaldims[2], localdims[2];
  int *ids;

  // if this is a static mesh simulation, we only write the mesh once
  if (!dynamic_mesh_ && mesh_written_) return;

  // open the mesh file
  mesh_file_ = parallelIO_open_file(h5Filename_.c_str(), &IOgroup_, FILE_READWRITE);

  // get num_nodes, num_cells
  const Epetra_Map &nmap = mesh_maps_->vis_mesh().cell_map(false);
  int nnodes_local = nmap.NumMyElements();
  int nnodes_global = nmap.NumGlobalElements();
  const Epetra_Map &ngmap = mesh_maps_->vis_mesh().cell_map(true);

  // get space dimension
  int space_dim = mesh_maps_->vis_mesh().space_dimension();

  // Get and write node coordinate info
  // -- get coords
  double *nodes = new double[nnodes_local*3];
  globaldims[0] = nnodes_global;
  globaldims[1] = 3;
  localdims[0] = nnodes_local;
  localdims[1] = 3;

  AmanziGeometry::Point xc(space_dim);
  for (int i = 0; i < nnodes_local; i++) {
    xc = mesh_maps_->vis_mesh().cell_centroid(i);
    // VisIt and ParaView require all mesh entities to be in 3D space
    nodes[i*3+0] = xc[0];
    nodes[i*3+1] = xc[1];
    if (space_dim == 3) {
      nodes[i*3+2] = xc[2];
    } else {
      nodes[i*3+2] = 0.0;
    }
  }

  // -- write out coords
  std::stringstream hdf5_path;
  hdf5_path << iteration << "/Mesh/Nodes";
  // TODO(barker): add error handling: can't create/write
  parallelIO_write_dataset(nodes, PIO_DOUBLE, 2, globaldims, localdims, mesh_file_,
                           const_cast<char*>(hdf5_path.str().c_str()), &IOgroup_,
                           NONUNIFORM_CONTIGUOUS_WRITE);

  // -- clean up
  delete [] nodes;

  // -- write out node map
  ids = new int[nmap.NumMyElements()];
  for (int i=0; i<nnodes_local; i++) {
    ids[i] = nmap.GID(i);
  }
  globaldims[1] = 1;
  localdims[1] = 1;

  hdf5_path.str("");
  hdf5_path << iteration << "/Mesh/NodeMap";
  parallelIO_write_dataset(ids, PIO_INTEGER, 2, globaldims, localdims, mesh_file_,
                           const_cast<char*>(hdf5_path.str().c_str()), &IOgroup_,
                           NONUNIFORM_CONTIGUOUS_WRITE);
  delete [] ids;

  // Get and write cell-to-node connectivity information
  // -- get connectivity
  // nodes are written to h5 out of order, need info to map id to order in output
  int nnodes(nnodes_local);
  std::vector<int> nnodesAll(viz_comm_->NumProc(),0);
  viz_comm_->GatherAll(&nnodes, &nnodesAll[0], 1);
  int start(0);
  std::vector<int> startAll(viz_comm_->NumProc(),0);
  for (int i = 0; i < viz_comm_->MyPID(); i++) {
    start += nnodesAll[i];
  }
  viz_comm_->GatherAll(&start, &startAll[0],1);

  std::vector<int> gid(nnodes_global);
  std::vector<int> pid(nnodes_global);
  std::vector<int> lid(nnodes_global);
  for (int i=0; i<nnodes_global; i++) {
    gid[i] = ngmap.GID(i);
  }
  nmap.RemoteIDList(nnodes_global, &gid[0], &pid[0], &lid[0]);

  // -- pass 1: count total connections, total entities
  // For the dual, connections are all faces with > 1 cells.
  int local_conn(0); // length of MixedElements
  int local_entities(0); // length of ElementMap (num_cells if non-POLYHEDRON mesh)

  const Epetra_Map &fmap = mesh_maps_->vis_mesh().face_map(false);
  int nfaces_local = fmap.NumMyElements();
  int nfaces_global = fmap.NumGlobalElements();

  for (int f=0; f!=nfaces_local; ++f) {
    AmanziMesh::Entity_ID_List cells;
    mesh_maps_->vis_mesh().face_get_cells(f, AmanziMesh::Parallel_type::ALL, &cells);
    if (cells.size() > 1) {
      local_conn += cells.size();
      local_entities++;
    }
  }

  int *local_sizes = new int[2]; // length of MixedElements,
		      // length of ElementMap (num_cells if non-POLYHEDRON mesh)
  local_sizes[0] = local_conn; local_sizes[1] = local_entities;
  int *global_sizes = new int[2];
  global_sizes[0] = 0; global_sizes[1] = 0;
  viz_comm_->SumAll(local_sizes, global_sizes, 2);
  int global_conn = global_sizes[0];
  int global_entities = global_sizes[1];
  delete [] local_sizes;
  delete [] global_sizes;

  // allocate space, pass 2 to populate
  // nodeIDs need to be mapped to output IDs
  int *conn = new int[local_conn];
  int *entities = new int[local_entities];

  int lcv = 0;
  int lcv_entity = 0;
  int internal_f = 0;
  for (int f=0; f!=nfaces_local; ++f) {
    AmanziMesh::Entity_ID_List cells;
    mesh_maps_->vis_mesh().face_get_cells(f, AmanziMesh::Parallel_type::ALL, &cells);
    if (cells.size() > 1) {
      // store cell type id
      //      conn[lcv++] = 2;

      // store nodes in the correct order
      for (int i=0; i!=cells.size(); ++i) {
        if (nmap.MyLID(cells[i])) {
          conn[lcv++] = cells[i] + startAll[viz_comm_->MyPID()];
        } else {
          conn[lcv++] = lid[cells[i]] + startAll[pid[cells[i]]];
        }
      }

      // store entity
      entities[lcv_entity++] = startAll[viz_comm_->MyPID()] + internal_f;
      internal_f++;
      
    // } else if (space_dim == 2) {
    //   // store cell type id
    //   conn[lcv++] = getCellTypeID_(ctype);

    //   // store node count, then nodes in the correct order
    //   AmanziMesh::Entity_ID_List nodes;
    //   mesh_maps_->vis_mesh().cell_get_nodes(c, &nodes);
    //   conn[lcv++] = nodes.size();

    //   for (int i=0; i!=nodes.size(); ++i) {
    //     if (nmap.MyLID(nodes[i])) {
    //       conn[lcv++] = nodes[i] + startAll[viz_comm_->MyPID()];
    //     } else {
    //       conn[lcv++] = lid[nodes[i]] + startAll[pid[nodes[i]]];
    //     }
    //   }

    //   // store entity
    //   entities[lcv_entity++] = cmap.GID(c);
    }
  }
  
  // write out connectivity
  hdf5_path.str("");
  hdf5_path << iteration << "/Mesh/MixedElements";
  globaldims[0] = global_conn; globaldims[1] = 1;
  localdims[0] = local_conn; localdims[1] = 1;
  parallelIO_write_dataset(conn, PIO_INTEGER, 2, globaldims, localdims, mesh_file_,
                           const_cast<char*>(hdf5_path.str().c_str()), &IOgroup_,
                           NONUNIFORM_CONTIGUOUS_WRITE);
  delete [] conn;
  hdf5_path.flush();

  // write out entity map
  hdf5_path.str("");
  hdf5_path << iteration << "/Mesh/ElementMap";
  globaldims[0] = global_entities; globaldims[1] = 1;
  localdims[0] = local_entities; localdims[1] = 1;
  parallelIO_write_dataset(entities, PIO_INTEGER, 2, globaldims, localdims, mesh_file_,
                           const_cast<char*>(hdf5_path.str().c_str()), &IOgroup_,
                           NONUNIFORM_CONTIGUOUS_WRITE);
  delete [] entities;

  // close file
  parallelIO_close_file(mesh_file_, &IOgroup_);

  // Store information
  setH5MeshFilename(h5Filename_);
  setNumNodes(nnodes_global);
  setNumElems(global_entities);
  setConnLength(global_conn);

  // Create and write out accompanying Xdmf file
  if (TrackXdmf() && viz_comm_->MyPID() == 0) {
    //TODO(barker): if implement type tracking, then update this as needed

    // This can be optimized in the case where all elements are of the same type
    cname_ = "Polyline";
    xmfFilename = base_filename_ + ".xmf";
    createXdmfMesh_(base_filename_, time, iteration);

    // update Mesh VisIt xdmf files
    std::stringstream fname;
    fname << base_filename_ << ".h5." << iteration << ".xmf";

    writeXdmfMeshVisitGrid_(fname.str());
    std::ofstream of;
    of.open(xdmfMeshVisitFilename().c_str());
    of << xmlMeshVisit();
    of.close();
  }

  mesh_written_ = true;
  static_mesh_cycle_ = iteration;
}


void HDF5_MPI::createDataFile(std::string soln_filename)
{
  std::string h5filename, PVfilename, Vfilename;
  herr_t status;

  // ?? input mesh filename or grab global mesh filename
  // ->assumes global name exists!!
  // build h5 filename
  h5filename = soln_filename;
  //TODO:barker - verify with Markus whether he'll include h5 or I'll add it
  h5filename.append(std::string(".h5"));

  // new parallel
  data_file_ = parallelIO_open_file(h5filename.c_str(), &IOgroup_, FILE_CREATE);

  if (data_file_ < 0) {
    Errors::Message message("HDF5_MPI::createDataFile - error creating data file");
    Exceptions::amanzi_throw(message);
  }

  // close file
  parallelIO_close_file(data_file_, &IOgroup_);

  // Store filenames
  setH5DataFilename(h5filename);
  if (TrackXdmf() && viz_comm_->MyPID() == 0) {
    setxdmfVisitFilename(soln_filename + ".VisIt.xmf");
    // start xmf files xmlObjects stored inside functions
    createXdmfVisit_();
  }
}


void HDF5_MPI::open_h5file()
{
  data_file_ = parallelIO_open_file(H5DataFilename_.c_str(), &IOgroup_,
                                    FILE_READWRITE);
  if (data_file_ < 0) {
    Errors::Message message("HDF5_MPI::writeFieldData_ - error opening data file to write field data");
    Exceptions::amanzi_throw(message);
  }
}


void HDF5_MPI::close_h5file() {
  parallelIO_close_file(data_file_, &IOgroup_); 
}


void HDF5_MPI::createTimestep(const double time, const int iteration)
{
  std::ofstream of;

  if (TrackXdmf() && viz_comm_->MyPID() == 0) {
    // create single step xdmf file
    Teuchos::XMLObject tmp("Xdmf");
    tmp.addChild(addXdmfHeaderLocal_("Mesh",time,iteration));
    std::stringstream filename;
    filename << H5DataFilename() << "." << iteration << ".xmf";
    of_timestep_.open(filename.str().c_str());
    // we don't close it here, it will be closed when the endTimestep() is called
    //of.close(); 
    setxdmfStepFilename(filename.str());

    // update VisIt xdmf files
    // TODO(barker): how to get to grid collection node, rather than root???
    writeXdmfVisitGrid_(filename.str());
    // TODO(barker): where to write out depends on where the root node is
    // ?? how to terminate stream or switch to new file out??
    of.open(xdmfVisitFilename().c_str());
    of << xmlVisit();
    of.close();

    // TODO(barker): where to add time & iteration information in h5 data file?
    // Store information
    xmlStep_ = tmp;
  }
  setIteration(iteration);
  setTime(time);
}


void HDF5_MPI::endTimestep()
{
  if (TrackXdmf() && viz_comm_->MyPID() == 0) {
    //std::ofstream of;
    //std::stringstream filename;
    //filename << H5DataFilename() << "." << Iteration() << ".xmf";
    //of.open(filename.str().c_str());
    of_timestep_ << xmlStep();
    of_timestep_.close();
  }
}


void HDF5_MPI::writeAttrString(const std::string value, const std::string attrname)
{
  std::string h5path = "/";

  char *loc_attrname = new char[attrname.size()+1];
  strcpy(loc_attrname,attrname.c_str());

  char *loc_h5path = new char[h5path.size()+1];
  strcpy(loc_h5path,h5path.c_str());

  char *loc_value = new char[value.size()+1];
  strcpy(loc_value, value.c_str());


  parallelIO_write_simple_attr(loc_attrname,
                               loc_value,
                               PIO_STRING,
                               data_file_,
                               loc_h5path,
                               &IOgroup_);
  delete [] loc_value;
  delete [] loc_h5path;
  delete [] loc_attrname;
}


void HDF5_MPI::writeAttrReal(double value, const std::string attrname)
{
  std::string h5path = "/";

  char *loc_attrname = new char[attrname.size()+1];
  strcpy(loc_attrname,attrname.c_str());

  char *loc_h5path = new char[h5path.size()+1];
  strcpy(loc_h5path,h5path.c_str());

  parallelIO_write_simple_attr(loc_attrname,
                               &value,
                               PIO_DOUBLE,
                               data_file_,
                               loc_h5path,
                               &IOgroup_);
  delete [] loc_h5path;
  delete [] loc_attrname;
}


void HDF5_MPI::writeAttrReal(double value, const std::string attrname, std::string h5path)
{
  char *loc_attrname = new char[attrname.size()+1];
  strcpy(loc_attrname,attrname.c_str());

  char *loc_h5path = new char[h5path.size()+1];
  strcpy(loc_h5path,h5path.c_str());

  parallelIO_write_simple_attr(loc_attrname,
                               &value,
                               PIO_DOUBLE,
                               data_file_,
                               loc_h5path,
                               &IOgroup_);
  delete [] loc_h5path;
  delete [] loc_attrname;
}


void HDF5_MPI::writeAttrReal(double* value, int ndim, const std::string attrname)
{
  std::string h5path = "/";

  char *loc_attrname = new char[attrname.size()+1];
  strcpy(loc_attrname,attrname.c_str());

  char *loc_h5path = new char[h5path.size()+1];
  strcpy(loc_h5path,h5path.c_str());

  int ndims(1);
  int *adims = new int[1];
  adims[0] = ndim;

  parallelIO_write_attr(loc_attrname,
                        reinterpret_cast<void*>(value),
                        PIO_DOUBLE,
                        ndims,
                        adims,
                        data_file_,
                        loc_h5path,
                        &IOgroup_);

  delete [] loc_h5path;
  delete [] loc_attrname;
  delete [] adims;
}


void HDF5_MPI::writeAttrInt(int value, const std::string attrname)
{
  std::string h5path = "/";

  char *loc_attrname = new char[attrname.size()+1];
  strcpy(loc_attrname,attrname.c_str());

  char *loc_h5path = new char[h5path.size()+1];
  strcpy(loc_h5path,h5path.c_str());

  parallelIO_write_simple_attr(loc_attrname,
                               &value,
                               PIO_INTEGER,
                               data_file_,
                               loc_h5path,
                               &IOgroup_);
  delete [] loc_h5path;
  delete [] loc_attrname;
}


void HDF5_MPI::writeAttrInt(int* value, int ndim, const std::string attrname)
{
  std::string h5path = "/";

  char *loc_attrname = new char[attrname.size()+1];
  strcpy(loc_attrname,attrname.c_str());

  char *loc_h5path = new char[h5path.size()+1];
  strcpy(loc_h5path,h5path.c_str());

  int ndims(1);
  int *adims = new int[1];
  adims[0] = ndim;

  parallelIO_write_attr(loc_attrname,
                        reinterpret_cast<void*>(value),
                        PIO_INTEGER,
                        ndims,
                        adims,
                        data_file_,
                        loc_h5path,
                        &IOgroup_);

  delete [] loc_h5path;
  delete [] loc_attrname;
  delete [] adims;
}


void HDF5_MPI::readAttrString(std::string &value, const std::string attrname)
{
  std::string h5path = "/";

  char *loc_attrname = new char[attrname.size()+1];
  strcpy(loc_attrname,attrname.c_str());

  char *loc_h5path = new char[h5path.size()+1];
  strcpy(loc_h5path,h5path.c_str());

  char *loc_value;
  
  parallelIO_read_simple_attr(loc_attrname,
                              reinterpret_cast<void**>(&loc_value),
                              PIO_STRING,
                              data_file_,
                              loc_h5path,
                              &IOgroup_);

  value = std::string(loc_value);

  free(loc_value);
  delete [] loc_h5path;
  delete [] loc_attrname;
}


void HDF5_MPI::readAttrReal(double &value, const std::string attrname)
{
  std::string h5path = "/";

  char *loc_attrname = new char[attrname.size()+1];
  strcpy(loc_attrname,attrname.c_str());

  char *loc_h5path = new char[h5path.size()+1];
  strcpy(loc_h5path,h5path.c_str());

  double *loc_value;
  
  parallelIO_read_simple_attr(loc_attrname,
                              reinterpret_cast<void**>(&loc_value),
                              PIO_DOUBLE,
                              data_file_,
                              loc_h5path,
                              &IOgroup_);

  value = *loc_value;

  free(loc_value);
  delete [] loc_h5path;
  delete [] loc_attrname;
}
  

void HDF5_MPI::readAttrReal(double **value, int *ndim, const std::string attrname)
{
  std::string h5path = "/";

  char *loc_attrname = new char[attrname.size()+1];
  strcpy(loc_attrname,attrname.c_str());

  char *loc_h5path = new char[h5path.size()+1];
  strcpy(loc_h5path,h5path.c_str());

  double *loc_value;
  int *pdims;
  int ndims;
  
  parallelIO_read_attr(loc_attrname,
                       reinterpret_cast<void**>(&loc_value),
                       PIO_DOUBLE,
                       &ndims,
                       &pdims,
                       data_file_,
                       loc_h5path,
                       &IOgroup_);

  *value = loc_value;
  *ndim = pdims[0];  // works only for one-dimensional vectors.

  free(pdims);
  delete [] loc_h5path;
  delete [] loc_attrname;
}


void HDF5_MPI::readAttrInt(int &value, const std::string attrname)
{
  std::string h5path = "/";

  char *loc_attrname = new char[attrname.size()+1];
  strcpy(loc_attrname,attrname.c_str());

  char *loc_h5path = new char[h5path.size()+1];
  strcpy(loc_h5path,h5path.c_str());

  int *loc_value;
  
  parallelIO_read_simple_attr(loc_attrname,
                              reinterpret_cast<void**>(&loc_value),
                              PIO_INTEGER,
                              data_file_,
                              loc_h5path,
                              &IOgroup_);

  value = *loc_value;

  free(loc_value);
  delete [] loc_h5path;
  delete [] loc_attrname;
}


void HDF5_MPI::readAttrInt(int **value, int *ndim, const std::string attrname)
{
  std::string h5path = "/";

  char *loc_attrname = new char[attrname.size()+1];
  strcpy(loc_attrname,attrname.c_str());

  char *loc_h5path = new char[h5path.size()+1];
  strcpy(loc_h5path,h5path.c_str());

  int *loc_value, *pdims;
  int ndims;
  
  parallelIO_read_attr(loc_attrname,
                       reinterpret_cast<void**>(&loc_value),
                       PIO_INTEGER,
                       &ndims,
                       &pdims,
                       data_file_,
                       loc_h5path,
                       &IOgroup_);

  *value = loc_value;
  *ndim = pdims[0];  // works only for one-dimensional vectors.

  free(pdims);
  delete [] loc_h5path;
  delete [] loc_attrname;
}


void HDF5_MPI::writeDataString(char **x, int num_entries, const std::string varname)
{
  char *h5path = new char [varname.size()+1];
  strcpy(h5path,varname.c_str());

  parallelIO_write_str_array(x, num_entries, data_file_, h5path, &IOgroup_);

  delete [] h5path;
}


void HDF5_MPI::readDataString(char ***x, int *num_entries, const std::string varname)
{
  char *h5path = new char [varname.size()+1];
  strcpy(h5path,varname.c_str());
  int ndims, dims[2], tmpsize;

  bool exists = checkFieldData_(h5path);
  if (exists) {
    parallelIO_get_dataset_ndims(&ndims, data_file_, h5path, &IOgroup_);
    parallelIO_get_dataset_dims(dims, data_file_, h5path, &IOgroup_);
    parallelIO_get_dataset_size(&tmpsize, data_file_, h5path, &IOgroup_);

    char **strData;
    parallelIO_read_str_array(&strData, &tmpsize, data_file_, h5path, &IOgroup_);

    *x = strData;
    *num_entries = tmpsize;
  } else {
    *num_entries = 0;
  }

  delete [] h5path;
}


void HDF5_MPI::writeDataReal(const Epetra_Vector &x, const std::string varname) {
  writeFieldData_(x, varname, PIO_DOUBLE, "NONE");
}


void HDF5_MPI::writeDataInt(const Epetra_Vector &x, const std::string varname) {
  writeFieldData_(x, varname, PIO_INTEGER, "NONE");
}


void HDF5_MPI::writeCellDataReal(const Epetra_Vector &x,
                                 const std::string varname) {
  writeFieldData_(x, varname, PIO_DOUBLE, "Cell");
}


void HDF5_MPI::writeCellDataInt(const Epetra_Vector &x,
                                const std::string varname) {
  writeFieldData_(x, varname, PIO_INTEGER, "Cell");
}


void HDF5_MPI::writeNodeDataReal(const Epetra_Vector &x,
                                 const std::string varname) {
  writeFieldData_(x, varname, PIO_DOUBLE, "Node");
}


void HDF5_MPI::writeNodeDataInt(const Epetra_Vector &x,
                                const std::string varname) {
  writeFieldData_(x, varname, PIO_INTEGER, "Node");
}


void HDF5_MPI::writeFieldData_(const Epetra_Vector &x, std::string varname,
                               datatype_t type, std::string loc)
{
  // write field data
  double *data;
  int err = x.ExtractView(&data);
  hid_t  group, dataspace, dataset;
  herr_t status;

  int globaldims[2];
  int localdims[2];
  globaldims[0] = x.GlobalLength();
  globaldims[1] = 1;
  localdims[0] = x.MyLength();
  localdims[1] = 1;

  // TODO(barker): how to build path name?? probably still need iteration number
  std::stringstream h5path;
  h5path << varname;

  // TODO(barker): add error handling: can't write/create

  //hid_t file = parallelIO_open_file(H5DataFilename_.c_str(), &IOgroup_,
  //                                FILE_READWRITE);
  //MB: /if (file < 0) {
  //MB: /  Errors::Message message("HDF5_MPI::writeFieldData_ - error opening data file to write field data");
  //MB: /  Exceptions::amanzi_throw(message);
  //MB: /}

  if (TrackXdmf()) {
    h5path << "/" << Iteration();
  }

  char *tmp;
  tmp = new char [h5path.str().size()+1];
  strcpy(tmp,h5path.str().c_str());

  parallelIO_write_dataset(data, type, 2, globaldims, localdims, data_file_, tmp,
                           &IOgroup_, NONUNIFORM_CONTIGUOUS_WRITE);
  //parallelIO_close_file(file, &IOgroup_);

  // TODO(barker): add error handling: can't write
  if (TrackXdmf() ) {
    // write the time value as an attribute to this dataset
    writeAttrReal(Time(), "Time", h5path.str());
    if (viz_comm_->MyPID() == 0) {
      // TODO(barker): get grid node, node.addChild(addXdmfAttribute)
      Teuchos::XMLObject node = findMeshNode_(xmlStep());
      node.addChild(addXdmfAttribute_(varname, loc, globaldims[0], h5path.str()));
    }
  }
  delete [] tmp;
}


bool HDF5_MPI::readData(Epetra_Vector &x, const std::string varname) {
  return readFieldData_(x, varname, PIO_DOUBLE);
}


bool HDF5_MPI::checkFieldData_(std::string varname)
{
  char *h5path = new char [varname.size()+1];
  strcpy(h5path,varname.c_str());
  bool exists=false;

  if (viz_comm_->MyPID() != 0) {
    MPI_Bcast(&exists, 1, MPI_C_BOOL, 0, viz_comm_->Comm());
  } else {
    iofile_t *currfile;
    currfile = IOgroup_.file[data_file_];
<<<<<<< HEAD
=======
    // old interface has issues with CLang 10.0.1
    // exists = H5Lexists(currfile->fid, h5path, H5P_DEFAULT);
>>>>>>> 6f656e1a
    exists = parallelIO_name_exists(currfile->fid, h5path);

    if (!exists) {
      std::cout<< "Field "<<h5path<<" is not found in hdf5 file.\n";
    }

    MPI_Bcast(&exists, 1, MPI_C_BOOL, 0, viz_comm_->Comm()); 
  } 
  
  delete[] h5path;

  return exists;
}


bool HDF5_MPI::readFieldData_(Epetra_Vector &x, std::string varname,
                              datatype_t type)
{
  char *h5path = new char [varname.size()+1];
  strcpy(h5path,varname.c_str());

  if (!checkFieldData_(varname)) return false;

  int ndims;
  parallelIO_get_dataset_ndims(&ndims, data_file_, h5path, &IOgroup_);
  
  if (ndims < 0) {
    if (viz_comm_->MyPID() == 0) {
      std::cout<< "Dimension of the field "<<h5path<<" is negative.\n";
    }
    return false;
  }

  int globaldims[ndims], localdims[ndims];
  parallelIO_get_dataset_dims(globaldims, data_file_, h5path, &IOgroup_);
  localdims[0] = x.MyLength();
  localdims[1] = globaldims[1];

  double *data = new double[localdims[0]*localdims[1]];
  parallelIO_read_dataset(data, type, ndims, globaldims, localdims,
                          data_file_, h5path, &IOgroup_, NONUNIFORM_CONTIGUOUS_READ);

  // Trilinos' ReplaceMyValues() works with elements only and cannot 
  // be used here for points
  for (int i=0; i<localdims[0]; ++i) x[i] = data[i];

  delete [] data;
  delete [] h5path;

  return true;
}


int HDF5_MPI::getCellTypeID_(AmanziMesh::Cell_type type)
{
  //TODO(barker): how to return polyhedra?
  // cell type id's defined in Xdmf/include/XdmfTopology.h

  AMANZI_ASSERT (cell_valid_type(type));

  switch (type)
  {
    case AmanziMesh::POLYGON:
      return 3;
    case AmanziMesh::TRI:
      return 4;
    case AmanziMesh::QUAD:
      return 5;
    case AmanziMesh::TET:
      return 6;
    case AmanziMesh::PYRAMID:
      return 7;
    case AmanziMesh::PRISM:
      return 8; //wedge
    case AmanziMesh::HEX:
      return 9;
    case AmanziMesh::POLYHED:
      return 16; // see http://www.xdmf.org/index.php/XDMF_Model_and_Format
    default:
      return 3; // unknown, for now same as polygon
  }
}


void HDF5_MPI::createXdmfMesh_(const std::string filename,
                               const double time, const int iteration)
{
  // TODO(barker): add error handling: can't open/write
  Teuchos::XMLObject mesh("Xdmf");

  std::stringstream mesh_name;
  mesh_name << "Mesh " << iteration;
  std::stringstream fname;
  fname << filename << ".h5." << iteration << ".xmf";

  // build xml object
  mesh.addChild(addXdmfHeaderLocal_(mesh_name.str().c_str(),time,iteration));

  // write xmf
  std::ofstream of(fname.str().c_str());
  of << HDF5_MPI::xdmfHeader_ << mesh << std::endl;
  of.close();
}


void HDF5_MPI::createXdmfMeshVisit_()
{
  Teuchos::XMLObject xmf("Xdmf");
  xmf.addAttribute("xmlns:xi", "http://www.w3.org/2001/XInclude");
  xmf.addAttribute("Version", "2.0");

  // build xml object
  xmf.addChild(addXdmfHeaderGlobal_());

  // write xmf
  std::ofstream of(xdmfMeshVisitFilename().c_str());
  of << HDF5_MPI::xdmfHeader_ << xmf << std::endl;
  of.close();

  // Store VisIt XMLObject
  xmlMeshVisit_ = xmf;
}


void HDF5_MPI::createXdmfVisit_()
{
  // TODO(barker): add error handling: can't open/write
  Teuchos::XMLObject xmf("Xdmf");
  xmf.addAttribute("xmlns:xi", "http://www.w3.org/2001/XInclude");
  xmf.addAttribute("Version", "2.0");

  // build xml object
  xmf.addChild(addXdmfHeaderGlobal_());

  // write xmf
  std::ofstream of(xdmfVisitFilename().c_str());
  of << HDF5_MPI::xdmfHeader_ << xmf << std::endl;
  of.close();

  // Store VisIt XMLObject
  xmlVisit_ = xmf;
}


Teuchos::XMLObject HDF5_MPI::addXdmfHeaderGlobal_()
{
  Teuchos::XMLObject domain("Domain");

  Teuchos::XMLObject grid("Grid");
  grid.addAttribute("GridType", "Collection");
  grid.addAttribute("CollectionType", "Temporal");
  domain.addChild(grid);

  return domain;
}


Teuchos::XMLObject HDF5_MPI::addXdmfHeaderLocal_(
    const std::string name, const double value, const int cycle)
{
  Teuchos::XMLObject domain("Domain");

  Teuchos::XMLObject grid("Grid");
  grid.addAttribute("Name", name);
  domain.addChild(grid);
  grid.addChild(addXdmfTopo_(cycle));
  grid.addChild(addXdmfGeo_(cycle));

  Teuchos::XMLObject time("Time");
  time.addDouble("Value", value);
  grid.addChild(time);

  return domain;
}


Teuchos::XMLObject HDF5_MPI::addXdmfTopo_(const int cycle)
{
  std::stringstream tmp, tmp1;

  // NEW MIXED MESH
  //TODO(barker): need to pass in topotype - or assume Mixed always
  //TODO(barker): need to pass in connectivity length, or store somewhere
  Teuchos::XMLObject topo("Topology");
  topo.addAttribute("TopologyType", cname_);
  topo.addInt("NumberOfElements", NumElems());
  topo.addAttribute("Name", "mixedtopo");

  Teuchos::XMLObject DataItem("DataItem");
  DataItem.addAttribute("DataType", "Int");
  DataItem.addInt("Dimensions", ConnLength());
  DataItem.addAttribute("Format", "HDF");

  if (dynamic_mesh_) {
    tmp1 << stripFilename_(H5MeshFilename()) << ":/" << cycle << "/Mesh/MixedElements";
  } else {
    tmp1 << stripFilename_(H5MeshFilename()) << ":/" << static_mesh_cycle_ << "/Mesh/MixedElements";
  }

  DataItem.addContent(tmp1.str());
  topo.addChild(DataItem);

  return topo;
}


Teuchos::XMLObject HDF5_MPI::addXdmfGeo_(const int cycle)
{
  std::stringstream tmp;
  std::stringstream tmp1;

  Teuchos::XMLObject geo("Geometry");
  geo.addAttribute("Name", "geo");
  geo.addAttribute("Type", "XYZ");

  Teuchos::XMLObject DataItem("DataItem");
  DataItem.addAttribute("DataType", "Float");
  tmp1 << NumNodes() << " " << " 3";
  DataItem.addAttribute("Dimensions", tmp1.str());
  DataItem.addAttribute("Format", "HDF");
  if (dynamic_mesh_) {
    tmp << stripFilename_(H5MeshFilename()) << ":/" << cycle << "/Mesh/Nodes";
  } else {
    tmp << stripFilename_(H5MeshFilename()) << ":/" << static_mesh_cycle_ << "/Mesh/Nodes";
  }
  DataItem.addContent(tmp.str());
  geo.addChild(DataItem);

  return geo;
}


void HDF5_MPI::writeXdmfVisitGrid_(std::string filename)
{
  // Create xmlObject grid
  Teuchos::XMLObject xi_include("xi:include");
  xi_include.addAttribute("href", stripFilename_(filename));
  xi_include.addAttribute("xpointer", "xpointer(//Xdmf/Domain/Grid)");

  // Step through xmlobject visit to find /domain/grid
  Teuchos::XMLObject node;
  node = findGridNode_(xmlVisit_);

  // Add new grid to xmlobject visit
  node.addChild(xi_include);
}


void HDF5_MPI::writeXdmfMeshVisitGrid_(std::string filename)
{
  // Create xmlObject grid
  Teuchos::XMLObject xi_include("xi:include");
  xi_include.addAttribute("href", stripFilename_(filename));
  xi_include.addAttribute("xpointer", "xpointer(//Xdmf/Domain/Grid)");

  // Step through xmlobject visit to find /domain/grid
  Teuchos::XMLObject node;
  node = findGridNode_(xmlMeshVisit_);

  // Add new grid to xmlobject visit
  node.addChild(xi_include);
}


Teuchos::XMLObject HDF5_MPI::findGridNode_(Teuchos::XMLObject xmlobject)
{
  Teuchos::XMLObject node, tmp;

  // Step down to child tag==Domain
  for (int i = 0; i < xmlobject.numChildren(); i++) {
    if (xmlobject.getChild(i).getTag() == "Domain") {
      node = xmlobject.getChild(i);
    }
  }

  // Step down to child tag==Grid and Attribute(GridType==Collection)
  for (int i = 0; i < node.numChildren(); i++) {
    tmp = node.getChild(i);
    if (tmp.getTag() == "Grid" && tmp.hasAttribute("GridType")) {
      if (tmp.getAttribute("GridType") == "Collection") {
        return tmp;
      }
    }
  }

  // TODO(barker): return some error indicator
  return node;
}


Teuchos::XMLObject HDF5_MPI::findMeshNode_(Teuchos::XMLObject xmlobject)
{
  Teuchos::XMLObject node, tmp;

  // Step down to child tag==Domain
  for (int i = 0; i < xmlobject.numChildren(); i++) {
    if (xmlobject.getChild(i).getTag() == "Domain") {
      node = xmlobject.getChild(i);
    }
  }

  // Step down to child tag==Grid and Attribute(Name==Mesh)
  for (int i = 0; i < node.numChildren(); i++) {
    tmp = node.getChild(i);
    if (tmp.getTag() == "Grid" && tmp.hasAttribute("Name")) {
      if (tmp.getAttribute("Name") == "Mesh") {
        return tmp;
      }
    }
  }

  // TODO(barker): return some error indicator
  return node;
}


Teuchos::XMLObject HDF5_MPI::addXdmfAttribute_(std::string varname,
                                               std::string location,
                                               int length,
                                               std::string h5path)
{
  Teuchos::XMLObject attribute("Attribute");
  attribute.addAttribute("Name", varname);
  attribute.addAttribute("Type", "Scalar");
  attribute.addAttribute("Center", location);

  Teuchos::XMLObject DataItem("DataItem");
  DataItem.addAttribute("Format", "HDF");
  DataItem.addInt("Dimensions", length);
  DataItem.addAttribute("DataType", "Float");
  std::stringstream tmp;
  tmp << stripFilename_(H5DataFilename()) << ":" << h5path;
  DataItem.addContent(tmp.str());
  attribute.addChild(DataItem);

  return attribute;
}


std::string HDF5_MPI::stripFilename_(std::string filename)
{
  std::stringstream ss(filename);
  std::string name;
  // strip for linux/unix/mac directory names
  char delim('/');
  while(std::getline(ss, name, delim)) { }
  // strip for windows directory names
  //delim='\\';
  //while(std::getline(ss, name, delim)) { }

  return name;
}

std::string HDF5_MPI::xdmfHeader_ = "<?xml version=\"1.0\" ?>\n<!DOCTYPE Xdmf SYSTEM \"Xdmf.dtd\" []>\n";

}  // namespace Amanzi<|MERGE_RESOLUTION|>--- conflicted
+++ resolved
@@ -1183,11 +1183,8 @@
   } else {
     iofile_t *currfile;
     currfile = IOgroup_.file[data_file_];
-<<<<<<< HEAD
-=======
     // old interface has issues with CLang 10.0.1
     // exists = H5Lexists(currfile->fid, h5path, H5P_DEFAULT);
->>>>>>> 6f656e1a
     exists = parallelIO_name_exists(currfile->fid, h5path);
 
     if (!exists) {
