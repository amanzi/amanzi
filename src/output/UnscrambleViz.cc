--- conflicted
+++ resolved
@@ -277,12 +277,8 @@
     // loop through elements to get type list
     std::cout << "E>> collect element information" << std::endl;
     // 0)element type id 1)connectivity length 2)offset is element array
-<<<<<<< HEAD
     // int elem_types[num_elems][3]; 
     std::vector<std::vector<int>> elem_types(num_elems, std::vector<int>(3));
-=======
-    int elem_types[num_elems][3];
->>>>>>> 8fd02f82
     int elem_cnt = 0;
     for (int i = 0; i < num_elems; i++) {
       elem_types[i][0] = elems[elem_cnt];
