--- conflicted
+++ resolved
@@ -1,15 +1,6 @@
-<<<<<<< HEAD
-tree c7dbe2cc0884b66132cb2e70db1ed856f7eaa19a
-parent 7b5d8069f0e08ec4511b2aaf4d46b702a821a260
-author Coon, Ethan T <coonet@ornl.gov> 1588989304 -0400
-committer Coon, Ethan T <coonet@ornl.gov> 1588989304 -0400
-
-updates ATS linking to remove dependency on interface library, which was not used
-=======
 tree 60272db9668b6d3e5e58dd3261935454a444dcbf
 parent 96611581016269aeccb8cd7c4d1373458d6ec6a9
 author Coon, Ethan T <coonet@ornl.gov> 1592861519 -0400
 committer Coon, Ethan T <coonet@ornl.gov> 1592861519 -0400
 
-updates plot timestep history to python3, bug fix in ats_xdmf
->>>>>>> e13d94af
+updates plot timestep history to python3, bug fix in ats_xdmf