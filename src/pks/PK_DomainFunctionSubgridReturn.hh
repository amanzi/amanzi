--- conflicted
+++ resolved
@@ -71,13 +71,6 @@
   field_out_suffix_ = blist.get<std::string>("subgrid field suffix");
 
   // check for prefixing -- mostly used in the multisubgrid models
-<<<<<<< HEAD
-  if (blist.isParameter("subgrid domain set"))
-    dset_ = blist.get<std::string>("subgrid domain set");
-  else
-    dset_ = "subgrid";
-=======
->>>>>>> 7d8c6006
   
   dset_ = blist.get<std::string>("subgrid domain set", "subgrid");
   
@@ -119,11 +112,7 @@
   
   // get the map to convert to subgrid GID
   auto& map = mesh_->map(AmanziMesh::CELL, false);
-<<<<<<< HEAD
-    
-=======
   
->>>>>>> 7d8c6006
   for (auto uspec = unique_specs_.at(AmanziMesh::CELL)->begin();
        uspec != unique_specs_.at(AmanziMesh::CELL)->end(); ++uspec) {
     
@@ -146,35 +135,7 @@
       for (int i = 0; i < nfun; ++i) {
         alpha[i] = (*(*uspec)->first->second)(args)[i];
       }
-
-       // find the subgrid gid to be integrated
-      auto gid = map.GID(*c);
-
-      Key domain = Keys::getDomainInSet(dset_, gid);
       
-<<<<<<< HEAD
-      Key var = Keys::getKey(domain,field_out_suffix_);
-
-      // get the vector to be integrated
-      const CompositeVector& vec_out =
-	*S_->GetFieldCopyData(var, copy_field_out_key_);
-      const auto& vec_c = *vec_out.ViewComponent("cell", true);
-	
-      std::vector<double> val(nfun,0.);
-	
-      // DO THE INTEGRAL: currently omega_i = 1/cv_sg?
-      int ncells_sg = vec_out.Mesh()->num_entities(AmanziMesh::CELL, AmanziMesh::Parallel_type::ALL);
-	
-      for (int c_sg=0; c_sg!=ncells_sg; ++c_sg) {
-	for (int k=0; k!=nfun; ++k) {
-	  val[k] += vec_c[k][c_sg] * alpha[k] ;
-	}
-      }
-	
-      for (int k=0; k!=nfun; ++k) {
-	val[k] /= ncells_sg;
-      }
-=======
       // find the subgrid gid to be integrated
       auto gid = map.GID(*c);
       
@@ -201,7 +162,6 @@
       for (int k=0; k!=nfun; ++k) {
         val[k] /= ncells_sg;
       }
->>>>>>> 7d8c6006
       value_[*c] = val;
     }
   }
