--- conflicted
+++ resolved
@@ -43,18 +43,9 @@
   virtual void Setup() final;
   virtual void Initialize() final;
 
-<<<<<<< HEAD
-  virtual void set_dt(double dt) final {};
-  virtual double get_dt() final { return dt_next_; }
-
   virtual bool AdvanceStep(double t_old, double t_new, bool reinit = false) final;
   virtual void CommitStep(double t_old, double t_new, const Tag& tag) final;
   virtual void CalculateDiagnostics(const Tag& tag) final { extra_chemistry_output_data(); }
-=======
-  virtual bool AdvanceStep(double t_old, double t_new, bool reinit = false);
-  virtual void CommitStep(double t_old, double t_new, const Teuchos::RCP<State>& S);
-  virtual void CalculateDiagnostics(const Teuchos::RCP<State>& S) { extra_chemistry_output_data(); }
->>>>>>> 92f24501
 
   virtual std::string name() { return "chemistry amanzi"; }
 
