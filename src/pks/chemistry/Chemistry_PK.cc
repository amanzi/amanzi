--- conflicted
+++ resolved
@@ -28,7 +28,6 @@
     number_sorption_sites_(0),
     using_sorption_(false),
     using_sorption_isotherms_(false),
-    convert2mole_fraction_(false),
     number_aqueous_kinetics_(0)
     {};
 
@@ -189,18 +188,16 @@
 ******************************************************************* */
 void Chemistry_PK::Initialize(const Teuchos::Ptr<State>& S)
 {
+  const Teuchos::RCP<State> Srcp = Teuchos::RCP<State>(S.get());
+  
   // Aqueous species 
   if (number_aqueous_components_ > 0) {
+
     if (!S->GetField(tcc_key_, passwd_)->initialized()) {
-<<<<<<< HEAD
       InitializeField(S_, passwd_, tcc_key_, 0.0);
     }
     InitializeField(S_, passwd_, primary_activity_coeff_key_, 1.0);
-=======
-      InitializeField(S, passwd_, tcc_key_, 0.0);
-    }
-    InitializeField(S, passwd_, primary_activity_coeff_key_, 1.0);
->>>>>>> ae727616
+
 
     // special initialization of free ion concentration
     if (S_->HasField(free_ion_species_key_)) {
@@ -218,54 +215,34 @@
         }
       }
     }
-    // InitializeField(S, free_ion_species_key_, 0.0);
+    // InitializeField(S_, free_ion_species_key_, 0.0);
 
     // Sorption sites: all will have a site density, but we can default to zero
     if (using_sorption_) {
-<<<<<<< HEAD
       InitializeField(S_, passwd_, total_sorbed_key_, 0.0);
-=======
-      InitializeField(S, total_sorbed_key_, 0.0);
->>>>>>> ae727616
     }
 
     // Sorption isotherms: Kd required, Langmuir and Freundlich optional
     if (using_sorption_isotherms_) {
-<<<<<<< HEAD
       InitializeField(S_, passwd_, isotherm_kd_key_, -1.0);
       InitializeField(S_, passwd_, isotherm_freundlich_n_key_, 1.0);
       InitializeField(S_, passwd_, isotherm_langmuir_b_key_, 1.0);
-=======
-      InitializeField(S, isotherm_kd_key_, -1.0);
-      InitializeField(S, isotherm_freundlich_n_key_, 1.0);
-      InitializeField(S, isotherm_langmuir_b_key_, 1.0);
->>>>>>> ae727616
     }
   }
 
   // Minerals: vol frac and surface areas
   if (number_minerals_ > 0) {
-<<<<<<< HEAD
     InitializeField(S_, passwd_, min_vol_frac_key_, 0.0);
     InitializeField(S_, passwd_, min_ssa_key_, 1.0);
-=======
-    InitializeField(S, min_vol_frac_key_, 0.0);
-    InitializeField(S, min_ssa_key_, 1.0);
->>>>>>> ae727616
   }
 
   // Aqueous kinetics
   if (number_aqueous_kinetics_ > 0) {
-<<<<<<< HEAD
-    InitializeField(S_, passwd_, "first_order_decay_constant", 0.0);
-=======
-    InitializeField(S, first_order_decay_constant_key_, 0.0);
->>>>>>> ae727616
+    InitializeField(S_, passwd_, first_order_decay_constant_key_, 0.0);
   }
   
   // Ion exchange sites: default to 1
   if (number_ion_exchange_sites_ > 0) {
-<<<<<<< HEAD
     InitializeField(S_, passwd_, ion_exchange_sites_key_, 1.0);
     InitializeField(S_, passwd_, ion_exchange_ref_cation_conc_key_, 1.0);
   }
@@ -277,19 +254,6 @@
 
   // auxiliary fields
   InitializeField(S_, passwd_, alquimia_aux_data_key_, 0.0);
-=======
-    InitializeField(S, ion_exchange_sites_key_, 1.0);
-    InitializeField(S, ion_exchange_ref_cation_conc_key_, 1.0);
-  }
-
-  if (number_sorption_sites_ > 0) {
-    InitializeField(S, sorp_sites_key_, 1.0);
-    InitializeField(S, surf_cfsc_key_, 1.0);
-  }
-
-  // auxiliary fields
-  InitializeField(S, alquimia_aux_data_key_, 0.0);
->>>>>>> ae727616
 
   // miscaleneous controls
   initial_conditions_time_ = cp_list_->get<double>("initial conditions time", S->time());
@@ -299,28 +263,8 @@
 /* ******************************************************************
 * Process names of materials 
 ******************************************************************* */
-<<<<<<< HEAD
-=======
-// void Chemistry_PK::InitializeField_(const Teuchos::Ptr<State>& S, std::string fieldname, double default_val)
-// {
-//   Teuchos::OSTab tab = vo_->getOSTab();
-
-//   if (S->HasField(fieldname)) {
-//     if (!S->GetField(fieldname)->initialized()) {
-//       S->GetFieldData(fieldname, passwd_)->PutScalar(default_val);
-//       S->GetField(fieldname, passwd_)->set_initialized();
-//       if (vo_->getVerbLevel() >= Teuchos::VERB_MEDIUM)
-//          *vo_->os() << "initilized \"" << fieldname << "\" to value " << default_val << std::endl;  
-//     }
-//   }
-// }
-
-
-/* ******************************************************************
-* Process names of materials 
-******************************************************************* */
->>>>>>> ae727616
-void Chemistry_PK::InitializeMinerals(Teuchos::RCP<Teuchos::ParameterList> plist)
+
+  void Chemistry_PK::InitializeMinerals(Teuchos::RCP<Teuchos::ParameterList> plist)
 {
   mineral_names_.clear();
   if (plist->isParameter("minerals")) {
