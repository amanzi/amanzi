/*
  Chemistry PK

  Copyright 2010-201x held jointly by LANS/LANL, LBNL, and PNNL. 
  Amanzi is released under the three-clause BSD License. 
  The terms of use and "as is" disclaimer for this license are 
  provided in the top-level COPYRIGHT file.

  Base class for chemical process kernels. It should be never
  instantiated.
*/
 
#ifndef AMANZI_CHEMISTRY_PK_HH_
#define AMANZI_CHEMISTRY_PK_HH_

#include <vector>

// TPLs
#include "Epetra_MultiVector.h"
#include "Teuchos_ParameterList.hpp"
#include "Teuchos_RCP.hpp"
#include "VerboseObject.hh"

// Amanzi
#ifdef ALQUIMIA_ENABLED
#include "ChemistryEngine.hh"
#endif
#include "Mesh.hh"
#include "PK_Physical.hh"
#include "State.hh"

namespace Amanzi {
namespace AmanziChemistry {

class Chemistry_PK : public PK_Physical {
 public:
  Chemistry_PK();
  virtual ~Chemistry_PK() {};

  // required members for PK interface
  virtual void Setup(const Teuchos::Ptr<State>& S);
  virtual void Initialize(const Teuchos::Ptr<State>& S);

  // Required members for chemistry interface
  // -- output of auxillary cellwise data from chemistry
  virtual Teuchos::RCP<Epetra_MultiVector> extra_chemistry_output_data() = 0;

  // Basic capabilities
  // -- get/set auxiliary tcc vector that now contains only aqueous components.
  Teuchos::RCP<Epetra_MultiVector> aqueous_components() { return aqueous_components_; } 
  void set_aqueous_components(Teuchos::RCP<Epetra_MultiVector> tcc) { aqueous_components_ = tcc; }

  // -- process various objects before/during setup phase
  void InitializeMinerals(Teuchos::RCP<Teuchos::ParameterList> plist);
  void InitializeSorptionSites(Teuchos::RCP<Teuchos::ParameterList> plist,
                               Teuchos::RCP<Teuchos::ParameterList> state_list);

  virtual void CopyFieldstoNewState(const Teuchos::RCP<State>& S_next);

  // -- access
#ifdef ALQUIMIA_ENABLED
  Teuchos::RCP<AmanziChemistry::ChemistryEngine> chem_engine() { return chem_engine_; }
#endif

  // -- output of error messages.
  void ErrorAnalysis(int ierr, std::string& internal_msg);
  Key get_domain_name() { return domain_name_; }

<<<<<<< HEAD
=======
 // protected:
 //  void InitializeField_(const Teuchos::Ptr<State>& S, std::string fieldname, double default_val);

>>>>>>> ae727616
 protected:
  Teuchos::RCP<const AmanziMesh::Mesh> mesh_;
  Teuchos::RCP<State> S_;
  std::string passwd_;
  Teuchos::RCP<Teuchos::ParameterList> glist_, cp_list_;

  int number_aqueous_components_;
  std::vector<std::string> comp_names_;
  Teuchos::RCP<Epetra_MultiVector> aqueous_components_;

  int number_minerals_;
  std::vector<std::string> mineral_names_;

  int number_aqueous_kinetics_;
  std::vector<std::string> aqueous_kinetics_names_;
  
  int number_sorption_sites_, number_total_sorbed_;
  std::vector<std::string> sorption_site_names_;
  bool using_sorption_, using_sorption_isotherms_, convert2mole_fraction_;

  int number_free_ion_, number_ion_exchange_sites_;

  // names of state fields 
  Key tcc_key_;
  Key poro_key_;
  Key saturation_key_;
  Key fluid_den_key_, molar_fluid_den_key_;
  Key min_vol_frac_key_;
  Key min_ssa_key_;
  Key sorp_sites_key_;
  Key surf_cfsc_key_;
  Key total_sorbed_key_;
  Key isotherm_kd_key_, isotherm_freundlich_n_key_, isotherm_langmuir_b_key_;
  Key free_ion_species_key_, primary_activity_coeff_key_;
  Key ion_exchange_sites_key_, ion_exchange_ref_cation_conc_key_;
  Key secondary_activity_coeff_key_;
  Key alquimia_aux_data_key_;
  Key mineral_rate_constant_key_;
  Key first_order_decay_constant_key_;

#ifdef ALQUIMIA_ENABLED
  Teuchos::RCP<AmanziChemistry::ChemistryEngine> chem_engine_;
#endif

  // time controls
  int num_iterations_, num_successful_steps_;
  double initial_conditions_time_;
  Key domain_name_;
};

}  // namespace AmanziChemistry
}  // namespace Amanzi
#endif<|MERGE_RESOLUTION|>--- conflicted
+++ resolved
@@ -66,12 +66,6 @@
   void ErrorAnalysis(int ierr, std::string& internal_msg);
   Key get_domain_name() { return domain_name_; }
 
-<<<<<<< HEAD
-=======
- // protected:
- //  void InitializeField_(const Teuchos::Ptr<State>& S, std::string fieldname, double default_val);
-
->>>>>>> ae727616
  protected:
   Teuchos::RCP<const AmanziMesh::Mesh> mesh_;
   Teuchos::RCP<State> S_;
@@ -90,7 +84,7 @@
   
   int number_sorption_sites_, number_total_sorbed_;
   std::vector<std::string> sorption_site_names_;
-  bool using_sorption_, using_sorption_isotherms_, convert2mole_fraction_;
+  bool using_sorption_, using_sorption_isotherms_;
 
   int number_free_ion_, number_ion_exchange_sites_;
 
