--- conflicted
+++ resolved
@@ -171,13 +171,7 @@
     int ncomp = uc.MyLength();
     for (int i = 0; i < ncomp; ++i) {
       double tmp = fabs(duc[0][i]) / (fabs(uc[0][i] - ref_temp) + ref_temp);
-<<<<<<< HEAD
       if (tmp > error_t) error_t = tmp;
-=======
-      if (tmp > error_t) {
-        error_t = tmp;
-      }
->>>>>>> 8fd02f82
     }
   }
 
