--- conflicted
+++ resolved
@@ -56,11 +56,7 @@
   // advect tmp = molar_density_liquid * enthalpy 
   S_->GetFieldEvaluator(enthalpy_key_)->HasFieldChanged(S_.ptr(), passwd_);
   const CompositeVector& enthalpy = *S_->GetFieldData(enthalpy_key_);
-<<<<<<< HEAD
   const CompositeVector& n_l = *S_->GetFieldData(mol_density_liquid_key_);
-=======
-  const CompositeVector& n_l = *S_->GetFieldData(molar_density_liquid_key_);
->>>>>>> 71899b46
 
   Teuchos::RCP<const CompositeVector> flux = S_->GetFieldData(darcy_flux_key_);
   op_advection_->Init();
@@ -112,17 +108,12 @@
   if (prec_include_enthalpy_) {
     Teuchos::RCP<const CompositeVector> darcy_flux = S_->GetFieldData(darcy_flux_key_);
 
-<<<<<<< HEAD
     der_name = Keys::getDerivKey(enthalpy_key_, temperature_key_);
     S_->GetFieldEvaluator(enthalpy_key_)->HasFieldDerivativeChanged(S_.ptr(), passwd_, temperature_key_);
-    Teuchos::RCP<const CompositeVector> dHdT = S_->GetFieldData(der_name);
-=======
-    S_->GetFieldEvaluator(enthalpy_key_)->HasFieldDerivativeChanged(S_.ptr(), passwd_, "temperature");
-    auto dHdT = S_->GetFieldData("denthalpy_dtemperature", enthalpy_key_);
+    auto dHdT = S_->GetFieldData(der_name, enthalpy_key_);
 
-    const CompositeVector& n_l = *S_->GetFieldData(molar_density_liquid_key_);
+    const CompositeVector& n_l = *S_->GetFieldData(mol_density_liquid_key_);
     dHdT->Multiply(1.0, *dHdT, n_l, 0.0);
->>>>>>> 71899b46
 
     op_preconditioner_advection_->Setup(*darcy_flux);
     op_preconditioner_advection_->UpdateMatrices(darcy_flux.ptr(), dHdT.ptr());
