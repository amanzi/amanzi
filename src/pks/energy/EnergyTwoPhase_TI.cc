/*
  Energy PK

  Copyright 2010-201x held jointly by LANS/LANL, LBNL, and PNNL. 
  Amanzi is released under the three-clause BSD License. 
  The terms of use and "as is" disclaimer for this license are 
  provided in the top-level COPYRIGHT file.

  Author: Ethan Coon
<<<<<<< HEAD

  Energy PK.
=======
>>>>>>> 71899b46
*/

#include "Key.hh"

#include "FieldEvaluator.hh"
#include "EnergyTwoPhase_PK.hh"

namespace Amanzi {
namespace Energy {

/* ******************************************************************
* Computes the non-linear functional g = g(t,u,udot)
****************************************************************** */
void EnergyTwoPhase_PK::FunctionalResidual(
    double t_old, double t_new, Teuchos::RCP<TreeVector> u_old,
    Teuchos::RCP<TreeVector> u_new, Teuchos::RCP<TreeVector> g)
{
  Teuchos::OSTab tab = vo_->getOSTab();

  // update BCs and conductivity
  temperature_eval_->SetFieldAsChanged(S_.ptr());
  UpdateSourceBoundaryData(t_old, t_new, *u_new->Data());
  S_->GetFieldEvaluator(conductivity_key_)->HasFieldChanged(S_.ptr(), passwd_);

  // assemble residual for diffusion operator
  op_matrix_->Init();
  op_matrix_diff_->UpdateMatrices(Teuchos::null, solution.ptr());
  op_matrix_diff_->ApplyBCs(true, true, true);

  op_matrix_->ComputeNegativeResidual(*u_new->Data(), *g->Data());

  // add accumulation term
  double dt = t_new - t_old;

  // update the energy at the new time.
  S_->GetFieldEvaluator(energy_key_)->HasFieldChanged(S_.ptr(), passwd_);

  const Epetra_MultiVector& e1 = *S_->GetFieldData(energy_key_)->ViewComponent("cell");
  const Epetra_MultiVector& e0 = *S_->GetFieldData(prev_energy_key_)->ViewComponent("cell");
  Epetra_MultiVector& g_c = *g->Data()->ViewComponent("cell");

  for (int c = 0; c < ncells_owned; ++c) {
    double factor = mesh_->cell_volume(c) / dt;
    g_c[0][c] += factor * (e1[0][c] - e0[0][c]);
  }

  // advect tmp = molar_density_liquid * enthalpy 
  S_->GetFieldEvaluator(enthalpy_key_)->HasFieldChanged(S_.ptr(), passwd_);
  const CompositeVector& enthalpy = *S_->GetFieldData(enthalpy_key_);
  const CompositeVector& n_l = *S_->GetFieldData(mol_density_liquid_key_);

  Teuchos::RCP<const CompositeVector> flux = S_->GetFieldData(darcy_flux_key_);
  op_matrix_advection_->Setup(*flux);
  op_matrix_advection_->UpdateMatrices(flux.ptr());
  op_matrix_advection_->ApplyBCs(false, true, false);

  CompositeVector tmp(enthalpy);
  tmp.Multiply(1.0, tmp, n_l, 0.0);

  CompositeVector g_adv(g->Data()->Map());
  // op_advection_->Apply(tmp, g_adv);
  op_advection_->ComputeNegativeResidual(tmp, g_adv);
  g->Data()->Update(1.0, g_adv, 1.0);
}


/* ******************************************************************
* Update the preconditioner on the interval (t, t + dt] using u = up.
****************************************************************** */
void EnergyTwoPhase_PK::UpdatePreconditioner(
    double t, Teuchos::RCP<const TreeVector> up, double dt)
{
  Teuchos::OSTab tab = vo_->getOSTab();
  if (vo_->os_OK(Teuchos::VERB_EXTREME)) {
    *vo_->os() << "updating preconditioner, T=" << t << std::endl;
  }

  // update BCs and conductivity
  UpdateSourceBoundaryData(t, t + dt, *up->Data());
  S_->GetFieldEvaluator(conductivity_key_)->HasFieldChanged(S_.ptr(), passwd_);

  // assemble matrices for diffusion operator
  op_preconditioner_->Init();
  op_preconditioner_diff_->UpdateMatrices(Teuchos::null, up->Data().ptr());
  op_preconditioner_diff_->ApplyBCs(true, true, true);

  // update with accumulation terms
  // update the accumulation derivatives, dE/dT
  auto der_name = Keys::getDerivKey(energy_key_, temperature_key_);
  S_->GetFieldEvaluator(energy_key_)->HasFieldDerivativeChanged(S_.ptr(), passwd_, temperature_key_);
  CompositeVector& dEdT = *S_->GetFieldData(der_name, energy_key_);

  if (dt > 0.0) {
    op_acc_->AddAccumulationDelta(*up->Data().ptr(), dEdT, dEdT, dt, "cell");
  }

  // add advection term dHdT
  if (prec_include_enthalpy_) {
    Teuchos::RCP<const CompositeVector> darcy_flux = S_->GetFieldData(darcy_flux_key_);

    der_name = Keys::getDerivKey(enthalpy_key_, temperature_key_);
    S_->GetFieldEvaluator(enthalpy_key_)->HasFieldDerivativeChanged(S_.ptr(), passwd_, temperature_key_);
<<<<<<< HEAD
    Teuchos::RCP<const CompositeVector> dHdT = S_->GetFieldData(der_name);
=======
    Teuchos::RCP<CompositeVector> dHdT = S_->GetFieldData("denthalpy_dtemperature", enthalpy_key_);

    const CompositeVector& n_l = *S_->GetFieldData("molar_density_liquid");
    dHdT->Multiply(1.0, *dHdT, n_l, 0.0);
>>>>>>> 71899b46

    op_preconditioner_advection_->Setup(*darcy_flux);
    op_preconditioner_advection_->UpdateMatrices(darcy_flux.ptr(), dHdT.ptr());
    op_preconditioner_advection_->ApplyBCs(false, true, false);
  }

  // finalize preconditioner
  op_preconditioner_->AssembleMatrix();
  op_preconditioner_->UpdatePreconditioner();
}


/* ******************************************************************
* Error is defined as the relative change of temperature. 
* The reference temprerature value is 273 K.
****************************************************************** */
double EnergyTwoPhase_PK::ErrorNorm(Teuchos::RCP<const TreeVector> u,
                                    Teuchos::RCP<const TreeVector> du)
{
  Teuchos::OSTab tab = vo_->getOSTab();

  // Relative error in cell-centered temperature
  const Epetra_MultiVector& uc = *u->Data()->ViewComponent("cell", false);
  const Epetra_MultiVector& duc = *du->Data()->ViewComponent("cell", false);

  int cell_bad;
  double error_t(0.0);
  double ref_temp(273.0);
  for (int c = 0; c < ncells_owned; c++) {
    double tmp = fabs(duc[0][c]) / (fabs(uc[0][c] - ref_temp) + ref_temp);
    if (tmp > error_t) {
      error_t = tmp;
      cell_bad = c;
    } 
  }

  // Cell error is based upon error in energy conservation relative to
  // a characteristic energy
  double error_e(0.0);
  /*
  S_->GetFieldEvaluator(energy_key_)->HasFieldChanged(S_.ptr(), passwd_);
  const Epetra_MultiVector& energy = *S_->GetFieldData(energy_key_)->ViewComponent("cell", false);

  for (int c = 0; c != ncells_owned; ++c) {
    double tmp = std::abs(h*res_c[0][c]) / (atol_ * cv[0][c]*2.e6 + rtol_* std::abs(energy[0][c]));
    if (tmp > error_e) {
      error_e = tmp;
      cell_bad = c;
    }
  }
  */

  // Face error is mismatch in flux??


  double error = std::max(error_t, error_e);

#ifdef HAVE_MPI
  double buf = error;
  du->Data()->Comm()->MaxAll(&buf, &error, 1);  // find the global maximum
#endif

  return error;
}

}  // namespace Energy
}  // namespace Amanzi
<|MERGE_RESOLUTION|>--- conflicted
+++ resolved
@@ -7,11 +7,6 @@
   provided in the top-level COPYRIGHT file.
 
   Author: Ethan Coon
-<<<<<<< HEAD
-
-  Energy PK.
-=======
->>>>>>> 71899b46
 */
 
 #include "Key.hh"
@@ -114,14 +109,10 @@
 
     der_name = Keys::getDerivKey(enthalpy_key_, temperature_key_);
     S_->GetFieldEvaluator(enthalpy_key_)->HasFieldDerivativeChanged(S_.ptr(), passwd_, temperature_key_);
-<<<<<<< HEAD
     Teuchos::RCP<const CompositeVector> dHdT = S_->GetFieldData(der_name);
-=======
-    Teuchos::RCP<CompositeVector> dHdT = S_->GetFieldData("denthalpy_dtemperature", enthalpy_key_);
 
     const CompositeVector& n_l = *S_->GetFieldData("molar_density_liquid");
     dHdT->Multiply(1.0, *dHdT, n_l, 0.0);
->>>>>>> 71899b46
 
     op_preconditioner_advection_->Setup(*darcy_flux);
     op_preconditioner_advection_->UpdateMatrices(darcy_flux.ptr(), dHdT.ptr());
