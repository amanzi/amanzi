--- conflicted
+++ resolved
@@ -61,7 +61,6 @@
 
   nfaces_owned = mesh_->num_entities(AmanziMesh::FACE, AmanziMesh::Parallel_type::OWNED);
   nfaces_wghost = mesh_->num_entities(AmanziMesh::FACE, AmanziMesh::Parallel_type::ALL);
-<<<<<<< HEAD
 
   // keys
   temperature_key_ = Keys::getKey(domain_, "temperature"); 
@@ -76,8 +75,6 @@
   mol_density_liquid_key_ = Keys::getKey(domain_, "molar_density_liquid");
 
   darcy_flux_key_ = Keys::getKey(domain_, "darcy_flux"); 
-=======
->>>>>>> 71899b46
 }
 
 
@@ -91,7 +88,7 @@
   prev_energy_key_ = "prev_energy";
   enthalpy_key_ = "enthalpy";
   conductivity_key_ = "thermal_conductivity";
-  molar_density_liquid_key_ = "molar_density_liquid";
+  mol_density_liquid_key_ = "molar_density_liquid";
 
   // require first-requested state variables
   if (!S->HasField("atmospheric_pressure")) {
@@ -321,7 +318,7 @@
   AmanziMesh::Entity_ID_List cells;
   S_->GetFieldEvaluator(enthalpy_key_)->HasFieldChanged(S_.ptr(), passwd_);
   const auto& enth = *S_->GetFieldData(enthalpy_key_)->ViewComponent("cell");
-  const auto& n_l = *S_->GetFieldData(molar_density_liquid_key_)->ViewComponent("cell");
+  const auto& n_l = *S_->GetFieldData(mol_density_liquid_key_)->ViewComponent("cell");
 
   std::vector<int>& bc_model_enth_ = op_bc_enth_->bc_model();
   std::vector<double>& bc_value_enth_ = op_bc_enth_->bc_value();
