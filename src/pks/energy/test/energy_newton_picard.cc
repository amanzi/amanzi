--- conflicted
+++ resolved
@@ -20,19 +20,11 @@
 
 // Amanzi
 #include "Accumulation.hh"
-<<<<<<< HEAD
-#include "DiffusionFactory.hh"
-#include "DiffusionMFD.hh"
-#include "GMVMesh.hh"
-#include "MeshFactory.hh"
-#include "Operator.hh"
-=======
 #include "GMVMesh.hh"
 #include "MeshFactory.hh"
 #include "Operator.hh"
 #include "PDE_DiffusionFactory.hh"
 #include "PDE_DiffusionMFD.hh"
->>>>>>> 00a5795b
 #include "SolverFactory.hh"
 #include "SolverFnBase.hh"
 #include "UpwindFlux.hh"
@@ -88,11 +80,7 @@
 
   Teuchos::RCP<CompositeVectorSpace> cvs_;
   Teuchos::RCP<Operators::Operator> op_;
-<<<<<<< HEAD
-  Teuchos::RCP<Operators::Diffusion> op_diff_;
-=======
   Teuchos::RCP<Operators::PDE_Diffusion> op_diff_;
->>>>>>> 00a5795b
   Teuchos::RCP<Operators::Accumulation> op_acc_;
 
   Teuchos::RCP<Operators::BCs> bc_;  
@@ -200,11 +188,7 @@
 
   // create the operators
   Teuchos::ParameterList olist = plist.sublist("PK operator").sublist(op_name_);
-<<<<<<< HEAD
-  op_diff_ = Teuchos::rcp(new Operators::DiffusionMFD(olist, mesh_));
-=======
   op_diff_ = Teuchos::rcp(new Operators::PDE_DiffusionMFD(olist, mesh_));
->>>>>>> 00a5795b
   op_diff_->SetBCs(bc_, bc_);
   op_ = op_diff_->global_operator();
   op_acc_ = Teuchos::rcp(new Operators::Accumulation(AmanziMesh::CELL, op_));
