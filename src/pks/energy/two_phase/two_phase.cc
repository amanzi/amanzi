--- conflicted
+++ resolved
@@ -24,21 +24,14 @@
 // -------------------------------------------------------------
 // Constructor
 // -------------------------------------------------------------
-<<<<<<< HEAD
 
-  TwoPhase::TwoPhase(Teuchos::Ptr<State> S, const Teuchos::RCP<Teuchos::ParameterList>& plist,
-                   Teuchos::ParameterList& FElist,
-                   const Teuchos::RCP<TreeVector>& solution) :
-    PKDefaultBase(S, plist, FElist, solution),
-    EnergyBase(S, plist, FElist, solution) {}
-=======
 TwoPhase::TwoPhase(Teuchos::ParameterList& FElist,
                    const Teuchos::RCP<Teuchos::ParameterList>& plist,
                    const Teuchos::RCP<State>& S,
                    const Teuchos::RCP<TreeVector>& solution) :
     PK(FElist, plist, S, solution),
     EnergyBase(FElist, plist, S, solution) {}
->>>>>>> 6221cd35
+
 
 // -------------------------------------------------------------
 // Create the physical evaluators for energy, enthalpy, thermal
