/*
  EOS
   
  Copyright 2010-201x held jointly by LANS/LANL, LBNL, and PNNL. 
  Amanzi is released under the three-clause BSD License. 
  The terms of use and "as is" disclaimer for this license are 
  provided in the top-level COPYRIGHT file.

  Author: Ethan Coon (ecoon@lanl.gov)

  EOSFieldEvaluator is the interface between state/data and the 
  model, an EOS.
*/

#include "errors.hh"

#include "EOSFactory.hh"
#include "EOSEvaluator.hh"

namespace Amanzi {
namespace AmanziEOS {

/* ******************************************************************
* Constructor
****************************************************************** */
EOSEvaluator::EOSEvaluator(Teuchos::ParameterList& plist) :
    SecondaryVariablesFieldEvaluator(plist)
{
  // Process the list for my provided field.
  std::string mode = plist_.get<std::string>("eos basis", "molar");
  if (mode == "molar") {
    mode_ = EOS_MODE_MOLAR;
  } else if (mode == "mass") {
    mode_ = EOS_MODE_MASS;
  } else if (mode == "both") {
    mode_ = EOS_MODE_BOTH;
  } else {
    AMANZI_ASSERT(0);
  }

  // my keys
  Key key;
  if (mode_ == EOS_MODE_MOLAR || mode_ == EOS_MODE_BOTH) {
    key = plist_.get<std::string>("molar density key");
    my_keys_.push_back(key);
  }

  if (mode_ == EOS_MODE_MASS || mode_ == EOS_MODE_BOTH) {
    key = plist_.get<std::string>("mass density key");
    my_keys_.push_back(key);
  }

  // set up my dependencies
  std::string domain = Keys::getDomain(key);
  temp_key_ = plist_.get<std::string>("temperature key", Keys::getKey(domain, "temperature"));
  dependencies_.insert(temp_key_);

  pres_key_ = plist_.get<std::string>("pressure key", Keys::getKey(domain, "effective_pressure"));
  dependencies_.insert(pres_key_);

  // logging
  if (vo_->os_OK(Teuchos::VERB_EXTREME)) {
    Teuchos::OSTab tab = vo_->getOSTab();
    for (auto dep = dependencies_.begin(); dep != dependencies_.end(); ++dep) {
      *vo_->os() << " dep: " << *dep << std::endl;
    }
  }

  // Construct my EOS model
  AMANZI_ASSERT(plist_.isSublist("EOS parameters"));
  EOSFactory eos_fac;
  eos_ = eos_fac.CreateEOS(plist_.sublist("EOS parameters"));
};


/* ******************************************************************
* Copy constructor.
****************************************************************** */
EOSEvaluator::EOSEvaluator(const EOSEvaluator& other) :
    SecondaryVariablesFieldEvaluator(other),
    eos_(other.eos_),
    mode_(other.mode_),
    temp_key_(other.temp_key_),
    pres_key_(other.pres_key_) {}


/* ******************************************************************
* Clone.
****************************************************************** */
Teuchos::RCP<FieldEvaluator> EOSEvaluator::Clone() const {
  return Teuchos::rcp(new EOSEvaluator(*this));
}


/* ******************************************************************
* TBW.
****************************************************************** */
void EOSEvaluator::EvaluateField_(
    const Teuchos::Ptr<State>& S,
    const std::vector<Teuchos::Ptr<CompositeVector> >& results)
{
  // Pull dependencies out of state.
  Teuchos::RCP<const CompositeVector> temp = S->GetFieldData(temp_key_);
  Teuchos::RCP<const CompositeVector> pres = S->GetFieldData(pres_key_);

  Teuchos::Ptr<CompositeVector> molar_dens, mass_dens;
  if (mode_ == EOS_MODE_MOLAR) {
    molar_dens = results[0];
  } else if (mode_ == EOS_MODE_MASS) {
    mass_dens = results[0];
  } else {
    molar_dens = results[0];
    mass_dens = results[1];
  }

  if (molar_dens != Teuchos::null) {
    // evaluate MolarDensity()
<<<<<<< HEAD
    for (auto comp=molar_dens->begin(); comp!=molar_dens->end(); ++comp) {
=======
    for (CompositeVector::name_iterator comp=molar_dens->begin(); comp!=molar_dens->end(); ++comp) {
>>>>>>> bbe038af
      const Epetra_MultiVector& temp_v = *(temp->ViewComponent(*comp,false));
      const Epetra_MultiVector& pres_v = *(pres->ViewComponent(*comp,false));
      Epetra_MultiVector& dens_v = *(molar_dens->ViewComponent(*comp,false));

      int count = dens_v.MyLength();
      for (int id = 0; id != count; ++id) {
        dens_v[0][id] = eos_->MolarDensity(temp_v[0][id], pres_v[0][id]);
<<<<<<< HEAD
        if (dens_v[0][id] < 0.0) Exceptions::amanzi_throw(Errors::CutTimeStep());
=======
        if (dens_v[0][id] <= 0.0)
            Exceptions::amanzi_throw(Errors::CutTimeStep());
>>>>>>> bbe038af
      }
    }
  }

  if (mass_dens != Teuchos::null) {
<<<<<<< HEAD
    for (auto comp=mass_dens->begin(); comp!=mass_dens->end(); ++comp) {
=======
    for (CompositeVector::name_iterator comp=mass_dens->begin(); comp!=mass_dens->end(); ++comp) {
>>>>>>> bbe038af
      if (mode_ == EOS_MODE_BOTH && eos_->IsConstantMolarMass() &&
          molar_dens->HasComponent(*comp)) {
        // calculate MassDensity from MolarDensity and molar mass.
        double M = eos_->MolarMass();

        mass_dens->ViewComponent(*comp)->Update(M, *molar_dens->ViewComponent(*comp), 0.0);
      } else {
        // evaluate MassDensity() directly
        const Epetra_MultiVector& temp_v = *temp->ViewComponent(*comp);
        const Epetra_MultiVector& pres_v = *pres->ViewComponent(*comp);
        Epetra_MultiVector& dens_v = *mass_dens->ViewComponent(*comp);

        int count = dens_v.MyLength();
        for (int id = 0; id != count; ++id) {
          dens_v[0][id] = eos_->MassDensity(temp_v[0][id], pres_v[0][id]);
          if (dens_v[0][id] < 0.0) Exceptions::amanzi_throw(Errors::CutTimeStep());
        }
      }
    }
  }
}


/* ******************************************************************
* TBW.
****************************************************************** */
void EOSEvaluator::EvaluateFieldPartialDerivative_(
    const Teuchos::Ptr<State>& S,
    Key wrt_key, const std::vector<Teuchos::Ptr<CompositeVector> >& results)
{
  // Pull dependencies out of state.
  Teuchos::RCP<const CompositeVector> temp = S->GetFieldData(temp_key_);
  Teuchos::RCP<const CompositeVector> pres = S->GetFieldData(pres_key_);

  Teuchos::Ptr<CompositeVector> molar_dens, mass_dens;
  if (mode_ == EOS_MODE_MOLAR) {
    molar_dens = results[0];
  } else if (mode_ == EOS_MODE_MASS) {
    mass_dens = results[0];
  } else {
    molar_dens = results[0];
    mass_dens = results[1];
  }

  if (wrt_key == pres_key_) {
    if (molar_dens != Teuchos::null) {
      // evaluate MolarDensity()
      for (CompositeVector::name_iterator comp=molar_dens->begin();
           comp!=molar_dens->end(); ++comp) {
        const Epetra_MultiVector& temp_v = *(temp->ViewComponent(*comp,false));
        const Epetra_MultiVector& pres_v = *(pres->ViewComponent(*comp,false));
        Epetra_MultiVector& dens_v = *(molar_dens->ViewComponent(*comp,false));

        int count = dens_v.MyLength();
        for (int id = 0; id != count; ++id) {
          dens_v[0][id] = eos_->DMolarDensityDp(temp_v[0][id], pres_v[0][id]);
        }
      }
    }

    if (mass_dens != Teuchos::null) {
      for (CompositeVector::name_iterator comp=mass_dens->begin();
           comp!=mass_dens->end(); ++comp) {
        if (mode_ == EOS_MODE_BOTH && eos_->IsConstantMolarMass() &&
            molar_dens->HasComponent(*comp)) {
          // calculate MassDensity from MolarDensity and molar mass.
          double M = eos_->MolarMass();

          mass_dens->ViewComponent(*comp,false)->Update(M,
                  *molar_dens->ViewComponent(*comp,false), 0.);
        } else {
          // evaluate MassDensity() directly
          const Epetra_MultiVector& temp_v = *(temp->ViewComponent(*comp,false));
          const Epetra_MultiVector& pres_v = *(pres->ViewComponent(*comp,false));
          Epetra_MultiVector& dens_v = *(mass_dens->ViewComponent(*comp,false));

          int count = dens_v.MyLength();
          for (int id = 0; id != count; ++id) {
            dens_v[0][id] = eos_->DMassDensityDp(temp_v[0][id], pres_v[0][id]);
          }
        }
      }
    }

  } else if (wrt_key == temp_key_) {

    if (molar_dens != Teuchos::null) {
      // evaluate MolarDensity()
      for (CompositeVector::name_iterator comp=molar_dens->begin();
           comp!=molar_dens->end(); ++comp) {
        const Epetra_MultiVector& temp_v = *(temp->ViewComponent(*comp,false));
        const Epetra_MultiVector& pres_v = *(pres->ViewComponent(*comp,false));
        Epetra_MultiVector& dens_v = *(molar_dens->ViewComponent(*comp,false));

        int count = dens_v.MyLength();
        for (int id = 0; id != count; ++id) {
          dens_v[0][id] = eos_->DMolarDensityDT(temp_v[0][id], pres_v[0][id]);
        }
      }
    }

    if (mass_dens != Teuchos::null) {
      for (CompositeVector::name_iterator comp=mass_dens->begin();
           comp!=mass_dens->end(); ++comp) {
        if (mode_ == EOS_MODE_BOTH && eos_->IsConstantMolarMass() &&
            molar_dens->HasComponent(*comp)) {
          // calculate MassDensity from MolarDensity and molar mass.
          double M = eos_->MolarMass();

          mass_dens->ViewComponent(*comp,false)->Update(M,
                  *molar_dens->ViewComponent(*comp,false), 0.);
        } else {
          // evaluate MassDensity() directly
          const Epetra_MultiVector& temp_v = *(temp->ViewComponent(*comp,false));
          const Epetra_MultiVector& pres_v = *(pres->ViewComponent(*comp,false));
          Epetra_MultiVector& dens_v = *(mass_dens->ViewComponent(*comp,false));

          int count = dens_v.MyLength();
          for (int id = 0; id != count; ++id) {
            dens_v[0][id] = eos_->DMassDensityDT(temp_v[0][id], pres_v[0][id]);
          }
        }
      }
    }

  } else {
    AMANZI_ASSERT(0);
  }
}

}  // namespace AmanziEOS
}  // namespace Amanzi
<|MERGE_RESOLUTION|>--- conflicted
+++ resolved
@@ -115,11 +115,7 @@
 
   if (molar_dens != Teuchos::null) {
     // evaluate MolarDensity()
-<<<<<<< HEAD
     for (auto comp=molar_dens->begin(); comp!=molar_dens->end(); ++comp) {
-=======
-    for (CompositeVector::name_iterator comp=molar_dens->begin(); comp!=molar_dens->end(); ++comp) {
->>>>>>> bbe038af
       const Epetra_MultiVector& temp_v = *(temp->ViewComponent(*comp,false));
       const Epetra_MultiVector& pres_v = *(pres->ViewComponent(*comp,false));
       Epetra_MultiVector& dens_v = *(molar_dens->ViewComponent(*comp,false));
@@ -127,22 +123,14 @@
       int count = dens_v.MyLength();
       for (int id = 0; id != count; ++id) {
         dens_v[0][id] = eos_->MolarDensity(temp_v[0][id], pres_v[0][id]);
-<<<<<<< HEAD
-        if (dens_v[0][id] < 0.0) Exceptions::amanzi_throw(Errors::CutTimeStep());
-=======
         if (dens_v[0][id] <= 0.0)
             Exceptions::amanzi_throw(Errors::CutTimeStep());
->>>>>>> bbe038af
       }
     }
   }
 
   if (mass_dens != Teuchos::null) {
-<<<<<<< HEAD
-    for (auto comp=mass_dens->begin(); comp!=mass_dens->end(); ++comp) {
-=======
-    for (CompositeVector::name_iterator comp=mass_dens->begin(); comp!=mass_dens->end(); ++comp) {
->>>>>>> bbe038af
+    for (auto comp = mass_dens->begin(); comp != mass_dens->end(); ++comp) {
       if (mode_ == EOS_MODE_BOTH && eos_->IsConstantMolarMass() &&
           molar_dens->HasComponent(*comp)) {
         // calculate MassDensity from MolarDensity and molar mass.
