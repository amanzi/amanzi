/*
  Flow PK

  Copyright 2010-201x held jointly by LANS/LANL, LBNL, and PNNL. 
  Amanzi is released under the three-clause BSD License. 
  The terms of use and "as is" disclaimer for this license are 
  provided in the top-level COPYRIGHT file.

  Authors: Neil Carlson
           Konstantin Lipnikov (lipnikov@lanl.gov)
*/

#include <vector>

// TPLs
#include "Epetra_Import.h"
#include "Epetra_Vector.h"

// Amanzi
#include "constant_variable_field_evaluator.hh"
#include "errors.hh"
#include "exceptions.hh"
#include "LinearOperatorFactory.hh"
#include "PDE_DiffusionFactory.hh"
#include "PDE_DiffusionFracturedMatrix.hh"
#include "primary_variable_field_evaluator.hh"
#include "TimestepControllerFactory.hh"
#include "Tensor.hh"
#include "UniqueLocalIndex.hh"
#include "WhetStoneMeshUtils.hh"

// Amanzi::Flow
#include "Darcy_PK.hh"
#include "DarcyVelocityEvaluator.hh"
#include "FlowDefs.hh"
#include "FracturePermModelPartition.hh"
#include "FracturePermModelEvaluator.hh"

namespace Amanzi {
namespace Flow {

/* ******************************************************************
* New constructor: extracts lists and requires fields.
****************************************************************** */
Darcy_PK::Darcy_PK(Teuchos::ParameterList& pk_tree,
                   const Teuchos::RCP<Teuchos::ParameterList>& glist,
                   const Teuchos::RCP<State>& S,
                   const Teuchos::RCP<TreeVector>& soln) :
  Flow_PK(pk_tree, glist, S, soln),
  soln_(soln)
{
  S_ = S;

  std::string pk_name = pk_tree.name();
  auto found = pk_name.rfind("->");
  if (found != std::string::npos) pk_name.erase(0, found + 2);

  // We need the flow list
  Teuchos::RCP<Teuchos::ParameterList> pk_list = Teuchos::sublist(glist, "PKs", true);
  fp_list_ = Teuchos::sublist(pk_list, pk_name, true);

  // We also need miscaleneous sublists
  preconditioner_list_ = Teuchos::sublist(glist, "preconditioners", true);
  linear_operator_list_ = Teuchos::sublist(glist, "solvers", true);
  ti_list_ = Teuchos::sublist(fp_list_, "time integrator", true);

  // computational domain
  domain_ = fp_list_->template get<std::string>("domain name", "domain");
}


/* ******************************************************************
* Old constructor for unit tests.
****************************************************************** */
Darcy_PK::Darcy_PK(const Teuchos::RCP<Teuchos::ParameterList>& glist,
                   const std::string& pk_list_name,
                   Teuchos::RCP<State> S,
                   const Teuchos::RCP<TreeVector>& soln) :
    Flow_PK(),
    soln_(soln)
{
  S_ = S;

  // We need the flow list
  Teuchos::RCP<Teuchos::ParameterList> pk_list = Teuchos::sublist(glist, "PKs", true);
  fp_list_ = Teuchos::sublist(pk_list, pk_list_name, true);

  // We also need miscaleneous sublists
  preconditioner_list_ = Teuchos::sublist(glist, "preconditioners", true);
  linear_operator_list_ = Teuchos::sublist(glist, "solvers", true);
  ti_list_ = Teuchos::sublist(fp_list_, "time integrator", true);

  // domain name
  domain_ = fp_list_->template get<std::string>("domain name", "domain");
}


/* ******************************************************************
* Clean memory.
****************************************************************** */
Darcy_PK::~Darcy_PK()
{
  if (vo_ != Teuchos::null) vo_ = Teuchos::null;
}


/* ******************************************************************
* Define structure of this PK.
****************************************************************** */
void Darcy_PK::Setup(const Teuchos::Ptr<State>& S)
{
  dt_ = -1.0;
  mesh_ = S->GetMesh(domain_);
  dim = mesh_->space_dimension();

  // generate keys here to be available for setup of the base class
  pressure_key_ = Keys::getKey(domain_, "pressure"); 
  hydraulic_head_key_ = Keys::getKey(domain_, "hydraulic_head"); 

  darcy_flux_key_ = Keys::getKey(domain_, "darcy_flux"); 
  darcy_velocity_key_ = Keys::getKey(domain_, "darcy_velocity"); 

  permeability_key_ = Keys::getKey(domain_, "permeability"); 
  porosity_key_ = Keys::getKey(domain_, "porosity"); 

  specific_yield_key_ = Keys::getKey(domain_, "specific_yield"); 
  specific_storage_key_ = Keys::getKey(domain_, "specific_storage"); 
  saturation_liquid_key_ = Keys::getKey(domain_, "saturation_liquid"); 
  prev_saturation_liquid_key_ = Keys::getKey(domain_, "prev_saturation_liquid"); 

  // optional keys
  pressure_head_key_ = Keys::getKey(domain_, "pressure_head"); 

  // set up the base class 
  Flow_PK::Setup(S);

  // Our decision can be affected by the list of models
  Teuchos::RCP<Teuchos::ParameterList> physical_models =
      Teuchos::sublist(fp_list_, "physical models and assumptions");
  std::string mu_model = physical_models->get<std::string>("viscosity model", "constant viscosity");
  if (mu_model != "constant viscosity") {
    Errors::Message msg;
    msg << "Darcy PK supports only constant viscosity model.";
    Exceptions::amanzi_throw(msg);
  }
  // -- type of the flow (in matrix or on manifold)
  flow_on_manifold_ = physical_models->get<bool>("flow in fractures", false);
  flow_on_manifold_ &= (mesh_->manifold_dimension() != mesh_->space_dimension());

  // -- coupling with other PKs
  coupled_to_matrix_ = physical_models->get<std::string>("coupled matrix fracture flow", "") == "fracture";
  coupled_to_fracture_ = physical_models->get<std::string>("coupled matrix fracture flow", "") == "matrix";

  // Require primary field for this PK.
  Teuchos::RCP<Teuchos::ParameterList> list1 = Teuchos::sublist(fp_list_, "operators", true);
  Teuchos::RCP<Teuchos::ParameterList> list2 = Teuchos::sublist(list1, "diffusion operator", true);
  Teuchos::RCP<Teuchos::ParameterList> list3 = Teuchos::sublist(list2, "matrix", true);
  std::string name = list3->get<std::string>("discretization primary");

  if (!S->HasField(pressure_key_)) {
    std::vector<std::string> names;
    std::vector<AmanziMesh::Entity_kind> locations;
    std::vector<int> ndofs;

    names.push_back("cell");
    locations.push_back(AmanziMesh::CELL);
    ndofs.push_back(1);

    if (name != "fv: default" && name != "nlfv: default") {
      names.push_back("face");
      locations.push_back(AmanziMesh::FACE);
      ndofs.push_back(1);
    }

    S->RequireField(pressure_key_, passwd_)->SetMesh(mesh_)->SetGhosted(true)
      ->SetComponents(names, locations, ndofs);

    Teuchos::ParameterList elist;
    elist.set<std::string>("evaluator name", pressure_key_);
    auto eval = Teuchos::rcp(new PrimaryVariableFieldEvaluator(elist));
    S->SetFieldEvaluator(pressure_key_, eval);
  }

  // require additional fields for this PK
  if (!S->HasField(specific_storage_key_)) {
    S->RequireField(specific_storage_key_, passwd_)->SetMesh(mesh_)->SetGhosted(true)
      ->SetComponent("cell", AmanziMesh::CELL, 1);
  }

  if (!S->HasField(specific_yield_key_)) {
    S->RequireField(specific_yield_key_, passwd_)->SetMesh(mesh_)->SetGhosted(true)
      ->SetComponent("cell", AmanziMesh::CELL, 1);
  }

  if (!S->HasField(saturation_liquid_key_)) {
    S->RequireField(saturation_liquid_key_, saturation_liquid_key_)->SetMesh(mesh_)->SetGhosted(true)
      ->SetComponent("cell", AmanziMesh::CELL, 1);

    Teuchos::ParameterList elist;
    elist.set<std::string>("evaluator name", saturation_liquid_key_);
    auto eval = Teuchos::rcp(new ConstantVariableFieldEvaluator(elist));
    S->SetFieldEvaluator(saturation_liquid_key_, eval);
  }

  if (!S->HasField(prev_saturation_liquid_key_)) {
    S->RequireField(prev_saturation_liquid_key_, passwd_)->SetMesh(mesh_)->SetGhosted(true)
      ->SetComponent("cell", AmanziMesh::CELL, 1);
  }

  if (!S->HasField(darcy_flux_key_)) {
    if (flow_on_manifold_) {
      auto cvs = Operators::CreateNonManifoldCVS(mesh_);
      *S->RequireField(darcy_flux_key_, passwd_)->SetMesh(mesh_)->SetGhosted(true) = *cvs;
    } else {
      S->RequireField(darcy_flux_key_, passwd_)->SetMesh(mesh_)->SetGhosted(true)
        ->SetComponent("face", AmanziMesh::FACE, 1);
    }
  }

  {
    Teuchos::ParameterList elist;
    elist.set<std::string>("evaluator name", darcy_flux_key_);
    darcy_flux_eval_ = Teuchos::rcp(new PrimaryVariableFieldEvaluator(elist));
    S->SetFieldEvaluator(darcy_flux_key_, darcy_flux_eval_);
  }

  // Require additional field evaluators for this PK.
  // -- porosity
  if (!S->HasField(porosity_key_)) {
    S->RequireField(porosity_key_, porosity_key_)->SetMesh(mesh_)->SetGhosted(true)
      ->SetComponent("cell", AmanziMesh::CELL, 1);
    S->RequireFieldEvaluator(porosity_key_);
  }

  // -- viscosity
  if (!S->HasField("fluid_viscosity")) {
    S->RequireScalar("fluid_viscosity", passwd_);
  }

  // -- effective fracture permeability
  if (flow_on_manifold_) {
    if (!S->HasField(permeability_key_)) {
      S->RequireField(permeability_key_, permeability_key_)->SetMesh(mesh_)->SetGhosted(true)
        ->SetComponent("cell", AmanziMesh::CELL, 1);

      Teuchos::RCP<Teuchos::ParameterList>
          fpm_list = Teuchos::sublist(fp_list_, "fracture permeability models", true);
      Teuchos::RCP<FracturePermModelPartition> fpm = CreateFracturePermModelPartition(mesh_, fpm_list);

      Teuchos::ParameterList elist;
      elist.set<std::string>("permeability key", permeability_key_)
           .set<std::string>("aperture key", Keys::getKey(domain_, "aperture"));
      Teuchos::RCP<FracturePermModelEvaluator> eval = Teuchos::rcp(new FracturePermModelEvaluator(elist, fpm));
      S->SetFieldEvaluator(permeability_key_, eval);
    }
  // -- matrix absolute permeability
  } else {
    if (!S->HasField(permeability_key_)) {
      S->RequireField(permeability_key_, passwd_)->SetMesh(mesh_)->SetGhosted(true)
        ->SetComponent("cell", AmanziMesh::CELL, dim);
    }
  }

  // Local fields and evaluators.
  if (!S->HasField(hydraulic_head_key_)) {
    S->RequireField(hydraulic_head_key_, passwd_)->SetMesh(mesh_)->SetGhosted(true)
      ->SetComponent("cell", AmanziMesh::CELL, 1);
  }

  // full velocity vector
  if (!S->HasField(darcy_velocity_key_)) {
    S->RequireField(darcy_velocity_key_, darcy_velocity_key_)->SetMesh(mesh_)->SetGhosted(true)
      ->SetComponent("cell", AmanziMesh::CELL, dim);

    Teuchos::ParameterList elist;
    elist.set<std::string>("domain name", domain_);
    elist.set<std::string>("darcy velocity key", darcy_velocity_key_)
         .set<std::string>("darcy flux key", darcy_flux_key_);
    Teuchos::RCP<DarcyVelocityEvaluator> eval = Teuchos::rcp(new DarcyVelocityEvaluator(elist));
    S->SetFieldEvaluator(darcy_velocity_key_, eval);
  }

  // Require additional components for the existing fields
  Teuchos::ParameterList abs_perm = fp_list_->sublist("absolute permeability");
  coordinate_system_ = abs_perm.get<std::string>("coordinate system", "cartesian");
  int noff = abs_perm.get<int>("off-diagonal components", 0);
 
  if (noff > 0) {
    CompositeVectorSpace& cvs = *S->RequireField(permeability_key_, passwd_);
    cvs.SetOwned(false);
    cvs.AddComponent("offd", AmanziMesh::CELL, noff)->SetOwned(true);
  }

  // require optional fields
  if (fp_list_->isParameter("optional fields")) {
    std::vector<std::string> fields = fp_list_->get<Teuchos::Array<std::string> >("optional fields").toVector();
    for (auto it = fields.begin(); it != fields.end(); ++it) {
      Key optional_key = Keys::getKey(domain_, *it); 
      if (!S->HasField(optional_key)) {
        S->RequireField(optional_key, passwd_)->SetMesh(mesh_)->SetGhosted(true)
          ->SetComponent("cell", AmanziMesh::CELL, 1);
      }
    }
  }
}


/* ******************************************************************
* Extract information from parameter list and initialize data.
****************************************************************** */
void Darcy_PK::Initialize(const Teuchos::Ptr<State>& S)
{
  // Initialize miscalleneous defaults.
  // -- times
  double t_ini = S->time(); 
  dt_next_ = dt_;
  dt_desirable_ = dt_;  // The minimum desirable time step from now on.
  dt_history_.clear();

  // -- others
  initialize_with_darcy_ = true;
  num_itrs_ = 0;

  // Create verbosity object to print out initialization statisticsr.,
  Teuchos::ParameterList vlist;
  vlist.sublist("verbose object") = fp_list_->sublist("verbose object");

  std::string ioname = "DarcyPK";
  if (domain_ != "domain") ioname += "-" + domain_;
  vo_ = Teuchos::rcp(new VerboseObject(ioname, vlist)); 

  // Initilize various base class data.
  Flow_PK::Initialize(S);

  // Initialize local fields and evaluators. 
  InitializeFields_();
  UpdateLocalFields_(S);

  // Create solution and auxiliary data for time history.
  solution = S->GetFieldData(pressure_key_, passwd_);
  soln_->SetData(solution); 

  const Epetra_BlockMap& cmap = mesh_->cell_map(false);
  pdot_cells_prev = Teuchos::rcp(new Epetra_Vector(cmap));
  pdot_cells = Teuchos::rcp(new Epetra_Vector(cmap));
  
  std::string ti_method_name = ti_list_->get<std::string>("time integration method", "none");
  if (ti_method_name == "BDF1") {
    Teuchos::ParameterList& bdf1_list = ti_list_->sublist("BDF1");

    error_control_ = FLOW_TI_ERROR_CONTROL_PRESSURE;  // usually 1e-4;

    // time step controller
    TimestepControllerFactory<Epetra_MultiVector> fac;
    ts_control_ = fac.Create(bdf1_list, pdot_cells, pdot_cells_prev);
  } else {
    Teuchos::OSTab tab = vo_->getOSTab();
    *vo_->os() << "WARNING: BDF1 time integration list is missing..." << std::endl;
  }

  // Initialize specific yield
  specific_yield_copy_ = Teuchos::null;
  UpdateSpecificYield_();

  // Initialize lambdas. It may be used by boundary conditions.
  CompositeVector& pressure = *S->GetFieldData(pressure_key_, passwd_);

  if (ti_list_->isSublist("pressure-lambda constraints") && solution->HasComponent("face")) {
    std::string method = ti_list_->sublist("pressure-lambda constraints").get<std::string>("method");
    if (method == "projection") {
      Epetra_MultiVector& p = *solution->ViewComponent("cell");
      Epetra_MultiVector& lambda = *solution->ViewComponent("face");

      DeriveFaceValuesFromCellValues(p, lambda);
    }
  }

  // Create and initialize boundary conditions and source terms.
  flux_units_ = 1.0;
  InitializeBCsSources_(*fp_list_);
  UpdateSourceBoundaryData(t_ini, t_ini, pressure);

  // Initialize diffusion operator and solver.
  // -- instead of scaling K, we scale the elemental mass matrices 
  double mu = *S->GetScalarData("fluid_viscosity");
  Teuchos::ParameterList& oplist = fp_list_->sublist("operators")
                                            .sublist("diffusion operator")
                                            .sublist("matrix");
  if (flow_on_manifold_)
      oplist.set<std::string>("nonlinear coefficient", "standard: cell");

<<<<<<< HEAD
  double factor = rho_ * rho_ / mu;
  if (coupled_to_fracture_) factor = rho_;
std::cout << "MFD: init " << " factor=" << factor << " rho=" << rho_ << std::endl;

  Operators::PDE_DiffusionFactory opfactory;
  op_diff_ = opfactory.Create(oplist, mesh_, op_bc_, factor, gravity_);
  op_diff_->SetBCs(op_bc_, op_bc_);
=======
  Operators::PDE_DiffusionFactory opfactory(oplist, mesh_);
  opfactory.SetConstantGravitationalTerm(gravity_, rho_);
>>>>>>> 01a3ddb1

  if (!flow_on_manifold_) {
    SetAbsolutePermeabilityTensor();
    Teuchos::RCP<std::vector<WhetStone::Tensor> > Kptr = Teuchos::rcpFromRef(K);
    opfactory.SetVariableTensorCoefficient(Kptr);
    opfactory.SetConstantScalarCoefficient(rho_ / mu);
  } else {
    WhetStone::Tensor Ktmp(dim, 1);
    Ktmp(0, 0) = rho_ / mu;
    opfactory.SetConstantTensorCoefficient(Ktmp);

    S_->GetFieldEvaluator(permeability_key_)->HasFieldChanged(S_.ptr(), permeability_key_);
    auto kptr = S_->GetFieldData(permeability_key_);
    opfactory.SetVariableScalarCoefficient(kptr);
  }

  op_diff_ = opfactory.Create();
  op_diff_->UpdateMatrices(Teuchos::null, Teuchos::null);
  op_diff_->SetBCs(op_bc_, op_bc_);
  op_ = op_diff_->global_operator();

  // -- accumulation operator.
  op_acc_ = Teuchos::rcp(new Operators::PDE_Accumulation(AmanziMesh::CELL, op_));

  op_->SymbolicAssembleMatrix();
  op_->CreateCheckPoint();

  // -- generic linear solver.
  AMANZI_ASSERT(ti_list_->isParameter("linear solver"));
  solver_name_ = ti_list_->get<std::string>("linear solver");

  // -- preconditioner. There is no need to enhance it for Darcy
  AMANZI_ASSERT(ti_list_->isParameter("preconditioner"));
  std::string name = ti_list_->get<std::string>("preconditioner");
  Teuchos::ParameterList pc_list = preconditioner_list_->sublist(name);
  op_->InitializePreconditioner(pc_list);
  
  // Optional step: calculate hydrostatic solution consistent with BCs.
  // We have to do it only once per time period.
  bool init_darcy(false);
  if (ti_list_->isSublist("initialization") && initialize_with_darcy_) {
    initialize_with_darcy_ = false;
    bool wells_on = ti_list_->sublist("initialization").get<bool>("active wells", false);
    SolveFullySaturatedProblem(*solution, wells_on);
    init_darcy = true;
  }

  // Verbose output of initialization statistics.
  InitializeStatistics_(init_darcy);
}


/* ****************************************************************
* This completes initialization of common fields that were not 
* initialized by the state.
**************************************************************** */
void Darcy_PK::InitializeFields_()
{
  Teuchos::OSTab tab = vo_->getOSTab();

  InitializeField(S_.ptr(), passwd_, saturation_liquid_key_, 1.0);
  InitializeField(S_.ptr(), passwd_, prev_saturation_liquid_key_, 1.0);
}


/* ******************************************************************
* Print the header for new time period.
****************************************************************** */
void Darcy_PK::InitializeStatistics_(bool init_darcy)
{
  if (vo_->getVerbLevel() >= Teuchos::VERB_MEDIUM) {
    double mu = *S_->GetScalarData("fluid_viscosity");
    std::string ti_name = ti_list_->get<std::string>("time integration method", "none");
    std::string ts_name = (ti_name == "BDF1") ? ti_list_->sublist(ti_name).get<std::string>("timestep controller type") 
                                              : "timestep controller is not defined";
    std::string pc_name = ti_list_->get<std::string>("preconditioner");

    Teuchos::OSTab tab = vo_->getOSTab();
    *vo_->os() << "\nTI:\"" << ti_name.c_str() << "\""
               << " dt:" << ts_name
               << " LS:\"" << solver_name_.c_str() << "\""
               << " PC:\"" << pc_name.c_str() << "\"" << std::endl
               << "matrix: " << op_->PrintDiagnostics() << std::endl;
    *vo_->os() << "constant viscosity model, mu=" << mu << std::endl;

    if (init_darcy) {
      *vo_->os() << "initial pressure guess: \"from saturated solver\"\n" << std::endl;
    } else {
      *vo_->os() << "initial pressure guess: \"from State\"\n" << std::endl;
    }

    int missed_tmp = missed_bc_faces_;
    int dirichlet_tmp = dirichlet_bc_faces_;
#ifdef HAVE_MPI
    mesh_->get_comm()->SumAll(&missed_tmp, &missed_bc_faces_, 1);
    mesh_->get_comm()->SumAll(&dirichlet_tmp, &dirichlet_bc_faces_, 1);
#endif

    *vo_->os() << "pressure BC assigned to " << dirichlet_bc_faces_ << " faces" << std::endl;
    *vo_->os() << "default (no-flow) BC assigned to " << missed_bc_faces_ << " faces" << std::endl << std::endl;

    VV_PrintHeadExtrema(*solution);
    VV_PrintSourceExtrema();

    *vo_->os() << vo_->color("green") << "Initialization of PK is complete, T=" 
               << S_->time() << " dT=" << get_dt() << vo_->reset() << std::endl << std::endl;
  }
}


/* ******************************************************************* 
* Performs one time step from t_old to t_new. The boundary conditions
* are calculated only once, during the initialization step.  
******************************************************************* */
bool Darcy_PK::AdvanceStep(double t_old, double t_new, bool reinit) 
{
  dt_ = t_new - t_old;
  double dt_MPC(dt_);

  // refresh data
  UpdateSourceBoundaryData(t_old, t_new, *solution);

  // calculate and assemble elemental stiffness matrices
  double factor = 1.0 / g_;
  const CompositeVector& ss = *S_->GetFieldData(specific_storage_key_);
  CompositeVector ss_g(ss); 
  ss_g.Update(0.0, ss, factor);

  factor = 1.0 / (g_ * dt_);
  CompositeVector sy_g(*specific_yield_copy_); 
  sy_g.Scale(factor);

  op_->RestoreCheckPoint();
  op_acc_->AddAccumulationDelta(*solution, ss_g, ss_g, dt_, "cell");
  op_acc_->AddAccumulationDeltaNoVolume(*solution, sy_g, "cell");

  // Peaceman model
  if (S_->HasField("well_index")) {
    const CompositeVector& wi = *S_->GetFieldData("well_index");
    op_acc_->AddAccumulationTerm(wi, "cell");
  }

  op_diff_->ApplyBCs(true, true, true);

  CompositeVector& rhs = *op_->rhs();
  AddSourceTerms(rhs);

  op_->AssembleMatrix();
  op_->UpdatePreconditioner();

  // save pressure at time t^n.
  std::string dt_control = ti_list_->sublist("BDF1").get<std::string>("timestep controller type");
  Teuchos::RCP<Epetra_MultiVector> p_old;
  if (dt_control == "adaptive") {
    p_old = Teuchos::rcp(new Epetra_MultiVector(*solution->ViewComponent("cell")));
  }

  // create linear solver and calculate new pressure
  AmanziSolvers::LinearOperatorFactory<Operators::Operator, CompositeVector, CompositeVectorSpace> factory;
  Teuchos::RCP<AmanziSolvers::LinearOperator<Operators::Operator, CompositeVector, CompositeVectorSpace> >
     solver = factory.Create(solver_name_, *linear_operator_list_, op_);

  solver->add_criteria(AmanziSolvers::LIN_SOLVER_MAKE_ONE_ITERATION);
  solver->ApplyInverse(rhs, *solution);

  // statistics
  num_itrs_++;

  if (vo_->getVerbLevel() >= Teuchos::VERB_HIGH) {
    double pnorm;
    solution->Norm2(&pnorm);

    Teuchos::OSTab tab = vo_->getOSTab();
    *vo_->os() << "pressure solver (" << solver->name()
               << "): ||p,lambda||=" << pnorm 
               << "  itrs=" << solver->num_itrs() << std::endl;
    VV_PrintHeadExtrema(*solution);
  }

  // calculate time derivative and 2nd-order solution approximation
  if (dt_control == "adaptive") {
    Epetra_MultiVector& p_new = *solution->ViewComponent("cell");  // pressure at t^{n+1}

    for (int c = 0; c < ncells_owned; c++) {
      (*pdot_cells)[c] = (p_new[0][c] - (*p_old)[0][c]) / dt_; 
      p_new[0][c] = (*p_old)[0][c] + ((*pdot_cells_prev)[c] + (*pdot_cells)[c]) * dt_ / 2;
    }
  }

  // estimate time multiplier
  dt_desirable_ = ts_control_->get_timestep(dt_MPC, 1);

  // Darcy_PK always takes the suggested time step and cannot fail
  dt_tuple times(t_new, dt_MPC);
  dt_history_.push_back(times);

  return false;
}


/* ******************************************************************
* Transfer data from the external flow state FS_MPC. MPC may request
* to populate the original state FS. 
****************************************************************** */
void Darcy_PK::CommitStep(double t_old, double t_new, const Teuchos::RCP<State>& S)
{
  // calculate Darcy mass flux
  Teuchos::RCP<CompositeVector> flux = S->GetFieldData(darcy_flux_key_, passwd_);

  if (coupled_to_matrix_ || flow_on_manifold_) {
    op_diff_->UpdateFluxNonManifold(solution.ptr(), flux.ptr());
    flux->Scale(1.0 / rho_);
    FractureConservationLaw_();
  } else {
    op_diff_->UpdateFlux(solution.ptr(), flux.ptr());
    flux->Scale(1.0 / rho_);
  }

  // update time derivative
  *pdot_cells_prev = *pdot_cells;
}


/* ******************************************************************
* Add area/length factor to specific yield. 
****************************************************************** */
void Darcy_PK::UpdateSpecificYield_()
{
  specific_yield_copy_ = Teuchos::rcp(new CompositeVector(*S_->GetFieldData(specific_yield_key_), true));

  // do we have non-zero specific yield? 
  double tmp;
  specific_yield_copy_->Norm2(&tmp);
  if (tmp == 0.0) return;

  // populate ghost cells
  specific_yield_copy_->ScatterMasterToGhosted();
  const Epetra_MultiVector& specific_yield = *specific_yield_copy_->ViewComponent("cell", true);

  AmanziMesh::Entity_ID_List faces;
  std::vector<int> dirs;

  int negative_yield = 0;
  for (int c = 0; c < ncells_owned; c++) {
    if (specific_yield[0][c] > 0.0) {
      mesh_->cell_get_faces_and_dirs(c, &faces, &dirs);

      double area = 0.0;
      int nfaces = faces.size();
      for (int n = 0; n < nfaces; n++) {
        int f = faces[n];
        int c2 = WhetStone::cell_get_face_adj_cell(*mesh_, c, f);

        if (c2 >= 0) {
          if (specific_yield[0][c2] <= 0.0)  // cell in the fully saturated layer
            area -= (mesh_->face_normal(f))[dim - 1] * dirs[n];
        }
      }
      specific_yield[0][c] *= area;
      if (area <= 0.0) negative_yield++;
    }
  }

#ifdef HAVE_MPI
  int negative_yield_tmp = negative_yield;
  mesh_->get_comm()->MaxAll(&negative_yield_tmp, &negative_yield, 1);
#endif
  if (negative_yield > 0) {
    Errors::Message msg;
    msg << "Flow PK: configuration of the yield region leads to negative yield interfaces.";
    Exceptions::amanzi_throw(msg);
  }
}


/* ******************************************************************
* This is strange.
****************************************************************** */
void Darcy_PK::CalculateDiagnostics(const Teuchos::RCP<State>& S) {
  UpdateLocalFields_(S.ptr());
}


/* ******************************************************************
* TBW
****************************************************************** */
void Darcy_PK::FractureConservationLaw_()
{
  if (!coupled_to_matrix_) return;

  const auto& fracture_flux = *S_->GetFieldData("fracture-darcy_flux")->ViewComponent("face", true);
  const auto& matrix_flux = *S_->GetFieldData("darcy_flux")->ViewComponent("face", true);

  const auto& fracture_map = S_->GetFieldData("fracture-darcy_flux")->Map().Map("face", true);
  const auto& matrix_map = S_->GetFieldData("darcy_flux")->Map().Map("face", true);

  auto mesh_matrix = S_->GetMesh("domain");

  std::vector<int> dirs;
  double err(0.0), flux_max(0.0);
  AmanziMesh::Entity_ID_List faces, cells;

  for (int c = 0; c < ncells_owned; c++) {
    double flux_sum(0.0);
    mesh_->cell_get_faces_and_dirs(c, &faces, &dirs);
    for (int i = 0; i < faces.size(); i++) {
      int f = faces[i];
      int g = fracture_map->FirstPointInElement(f);
      int ndofs = fracture_map->ElementSize(f);
      if (ndofs > 1) g += Operators::UniqueIndexFaceToCells(*mesh_, f, c);

      flux_sum += fracture_flux[0][g] * dirs[i];
    }

    // sum into fluxes from matrix
    auto f = mesh_->entity_get_parent(AmanziMesh::CELL, c);
    mesh_matrix->face_get_cells(f, AmanziMesh::Parallel_type::ALL, &cells);
    int pos = Operators::UniqueIndexFaceToCells(*mesh_matrix, f, cells[0]);

    for (int j = 0; j != cells.size(); ++j) {
      mesh_matrix->cell_get_faces_and_dirs(cells[j], &faces, &dirs);

      for (int i = 0; i < faces.size(); i++) {
        if (f == faces[i]) {
          int g = matrix_map->FirstPointInElement(f);            
          double fln = matrix_flux[0][g + (pos + j) % 2] * dirs[i];
          flux_sum -= fln;
          flux_max = std::max<double>(flux_max, std::fabs(fln));
            
          break;
        }
      }
    }

    err = std::max<double>(err, fabs(flux_sum));
  }

  if (vo_->getVerbLevel() >= Teuchos::VERB_MEDIUM) {
    Teuchos::OSTab tab = vo_->getOSTab();
    *vo_->os() << "maximum error in conservation law:" << err << " flux_max=" << flux_max << std::endl;
  }
}

}  // namespace Flow
}  // namespace Amanzi
<|MERGE_RESOLUTION|>--- conflicted
+++ resolved
@@ -389,18 +389,8 @@
   if (flow_on_manifold_)
       oplist.set<std::string>("nonlinear coefficient", "standard: cell");
 
-<<<<<<< HEAD
-  double factor = rho_ * rho_ / mu;
-  if (coupled_to_fracture_) factor = rho_;
-std::cout << "MFD: init " << " factor=" << factor << " rho=" << rho_ << std::endl;
-
-  Operators::PDE_DiffusionFactory opfactory;
-  op_diff_ = opfactory.Create(oplist, mesh_, op_bc_, factor, gravity_);
-  op_diff_->SetBCs(op_bc_, op_bc_);
-=======
   Operators::PDE_DiffusionFactory opfactory(oplist, mesh_);
   opfactory.SetConstantGravitationalTerm(gravity_, rho_);
->>>>>>> 01a3ddb1
 
   if (!flow_on_manifold_) {
     SetAbsolutePermeabilityTensor();
