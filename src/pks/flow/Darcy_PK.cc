--- conflicted
+++ resolved
@@ -305,13 +305,9 @@
   // Initialize diffusion operator and solver.
   // -- instead of scaling K, we scale the elemental mass matrices 
   double mu = *S->GetScalarData("fluid_viscosity");
-<<<<<<< HEAD
-  Teuchos::ParameterList& oplist = dp_list_->sublist("operators")
-=======
   SetAbsolutePermeabilityTensor();
 
   Teuchos::ParameterList& oplist = fp_list_->sublist("operators")
->>>>>>> 0f9c348c
                                             .sublist("diffusion operator")
                                             .sublist("matrix");
   Operators::DiffusionFactory opfactory;
@@ -461,14 +457,8 @@
   sy_g.Scale(factor);
 
   op_->RestoreCheckPoint();
-<<<<<<< HEAD
   op_acc_->AddAccumulationDelta(*solution, ss_g, ss_g, dt_, "cell");
   op_acc_->AddAccumulationDeltaNoVolume(*solution, sy_g, "cell");
-=======
-
-  op_acc_->AddAccumulationTerm(*solution, ss_g, dt_, "cell");
-  op_acc_->AddAccumulationTerm(*solution, sy_g, "cell");
->>>>>>> 0f9c348c
 
   // Peaceman model
   if (S_->HasField("well_index")){
