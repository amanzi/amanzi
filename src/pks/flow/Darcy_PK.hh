/*
  Flow PK 

  Copyright 2010-201x held jointly by LANS/LANL, LBNL, and PNNL. 
  Amanzi is released under the three-clause BSD License. 
  The terms of use and "as is" disclaimer for this license are 
  provided in the top-level COPYRIGHT file.

  Authors: Neil Carlson (version 1) 
           Konstantin Lipnikov (version 2) (lipnikov@lanl.gov)
*/

#ifndef AMANZI_DARCY_PK_HH_
#define AMANZI_DARCY_PK_HH_

// TPLs
#include "Epetra_Vector.h"
#include "Teuchos_RCP.hpp"

// Amanzi
#include "FnBaseDefs.hh"
#include "PDE_Accumulation.hh"
#include "PDE_Diffusion.hh"
#include "PK_Factory.hh"
#include "TimestepController.hh"
#include "TreeVector.hh"

// Amanzi::Flow
#include "Flow_PK.hh"

namespace Amanzi {
namespace Flow {

class Darcy_PK : public Flow_PK {
 public:
  Darcy_PK(Teuchos::ParameterList& pk_tree,
           const Teuchos::RCP<Teuchos::ParameterList>& glist,
           const Teuchos::RCP<State>& S,
           const Teuchos::RCP<TreeVector>& soln);

  Darcy_PK(const Teuchos::RCP<Teuchos::ParameterList>& glist,
           const std::string& pk_list_name,
           Teuchos::RCP<State> S,
           const Teuchos::RCP<TreeVector>& soln);

  ~Darcy_PK() {};

  // methods required for PK interface
  virtual void Setup() final;
  virtual void Initialize() final;

  virtual void set_dt(double dt) override { dt_ = dt; dt_desirable_ = dt; }
  virtual double get_dt() override { return dt_desirable_; }

  virtual bool AdvanceStep(double t_old, double t_new, bool reinit=false) override; 
  virtual void CommitStep(double t_old, double t_new, const Tag& tag) override;
  virtual void CalculateDiagnostics(const Tag& tag) override;

  virtual std::string name() override { return "darcy"; }

  // methods required for time integration interface. It is not used by simple Darcy flow,
  // however, coupled method may need the residual evaluation routine.
  // -- computes the non-linear functional f = f(t,u,udot) and related norm.
  virtual
  void FunctionalResidual(const double t_old, double t_new, 
                  Teuchos::RCP<TreeVector> u_old, Teuchos::RCP<TreeVector> u_new, 
                  Teuchos::RCP<TreeVector> f) override;
<<<<<<< HEAD
  virtual double ErrorNorm(const AmanziSolvers::Data<TreeVector>& data,
                           const AmanziSolvers::ConvergenceMonitor& monitor) override;
=======
  virtual
  double ErrorNorm(Teuchos::RCP<const TreeVector> u, Teuchos::RCP<const TreeVector> du) override;
>>>>>>> 668b9bea

  // -- preconditioner management
  virtual int ApplyPreconditioner(Teuchos::RCP<const TreeVector> u, Teuchos::RCP<TreeVector> pu) override;
  virtual void UpdatePreconditioner(double t, Teuchos::RCP<const TreeVector> up, double dt) override;
 
  // -- check the admissibility of a solution
  //    override with the actual admissibility check
  virtual bool IsAdmissible(Teuchos::RCP<const TreeVector> u) override { return false; }

  // -- possibly modifies the predictor that is going to be used as a
  //    starting value for the nonlinear solve in the time integrator,
  virtual bool ModifyPredictor(double dt, Teuchos::RCP<const TreeVector> u0,
                               Teuchos::RCP<TreeVector> u) override { return false; }

  // -- possibly modifies the correction, after the nonlinear solver (i.e., NKA)
  //    has computed it, will return true if it did change the correction,
  //    so that the nonlinear iteration can store the modified correction
  //    and pass it to NKA so that the NKA space can be updated
  virtual AmanziSolvers::FnBaseDefs::ModifyCorrectionResult
      ModifyCorrection(double dt, Teuchos::RCP<const TreeVector> res,
                       Teuchos::RCP<const TreeVector> u, Teuchos::RCP<TreeVector> du) override {
    return AmanziSolvers::FnBaseDefs::CORRECTION_NOT_MODIFIED;
  }

  // -- experimental approach -- calling this indicates that the time
  //    integration scheme is changing the value of the solution in state.
  virtual void ChangedSolution() override {};

  // other members of the PK linear solvers
  void SolveFullySaturatedProblem(CompositeVector& u, bool wells_on);

  // access methods
  virtual Teuchos::RCP<Operators::Operator>
      my_operator(const Operators::OperatorType& type) override { return op_; } 

  virtual Teuchos::RCP<Operators::PDE_HelperDiscretization>
      my_pde(const Operators::PDEType& type) override { return op_diff_; } 

 private:
  void InitializeFields_();
  void UpdateSpecificYield_();
  double ErrorEstimate_(double* dTfactor);
  void InitializeStatistics_(bool init_darcy);

  // support of coupled PKs
  void UpdateMatrixBCsUsingFracture_();
  void UpdateSourceUsingMatrix_();
  
 protected:
  Teuchos::RCP<TreeVector> soln_;
  
 private:
  Teuchos::RCP<Operators::Operator> op_;
  Teuchos::RCP<Operators::PDE_Diffusion> op_diff_;
  Teuchos::RCP<Operators::PDE_Accumulation> op_acc_;

  int error_control_;
  double dt_desirable_, dt_factor_;
  std::vector<std::pair<double, double> > dt_history_;  // statistics

  std::string solver_name_;
  bool initialize_with_darcy_;
  int num_itrs_;

  Teuchos::RCP<CompositeVector> solution;  // next pressure state
  Teuchos::RCP<Epetra_Vector> pdot_cells_prev;  // time derivative of pressure
  Teuchos::RCP<Epetra_Vector> pdot_cells;
  Teuchos::RCP<TimestepController> ts_control_;

  Teuchos::RCP<CompositeVector> specific_yield_copy_;

 private:
  // factory registration
  static RegisteredPKFactory<Darcy_PK> reg_;
};

}  // namespace Flow
}  // namespace Amanzi

#endif
<|MERGE_RESOLUTION|>--- conflicted
+++ resolved
@@ -65,13 +65,8 @@
   void FunctionalResidual(const double t_old, double t_new, 
                   Teuchos::RCP<TreeVector> u_old, Teuchos::RCP<TreeVector> u_new, 
                   Teuchos::RCP<TreeVector> f) override;
-<<<<<<< HEAD
   virtual double ErrorNorm(const AmanziSolvers::Data<TreeVector>& data,
                            const AmanziSolvers::ConvergenceMonitor& monitor) override;
-=======
-  virtual
-  double ErrorNorm(Teuchos::RCP<const TreeVector> u, Teuchos::RCP<const TreeVector> du) override;
->>>>>>> 668b9bea
 
   // -- preconditioner management
   virtual int ApplyPreconditioner(Teuchos::RCP<const TreeVector> u, Teuchos::RCP<TreeVector> pu) override;
