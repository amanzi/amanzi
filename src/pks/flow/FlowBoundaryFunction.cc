--- conflicted
+++ resolved
@@ -15,18 +15,11 @@
 namespace Amanzi {
 namespace Flow {
 
-<<<<<<< HEAD
-/* ****************************************************************
-* Extract attributes to setup a submodel.
-**************************************************************** */
-FlowBoundaryFunction::FlowBoundaryFunction(const Teuchos::ParameterList& plist)
-{
-=======
 /* ******************************************************************
 * Constructor
 ****************************************************************** */
-FlowBoundaryFunction::FlowBoundaryFunction(const Teuchos::ParameterList& plist) {
->>>>>>> b4f8e52e
+FlowBoundaryFunction::FlowBoundaryFunction(const Teuchos::ParameterList& plist)
+{
   rainfall_ = false;
   if (plist.isParameter("rainfall")) 
     rainfall_ = plist.get<bool>("rainfall");
@@ -61,15 +54,9 @@
 }
 
 
-<<<<<<< HEAD
 /* ****************************************************************
 * Process additional parameters for BC submodels.
 **************************************************************** */
-=======
-/* ******************************************************************
-* Process additional parameters
-****************************************************************** */
->>>>>>> b4f8e52e
 void FlowBoundaryFunction::ComputeSubmodel(const Teuchos::RCP<const AmanziMesh::Mesh>& mesh)
 {
   int dim = mesh->space_dimension();
@@ -111,7 +98,6 @@
 }
 
 
-<<<<<<< HEAD
 /* ****************************************************************
 * Calculate distance to the top of a given surface where the water 
 * table is set up. We do not distribute computed data. It seems not 
@@ -121,13 +107,6 @@
 **************************************************************** */
 void FlowBoundaryFunction::CalculateShiftWaterTable_(
     const Teuchos::RCP<const AmanziMesh::Mesh>& mesh, const std::string& region)
-=======
-/* ******************************************************************
-* Preprocesing: calculate warter table coefficients.
-****************************************************************** */
-void FlowBoundaryFunction::CalculateShiftWaterTable_(const Teuchos::RCP<const AmanziMesh::Mesh>& mesh,
-                                                     const std::string& region)
->>>>>>> b4f8e52e
 {
   double tol = 1e-6;
   Errors::Message msg;
@@ -292,15 +271,9 @@
 }
 
 
-<<<<<<< HEAD
 /* ****************************************************************
 * New implementation of the STL function.
 **************************************************************** */
-=======
-/* ******************************************************************
-* Extension of operations with sets.
-****************************************************************** */
->>>>>>> b4f8e52e
 void FlowBoundaryFunction::set_intersection_(const std::vector<AmanziMesh::Entity_ID>& v1,
                                              const std::vector<AmanziMesh::Entity_ID>& v2, 
                                              std::vector<AmanziMesh::Entity_ID>* vv)
