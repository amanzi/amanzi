/*
  Flow PK

  Copyright 2010-201x held jointly by LANS/LANL, LBNL, and PNNL. 
  Amanzi is released under the three-clause BSD License. 
  The terms of use and "as is" disclaimer for this license are 
  provided in the top-level COPYRIGHT file.

  Authors: Neil Carlson (version 1) 
           Konstantin Lipnikov (version 2) (lipnikov@lanl.gov)

  This is a virtual base class for two flow models: Darcy and Richards.
*/

#ifndef AMANZI_FLOW_PK_HH_
#define AMANZI_FLOW_PK_HH_

#include <vector>

// TPLs
#include "Epetra_Vector.h"
#include "Epetra_IntVector.h"
#include "Epetra_FECrsMatrix.h"
#include "Teuchos_RCP.hpp"

// Amanzi
#include "BCs.hh"
#include "BDFFnBase.hh"
#include "checkpoint.hh"
#include "CompositeVectorSpace.hh"
#include "independent_variable_field_evaluator_fromfunction.hh"
#include "PK_DomainFunction.hh"
#include "PK_PhysicalBDF.hh"
#include "primary_variable_field_evaluator.hh"
#include "Tensor.hh"
#include "Units.hh"
#include "VerboseObject.hh"

// Flow
#include "FlowBoundaryFunction.hh"
#include "FlowDefs.hh"
#include "FlowTypeDefs.hh"

namespace Amanzi {
namespace Flow {

class Flow_PK : public PK_PhysicalBDF {
 public:
  Flow_PK();
  Flow_PK(Teuchos::ParameterList& pk_tree,
                 const Teuchos::RCP<Teuchos::ParameterList>& glist,
                 const Teuchos::RCP<State>& S,
                 const Teuchos::RCP<TreeVector>& soln);
  virtual ~Flow_PK() {};

  // members required by PK interface
  virtual void Setup(const Teuchos::Ptr<State>& S);
  virtual void Initialize(const Teuchos::Ptr<State>& S);

  // other members of this PK.
  // -- initialize simple fields common for both flow models.
  void UpdateLocalFields_(const Teuchos::Ptr<State>& S);

  // --- management of boundary and source terms
  void UpdateSourceBoundaryData(double t_old, double t_new, const CompositeVector& u);
  void ComputeOperatorBCs(const CompositeVector& u);
  void SeepageFacePFloTran(const CompositeVector& u, int* nseepage, double* area_seepage);
  void SeepageFaceFACT(const CompositeVector& u, int* nseepage, double* area_seepage);

  void AddSourceTerms(CompositeVector& rhs);
  void ComputeWellIndex(Teuchos::ParameterList& spec);
  bool IsWellIndexRequire(Teuchos::ParameterList& spec);

  // -- absolute permeability and derived quantities.
  void SetAbsolutePermeabilityTensor();

  // -- miscallenous members
  void DeriveFaceValuesFromCellValues(const Epetra_MultiVector& ucells, Epetra_MultiVector& ufaces);
  int FindPosition(int f, AmanziMesh::Entity_ID_List faces);

  // -- io members
  void OutputTimeHistory(const Teuchos::ParameterList& plist, std::vector<dt_tuple>& dt_history);
  void WriteGMVfile(Teuchos::RCP<State> S) const;

  // -- utilities
  double WaterVolumeChangePerSecond(const std::vector<int>& bc_model,
                                    const Epetra_MultiVector& darcy_flux) const;

  void CalculateDarcyVelocity(std::vector<AmanziGeometry::Point>& xyz, 
                              std::vector<AmanziGeometry::Point>& velocity);
  void CalculatePoreVelocity(std::vector<AmanziGeometry::Point>& xyz, 
                             std::vector<AmanziGeometry::Point>& velocity,
                             std::vector<double>& porosity, std::vector<double>& saturation,
                             std::vector<double>& pressure, std::vector<double>& water_density);
  void WriteWalkabout(const Teuchos::Ptr<Checkpoint>& wlk);

  // -- V&V
  void VV_ValidateBCs() const;
  void VV_ReportWaterBalance(const Teuchos::Ptr<State>& S) const;
  void VV_ReportSeepageOutflow(const Teuchos::Ptr<State>& S) const;
  void VV_PrintHeadExtrema(const CompositeVector& pressure) const;
  void VV_PrintSourceExtrema() const;

  // -- extensions 
  int BoundaryFaceGetCell(int f) const;  // of AmanziMesh
  void VerticalNormals(int c, AmanziGeometry::Point& n1, AmanziGeometry::Point& n2);
  virtual double BoundaryFaceValue(int f, const CompositeVector& u);

  // -- support of unit tests
  double rho() { return rho_; }
  const AmanziGeometry::Point& gravity() { return gravity_; }
  double seepage_mass() { return seepage_mass_; }

 private:
  void InitializeFields_();

 protected:
  void InitializeBCsSources_(Teuchos::ParameterList& list);

 public:
  int ncells_owned, ncells_wghost;
  int nfaces_owned, nfaces_wghost;

  double dt_, dt_next_;

  int MyPID;  // parallel information: will be moved to private
  int missed_bc_faces_, dirichlet_bc_faces_;
  int ti_phase_counter;

 public:
  Teuchos::RCP<const Teuchos::ParameterList> linear_operator_list_;
  Teuchos::RCP<const Teuchos::ParameterList> preconditioner_list_;
  Teuchos::RCP<Teuchos::ParameterList> ti_list_;

 protected:
  Teuchos::RCP<const AmanziMesh::Mesh> mesh_;
  int dim;

  Teuchos::RCP<State> S_;
  std::string passwd_;
  bool peaceman_model_;

  // Stationary physical quantatities
  std::vector<WhetStone::Tensor> K; 
  AmanziGeometry::Point gravity_;
  double g_, rho_, molar_rho_, atm_pressure_;
  double flux_units_;  // scaling for flux units from kg to moles.

  Teuchos::RCP<Epetra_Vector> Kxy;
  std::string coordinate_system_;

  // boundary conditions
  std::vector<Teuchos::RCP<FlowBoundaryFunction> > bcs_; 
  int nseepage_prev;

  Teuchos::RCP<Operators::BCs> op_bc_;

  // source terms and liquid balance
  std::vector<Teuchos::RCP<PK_DomainFunction> > srcs;
  mutable double mass_bc, seepage_mass_, mass_initial;

  // field evaluators (MUST GO AWAY lipnikov@lanl.gov)
  Teuchos::RCP<PrimaryVariableFieldEvaluator> darcy_flux_eval_;
  Teuchos::RCP<PrimaryVariableFieldEvaluator> pressure_eval_, pressure_matrix_eval_;

  // io
  Utils::Units units_;
<<<<<<< HEAD
=======
  Teuchos::RCP<VerboseObject> vo_;
  Teuchos::RCP<Teuchos::ParameterList> fp_list_;

 private:
  std::vector<int> bc_model_; 
  std::vector<double> bc_value_, bc_mixed_;
>>>>>>> 0f9c348c
};

}  // namespace Flow
}  // namespace Amanzi

#endif<|MERGE_RESOLUTION|>--- conflicted
+++ resolved
@@ -165,15 +165,12 @@
 
   // io
   Utils::Units units_;
-<<<<<<< HEAD
-=======
   Teuchos::RCP<VerboseObject> vo_;
   Teuchos::RCP<Teuchos::ParameterList> fp_list_;
 
  private:
   std::vector<int> bc_model_; 
   std::vector<double> bc_value_, bc_mixed_;
->>>>>>> 0f9c348c
 };
 
 }  // namespace Flow
