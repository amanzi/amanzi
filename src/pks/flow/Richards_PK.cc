/*
  Flow PK 

  Copyright 2010-201x held jointly by LANS/LANL, LBNL, and PNNL. 
  Amanzi is released under the three-clause BSD License. 
  The terms of use and "as is" disclaimer for this license are 
  provided in the top-level COPYRIGHT file.

  Authors: Neil Carlson (nnc@lanl.gov), 
           Konstantin Lipnikov (lipnikov@lanl.gov)
*/

#include <vector>

// TPLs
#include "Epetra_IntVector.h"
#include "Teuchos_ParameterList.hpp"
#include "Teuchos_XMLParameterListHelpers.hpp"

// Amanzi
#include "BoundaryFlux.hh"
#include "CommonDefs.hh"
#include "dbc.hh"
#include "exceptions.hh"
#include "independent_variable_field_evaluator_fromfunction.hh"
#include "Mesh.hh"
#include "OperatorDefs.hh"
#include "PDE_DiffusionFactory.hh"
#include "PK_Utils.hh"
#include "Point.hh"
#include "primary_variable_field_evaluator.hh"
#include "UpwindFactory.hh"
#include "XMLParameterListWriter.hh"
#include "InverseFactory.hh"

// Amanzi::Flow
#include "DarcyVelocityEvaluator.hh"
#include "PorosityModelEvaluator.hh"
#include "RelPermEvaluator.hh"
#include "Richards_PK.hh"
#include "VWContentEvaluator.hh"
#include "VWContentEvaluatorFactory.hh"
#include "WRMEvaluator.hh"
#include "WRM.hh"

namespace Amanzi {
namespace Flow {

/* ******************************************************************
* Simplest possible constructor: extracts lists and requires fields.
****************************************************************** */
Richards_PK::Richards_PK(Teuchos::ParameterList& pk_tree,
                         const Teuchos::RCP<Teuchos::ParameterList>& glist,
                         const Teuchos::RCP<State>& S,
                         const Teuchos::RCP<TreeVector>& soln) :
  Flow_PK(pk_tree, glist, S, soln),
  glist_(glist),
  soln_(soln)
{
  S_ = S;

  std::string pk_name = pk_tree.name();
  auto found = pk_name.rfind("->");
  if (found != std::string::npos) pk_name.erase(0, found + 2);

  // We need the flow list
  Teuchos::RCP<Teuchos::ParameterList> pk_list = Teuchos::sublist(glist, "PKs", true);
  fp_list_ = Teuchos::sublist(pk_list, pk_name, true);
  
  // We also need miscaleneous sublists
  preconditioner_list_ = Teuchos::sublist(glist, "preconditioners", true);
  linear_operator_list_ = Teuchos::sublist(glist, "solvers", true);
  ti_list_ = Teuchos::sublist(fp_list_, "time integrator");

  // domain name
  domain_ = fp_list_->template get<std::string>("domain name", "domain");

  vo_ = Teuchos::null;
}


/* ******************************************************************
* Old constructor for unit tests.
****************************************************************** */
Richards_PK::Richards_PK(const Teuchos::RCP<Teuchos::ParameterList>& glist,
                         const std::string& pk_list_name,
                         Teuchos::RCP<State> S,
                         const Teuchos::RCP<TreeVector>& soln) :
    Flow_PK(),
    glist_(glist),
    soln_(soln)
{
  S_ = S;

  // We need the flow list
  Teuchos::RCP<Teuchos::ParameterList> pk_list = Teuchos::sublist(glist, "PKs", true);
  fp_list_ = Teuchos::sublist(pk_list, pk_list_name, true);
 
  // We also need miscaleneous sublists
  preconditioner_list_ = Teuchos::sublist(glist, "preconditioners", true);
  linear_operator_list_ = Teuchos::sublist(glist, "solvers", true);
  ti_list_ = Teuchos::sublist(fp_list_, "time integrator");

  // domain name
  domain_ = fp_list_->template get<std::string>("domain name", "domain");

  ms_itrs_ = 0;
  ms_calls_ = 0;

  vo_ = Teuchos::null;
}


/* ******************************************************************
* Define structure of this PK. We request physical fields and their
* evaluators. Selection of a few models is available and driven by
* model factories, evaluator factories, and parameters of the list
* "physical models and assumptions".
****************************************************************** */
void Richards_PK::Setup(const Teuchos::Ptr<State>& S)
{
  dt_ = 0.0;
  mesh_ = S->GetMesh(domain_);
  dim = mesh_->space_dimension();

  // generate keys here to be available for setup of the base class
  pressure_key_ = Keys::getKey(domain_, "pressure"); 
  hydraulic_head_key_ = Keys::getKey(domain_, "hydraulic_head"); 

  darcy_velocity_key_ = Keys::getKey(domain_, "darcy_velocity"); 
  porosity_key_ = Keys::getKey(domain_, "porosity"); 

  saturation_liquid_key_ = Keys::getKey(domain_, "saturation_liquid"); 
  prev_saturation_liquid_key_ = Keys::getKey(domain_, "prev_saturation_liquid"); 

  water_content_key_ = Keys::getKey(domain_, "water_content"); 
  prev_water_content_key_ = Keys::getKey(domain_, "prev_water_content"); 

  viscosity_liquid_key_ = Keys::getKey(domain_, "viscosity_liquid"); 

  // set up the base class 
  Flow_PK::Setup(S);

  // Our decision can be affected by the list of models
  Teuchos::RCP<Teuchos::ParameterList> physical_models =
      Teuchos::sublist(fp_list_, "physical models and assumptions");
  std::string vwc_model = physical_models->get<std::string>("water content model", "constant density");
  std::string multiscale_model = physical_models->get<std::string>("multiscale model", "single continuum");

  // Require primary field for this PK, which is pressure
  std::vector<std::string> names;
  std::vector<AmanziMesh::Entity_kind> locations;
  std::vector<int> ndofs;

  Teuchos::RCP<Teuchos::ParameterList> list1 = Teuchos::sublist(fp_list_, "operators", true);
  Teuchos::RCP<Teuchos::ParameterList> list2 = Teuchos::sublist(list1, "diffusion operator", true);
  Teuchos::RCP<Teuchos::ParameterList> list3 = Teuchos::sublist(list2, "matrix", true);
  std::string name = list3->get<std::string>("discretization primary");

  names.push_back("cell");
  locations.push_back(AmanziMesh::CELL);
  ndofs.push_back(1);
  if (name != "fv: default" && name != "nlfv: default") {
    names.push_back("face");
    locations.push_back(AmanziMesh::FACE);
    ndofs.push_back(1);
  }

  if (!S->HasField(pressure_key_)) {
    S->RequireField(pressure_key_, passwd_)->SetMesh(mesh_)->SetGhosted(true)
      ->SetComponents(names, locations, ndofs);
    AddDefaultPrimaryEvaluator(pressure_key_);
  }

  // Require conserved quantity.
  // -- water content
  if (!S->HasField(water_content_key_)) {
    S->RequireField(water_content_key_, water_content_key_)->SetMesh(mesh_)->SetGhosted(true)
      ->SetComponent("cell", AmanziMesh::CELL, 1);

    Teuchos::ParameterList vwc_list;
    vwc_list.set<std::string>("water content key", water_content_key_)
            .set<std::string>("pressure key", pressure_key_)
            .set<std::string>("saturation key", saturation_liquid_key_)
            .set<std::string>("porosity key", porosity_key_);
    VWContentEvaluatorFactory fac;
    Teuchos::RCP<VWContentEvaluator> eval = fac.Create(vwc_model, vwc_list);
    S->SetFieldEvaluator(water_content_key_, eval);
  }

  // -- water content from the previous time step
  if (!S->HasField(prev_water_content_key_)) {
    S->RequireField(prev_water_content_key_, passwd_)->SetMesh(mesh_)->SetGhosted(true)
      ->SetComponent("cell", AmanziMesh::CELL, 1);
    S->GetField(prev_water_content_key_, passwd_)->set_io_vis(false);
  }

  // -- multiscale extension: secondary (immobile water content)
  if (multiscale_model == "dual continuum discontinuous matrix") {
    if (!S->HasField("pressure_matrix")) {
      S->RequireField("pressure_matrix", passwd_)->SetMesh(mesh_)->SetGhosted(false)
        ->SetComponent("cell", AmanziMesh::CELL, 1);

      Teuchos::ParameterList elist;
      elist.set<std::string>("evaluator name", "pressure_matrix");
      pressure_matrix_eval_ = Teuchos::rcp(new PrimaryVariableFieldEvaluator(elist));
      S->SetFieldEvaluator("pressure_matrix", pressure_matrix_eval_);
    }

    Teuchos::RCP<Teuchos::ParameterList> msp_list = Teuchos::sublist(fp_list_, "multiscale models", true);
    msp_ = CreateMultiscaleFlowPorosityPartition(mesh_, msp_list);

    if (!S->HasField("water_content_matrix")) {
      S->RequireField("water_content_matrix", passwd_)->SetMesh(mesh_)->SetGhosted(true)
        ->SetComponent("cell", AmanziMesh::CELL, 1);
    }
    if (!S->HasField("prev_water_content_matrix")) {
      S->RequireField("prev_water_content_matrix", passwd_)->SetMesh(mesh_)->SetGhosted(true)
        ->SetComponent("cell", AmanziMesh::CELL, 1);
      S->GetField("prev_water_content_matrix", passwd_)->set_io_vis(false);
    }

    S->RequireField("porosity_matrix", "porosity_matrix")->SetMesh(mesh_)->SetGhosted(false)
      ->SetComponent("cell", AmanziMesh::CELL, 1);

    Teuchos::ParameterList elist;
    elist.set<std::string>("porosity key", "porosity_matrix");
    elist.set<std::string>("pressure key", "pressure_matrix");
    Teuchos::RCP<PorosityModelPartition> pom = CreatePorosityModelPartition(mesh_, msp_list);
    Teuchos::RCP<PorosityModelEvaluator> eval = Teuchos::rcp(new PorosityModelEvaluator(elist, pom));
    S->SetFieldEvaluator("porosity_matrix", eval);

    // Secondary matrix nodes are collected here.
    int nnodes, nnodes_tmp = NumberMatrixNodes(msp_);
    mesh_->get_comm()->MaxAll(&nnodes_tmp, &nnodes, 1);
    if (nnodes > 1) {
      S->RequireField("water_content_matrix_aux", passwd_)
        ->SetMesh(mesh_)->SetGhosted(false)
        ->SetComponent("cell", AmanziMesh::CELL, nnodes - 1);
      S->GetField("water_content_matrix_aux", passwd_)->set_io_vis(false);

      S->RequireField("pressure_matrix_aux", passwd_)->SetMesh(mesh_)->SetGhosted(false)
        ->SetComponent("cell", AmanziMesh::CELL, nnodes - 1);
      S->GetField("pressure_matrix_aux", passwd_)->set_io_vis(false);

      S->RequireField("porosity_matrix_aux", "porosity_matrix_aux")->SetMesh(mesh_)->SetGhosted(false)
        ->SetComponent("cell", AmanziMesh::CELL, nnodes - 1);
      S->SetFieldEvaluator("porosity_matrix_aux", eval);
      S->GetField("porosity_matrix_aux", passwd_)->set_io_vis(false);
    }
  }

  // Require additional fields and evaluators for this PK.
  // -- porosity
  if (!S->HasField(porosity_key_)) {
    S->RequireField(porosity_key_, porosity_key_)->SetMesh(mesh_)->SetGhosted(true)
      ->SetComponent("cell", AmanziMesh::CELL, 1);

    std::string pom_name = physical_models->get<std::string>("porosity model", "constant porosity");

    if (pom_name == "compressible: pressure function") {
      Teuchos::RCP<Teuchos::ParameterList>
          pom_list = Teuchos::sublist(fp_list_, "porosity models", true);
      Teuchos::RCP<PorosityModelPartition> pom = CreatePorosityModelPartition(mesh_, pom_list);

      Teuchos::ParameterList elist;
      elist.set<std::string>("porosity key", porosity_key_)
           .set<std::string>("pressure key", pressure_key_);
      // elist.sublist("verbose object").set<std::string>("verbosity level", "extreme");
      Teuchos::RCP<PorosityModelEvaluator> eval = Teuchos::rcp(new PorosityModelEvaluator(elist, pom));
      S->SetFieldEvaluator(porosity_key_, eval);
    } else {
      S->RequireFieldEvaluator(porosity_key_);
    }
  }

  // -- viscosity: if not requested by any PK, we request its constant value.
<<<<<<< HEAD
  if (!S->HasField("viscosity_liquid")) {
    if (!S->HasField("const_fluid_viscosity")) {
      S->RequireScalar("const_fluid_viscosity", passwd_);
=======
  if (!S->HasField(viscosity_liquid_key_)) {
    if (!S->HasField("fluid_viscosity")) {
      S->RequireScalar("fluid_viscosity", passwd_);
>>>>>>> 22add0f6
    }
    S->RequireField(viscosity_liquid_key_, passwd_)->SetMesh(mesh_)->SetGhosted(true)
      ->SetComponent("cell", AmanziMesh::CELL, 1);
    S->GetField(viscosity_liquid_key_, passwd_)->set_io_vis(false);
  }

  // -- model for liquid density is constant density unless specified otherwise
  //    in high-level PKs.
  if (!S->HasField("molar_density_liquid")) {
    S->RequireField("molar_density_liquid", "molar_density_liquid")->SetMesh(mesh_)->SetGhosted(true)
      ->SetComponent("cell", AmanziMesh::CELL, 1);

    double rho = glist_->sublist("state").sublist("initial conditions")
                        .sublist("const_fluid_density").get<double>("value", 1000.0);
    double n_l = rho / CommonDefs::MOLAR_MASS_H2O;

    Teuchos::ParameterList& wc_eval = S->FEList().sublist("molar_density_liquid");
    wc_eval.sublist("function").sublist("DOMAIN")
           .set<std::string>("region", "All")
           .set<std::string>("component","cell")
           .sublist("function").sublist("function-constant")
           .set<double>("value", n_l);
    wc_eval.set<std::string>("field evaluator type", "independent variable");

    S->RequireFieldEvaluator("molar_density_liquid");
  }
  
  // -- saturation
  Teuchos::RCP<Teuchos::ParameterList>
      wrm_list = Teuchos::sublist(fp_list_, "water retention models", true);
  wrm_ = CreateWRMPartition(mesh_, wrm_list);

  if (!S->HasField(saturation_liquid_key_)) {
    S->RequireField(saturation_liquid_key_, saturation_liquid_key_)->SetMesh(mesh_)->SetGhosted(true)
      ->SetComponent("cell", AmanziMesh::CELL, 1);

    Teuchos::ParameterList elist;
    elist.set<std::string>("saturation key", saturation_liquid_key_)
         .set<std::string>("pressure key", pressure_key_);
    // elist.sublist("verbose object").set<std::string>("verbosity level", "extreme");
    Teuchos::RCP<WRMEvaluator> eval = Teuchos::rcp(new WRMEvaluator(elist, wrm_));
    S->SetFieldEvaluator(saturation_liquid_key_, eval);
  }

  if (!S->HasField(prev_saturation_liquid_key_)) {
    S->RequireField(prev_saturation_liquid_key_, passwd_)->SetMesh(mesh_)->SetGhosted(true)
      ->SetComponent("cell", AmanziMesh::CELL, 1);
    S->GetField(prev_saturation_liquid_key_, passwd_)->set_io_vis(false);
  }

  // Local fields and evaluators.
  // -- hydraulic head
  if (!S->HasField(hydraulic_head_key_)) {
    S->RequireField(hydraulic_head_key_, passwd_)->SetMesh(mesh_)->SetGhosted(true)
      ->SetComponent("cell", AmanziMesh::CELL, 1);
  }

  // -- Darcy velocity vector
  if (!S->HasField(darcy_velocity_key_)) {
    S->RequireField(darcy_velocity_key_, darcy_velocity_key_)->SetMesh(mesh_)->SetGhosted(true)
      ->SetComponent("cell", AmanziMesh::CELL, dim);

    Teuchos::ParameterList elist;
    elist.set<std::string>("domain name", domain_);
    elist.set<std::string>("darcy velocity key", darcy_velocity_key_)
         .set<std::string>("darcy flux key", darcy_flux_key_);
    Teuchos::RCP<DarcyVelocityEvaluator> eval = Teuchos::rcp(new DarcyVelocityEvaluator(elist));
    S->SetFieldEvaluator(darcy_velocity_key_, eval);
  }

  // Require additional components for the existing fields
  Teuchos::ParameterList abs_perm = fp_list_->sublist("absolute permeability");
  coordinate_system_ = abs_perm.get<std::string>("coordinate system", "cartesian");
  int noff = abs_perm.get<int>("off-diagonal components", 0);
 
  if (noff > 0) {
    CompositeVectorSpace& cvs = *S->RequireField(permeability_key_, passwd_);
    cvs.SetOwned(false);
    cvs.AddComponent("offd", AmanziMesh::CELL, noff)->SetOwned(true);
  }

  // Since high-level PK may own some fields, we have to populate 
  // frequently used evaluators outside of field registration
  pressure_eval_ = Teuchos::rcp_dynamic_cast<PrimaryVariableFieldEvaluator>(S->GetFieldEvaluator(pressure_key_));
  darcy_flux_eval_ = Teuchos::rcp_dynamic_cast<PrimaryVariableFieldEvaluator>(S->GetFieldEvaluator(darcy_flux_key_));
}


/* ******************************************************************
* This is a long but simple routine. It goes through flow parameter
* list and initializes various objects including those created during 
* the setup step.
****************************************************************** */
void Richards_PK::Initialize(const Teuchos::Ptr<State>& S)
{
  // Initialize miscalleneous defaults.
  // -- times
  double t_ini = S->time(); 
  dt_desirable_ = dt_;
  dt_next_ = dt_;

  // -- others
  error_control_ = FLOW_TI_ERROR_CONTROL_PRESSURE;

  mass_bc = 0.0;
  seepage_mass_ = 0.0;
  mass_initial = 0.0;
  initialize_with_darcy_ = true;
  num_itrs_ = 0;

  // Create verbosity object to print out initialiation statistics.
  Teuchos::ParameterList vlist;
  vlist.sublist("verbose object") = fp_list_->sublist("verbose object");

  std::string ioname = "RichardsPK";
  if (domain_ != "domain") ioname += "-" + domain_;
  vo_ = Teuchos::rcp(new VerboseObject(ioname, vlist)); 

  if (vo_->getVerbLevel() >= Teuchos::VERB_MEDIUM) {
    Teuchos::OSTab tab = vo_->getOSTab();
    *vo_->os()<< "\nPK initialization started...\n";
  }

  // Initilize various base class data.
  Flow_PK::Initialize(S);

  // Initialize local fields and evaluators.
  InitializeFields_();
  UpdateLocalFields_(S);

  // Create BCs and source terms.
  InitializeBCsSources_(*fp_list_);

  // relative permeability
  // -- create basic fields, factories and control variables
  Teuchos::RCP<Teuchos::ParameterList> upw_list = Teuchos::sublist(fp_list_, "relative permeability", true);
  relperm_ = Teuchos::rcp(new RelPerm(*upw_list, mesh_, atm_pressure_, wrm_));

  Operators::UpwindFactory<RelPerm> upwind_factory;
  upwind_ = upwind_factory.Create(mesh_, relperm_, *upw_list);

  std::string upw_upd = upw_list->get<std::string>("upwind frequency", "every timestep");
  if (upw_upd == "every nonlinear iteration") upwind_frequency_ = FLOW_UPWIND_UPDATE_ITERATION;
  else upwind_frequency_ = FLOW_UPWIND_UPDATE_TIMESTEP;  

  // relative permeability and related stractures
  // -- create vectors using estimate of the space size
  Teuchos::RCP<CompositeVectorSpace> upw_cvs = upwind_->Map();
  krel_ = Teuchos::rcp(new CompositeVector(*upw_cvs));
  dKdP_ = Teuchos::rcp(new CompositeVector(*upw_cvs));

  // -- populate fields with default values
  krel_->PutScalarMasterAndGhosted(1.0);
  dKdP_->PutScalarMasterAndGhosted(0.0);

  // Process models and assumptions.
  flux_units_ = molar_rho_ / rho_;

  // -- coupling with other physical PKs
  Teuchos::RCP<Teuchos::ParameterList> physical_models = 
      Teuchos::sublist(fp_list_, "physical models and assumptions");
  vapor_diffusion_ = physical_models->get<bool>("vapor diffusion", false);
  multiscale_porosity_ = (physical_models->get<std::string>(
      "multiscale model", "single continuum") != "single continuum");

  // Select a proper matrix class. 
  const Teuchos::ParameterList& tmp_list = fp_list_->sublist("operators")
                                                    .sublist("diffusion operator");
  Teuchos::ParameterList oplist_matrix = tmp_list.sublist("matrix");
  Teuchos::ParameterList oplist_pc = tmp_list.sublist("preconditioner");

  std::string name = fp_list_->sublist("relative permeability").get<std::string>("upwind method");
  std::string nonlinear_coef("standard: cell");
  if (flow_on_manifold_) {
    nonlinear_coef = "standard: cell";
  } else if (name == "upwind: darcy velocity") {
    nonlinear_coef = "upwind: face";
  } else if (name == "upwind: gravity") {
    nonlinear_coef = "upwind: face";
  } else if (name == "upwind: amanzi" || name == "upwind: amanzi new") {
    nonlinear_coef = "divk: cell-face";
    // nonlinear_coef = "divk: face";
  } else if (name == "other: arithmetic average") {
    nonlinear_coef = "upwind: face";
  }
  oplist_matrix.set<std::string>("nonlinear coefficient", nonlinear_coef);
  oplist_pc.set<std::string>("nonlinear coefficient", nonlinear_coef);

  Operators::PDE_DiffusionFactory opfactory(oplist_matrix, mesh_);
  if (!flow_on_manifold_) {
    SetAbsolutePermeabilityTensor();
    Teuchos::RCP<std::vector<WhetStone::Tensor> > Kptr = Teuchos::rcpFromRef(K);
    opfactory.SetVariableTensorCoefficient(Kptr);
    opfactory.SetVariableScalarCoefficient(krel_, dKdP_);
    opfactory.SetConstantGravitationalTerm(gravity_, rho_);
  } else {
    S_->GetFieldEvaluator(permeability_key_)->HasFieldChanged(S_.ptr(), permeability_key_);
    auto kptr = S_->GetFieldData(permeability_key_);
    opfactory.SetVariableScalarCoefficient(kptr);
  }

  op_matrix_diff_ = opfactory.Create();
  op_matrix_ = op_matrix_diff_->global_operator();

  opfactory.SetPList(oplist_pc);
  op_preconditioner_diff_ = opfactory.Create();
  op_preconditioner_ = op_preconditioner_diff_->global_operator();

  op_acc_ = Teuchos::rcp(new Operators::PDE_Accumulation(AmanziMesh::CELL, op_preconditioner_));

  if (vapor_diffusion_) {
    Teuchos::ParameterList oplist_vapor = tmp_list.sublist("vapor matrix");
    op_vapor_diff_ = opfactory.Create(oplist_vapor, mesh_, op_bc_);
    op_vapor_ = op_vapor_diff_->global_operator();
    op_preconditioner_->OpPushBack(op_vapor_diff_->local_op(),
                                   Operators::OPERATOR_PROPERTY_DATA_READ_ONLY);
  }

  // Create pointers to the primary flow field pressure.
  solution = S->GetFieldData(pressure_key_, passwd_);
  soln_->SetData(solution); 
  
  // Create auxiliary vectors for time history and error estimates.
  const Epetra_BlockMap& cmap_owned = mesh_->cell_map(false);
  pdot_cells_prev = Teuchos::rcp(new Epetra_Vector(cmap_owned));
  pdot_cells = Teuchos::rcp(new Epetra_Vector(cmap_owned));

  // Initialize flux copy for the upwind operator.
  darcy_flux_copy = Teuchos::rcp(new CompositeVector(*S->GetFieldData(darcy_flux_key_, passwd_)));

  // Conditional initialization of lambdas from pressures.
  CompositeVector& pressure = *S->GetFieldData(pressure_key_, passwd_);

  if (ti_list_->isSublist("pressure-lambda constraints") && pressure.HasComponent("face")) {
    DeriveFaceValuesFromCellValues(*pressure.ViewComponent("cell"),
                                   *pressure.ViewComponent("face"));
  }

  // error control options
  AMANZI_ASSERT(ti_list_->isParameter("error control options"));

  error_control_ = 0;
  std::vector<std::string> options;
  options = ti_list_->get<Teuchos::Array<std::string> >("error control options").toVector();

  for (int i=0; i < options.size(); i++) {
    if (options[i] == "pressure") {
      error_control_ += FLOW_TI_ERROR_CONTROL_PRESSURE;
    } else if (options[i] == "saturation") {
      error_control_ += FLOW_TI_ERROR_CONTROL_SATURATION;
    } else if (options[i] == "residual") {
      error_control_ += FLOW_TI_ERROR_CONTROL_RESIDUAL;
    }
  }

  if (error_control_ == 0) {
    error_control_ = FLOW_TI_ERROR_CONTROL_PRESSURE +  // usually 1 [Pa]
                     FLOW_TI_ERROR_CONTROL_SATURATION;  // usually 1e-4;
  }

  // initialize time integrator
  std::string ti_method_name = ti_list_->get<std::string>("time integration method", "none");
  if (ti_method_name == "BDF1") {
    Teuchos::ParameterList& bdf1_list = ti_list_->sublist("BDF1");

    if (! bdf1_list.isSublist("verbose object"))
        bdf1_list.sublist("verbose object") = fp_list_->sublist("verbose object");

    bdf1_dae_ = Teuchos::rcp(new BDF1_TI<TreeVector, TreeVectorSpace>(*this, bdf1_list, soln_));
  } else {
    Teuchos::OSTab tab = vo_->getOSTab();
    *vo_->os() << "WARNING: BDF1 time integration list is missing..." << std::endl;
  }

  // Initialize boundary conditions and source terms.
  UpdateSourceBoundaryData(t_ini, t_ini, pressure);

  // Initialize matrix and preconditioner operators.
  // -- molar density requires to rescale gravity later.
  op_matrix_->Init();
  op_matrix_diff_->SetBCs(op_bc_, op_bc_);
  op_matrix_diff_->UpdateMatrices(Teuchos::null, solution.ptr());
  op_matrix_diff_->ApplyBCs(true, true, true);

  op_preconditioner_->Init();
  op_preconditioner_diff_->SetBCs(op_bc_, op_bc_);
  op_preconditioner_diff_->UpdateMatrices(darcy_flux_copy.ptr(), solution.ptr());
  op_preconditioner_diff_->UpdateMatricesNewtonCorrection(darcy_flux_copy.ptr(), solution.ptr(), molar_rho_);
  op_preconditioner_diff_->ApplyBCs(true, true, true);

  if (vapor_diffusion_) {
    // op_vapor_diff_->SetBCs(op_bc_);
    op_vapor_diff_->SetScalarCoefficient(Teuchos::null, Teuchos::null);
  }

  // -- generic linear solver for most cases

  // -- preconditioner or encapsulated preconditioner
  std::string pc_name = ti_list_->get<std::string>("preconditioner");
  op_preconditioner_->set_inverse_parameters(pc_name, *preconditioner_list_);
  
  // Optional step: calculate hydrostatic solution consistent with BCs
  // and clip it as requested. We have to do it only once at the beginning
  // of time period.
  if (ti_list_->isSublist("initialization") && initialize_with_darcy_ 
      && S->position() == Amanzi::TIME_PERIOD_START) {
    initialize_with_darcy_ = false;
    Teuchos::ParameterList& ini_list = ti_list_->sublist("initialization");
 
    std::string ini_method_name = ini_list.get<std::string>("method", "none");
    if (ini_method_name == "saturated solver") {
      name = ini_list.get<std::string>("linear solver");
      SolveFullySaturatedProblem(t_ini, *solution, name);

      bool clip(false);
      double clip_saturation = ini_list.get<double>("clipping saturation value", -1.0);
      if (clip_saturation > 0.0) {
        double pmin = atm_pressure_;
        Epetra_MultiVector& p = *solution->ViewComponent("cell");
        ClipHydrostaticPressure(pmin, clip_saturation, p);
        clip = true;
      }

      double clip_pressure = ini_list.get<double>("clipping pressure value", -1e+10);
      if (clip_pressure > -5 * atm_pressure_) {
        Epetra_MultiVector& p = *solution->ViewComponent("cell");
        ClipHydrostaticPressure(clip_pressure, p);
        clip = true;
      }

      if (clip && vo_->getVerbLevel() >= Teuchos::VERB_MEDIUM) {
        Teuchos::OSTab tab = vo_->getOSTab();
        *vo_->os() << "\nClipped pressure field.\n" << std::endl;
      }

      if (clip && solution->HasComponent("face")) {
        Epetra_MultiVector& p = *solution->ViewComponent("cell");
        Epetra_MultiVector& lambda = *solution->ViewComponent("face", true);
        DeriveFaceValuesFromCellValues(p, lambda);
      }
    }
    else if (ini_method_name == "picard") {
      AdvanceToSteadyState_Picard(ti_list_->sublist("initialization"));
    }
    pressure_eval_->SetFieldAsChanged(S.ptr());

    // initialization is usually done at time 0, so we need to update other
    // fields such as prev_saturation_liquid
    S->GetFieldEvaluator(saturation_liquid_key_)->HasFieldChanged(S.ptr(), "flow");
    CompositeVector& s_l = *S->GetFieldData(saturation_liquid_key_, saturation_liquid_key_);
    CompositeVector& s_l_prev = *S->GetFieldData(prev_saturation_liquid_key_, passwd_);
    s_l_prev = s_l;

    S->GetFieldEvaluator(water_content_key_)->HasFieldChanged(S.ptr(), "flow");
    CompositeVector& wc = *S->GetFieldData(water_content_key_, water_content_key_);
    CompositeVector& wc_prev = *S->GetFieldData(prev_water_content_key_, passwd_);
    wc_prev = wc;

    // We start with pressure equilibrium
    if (multiscale_porosity_) {
      *S->GetFieldData("pressure_matrix", passwd_)->ViewComponent("cell") =
          *S->GetFieldData(pressure_key_)->ViewComponent("cell");
      pressure_matrix_eval_->SetFieldAsChanged(S.ptr());
    }
  }

  // Trigger update of secondary fields depending on the primary pressure.
  pressure_eval_->SetFieldAsChanged(S.ptr());

  // Derive mass flux (state may not have it at time 0)
  double tmp;
  darcy_flux_copy->Norm2(&tmp);
  if (tmp == 0.0) {
    op_matrix_diff_->UpdateFlux(solution.ptr(), darcy_flux_copy.ptr());

    Epetra_MultiVector& flux = *darcy_flux_copy->ViewComponent("face", true);
    for (int f = 0; f < nfaces_owned; f++) flux[0][f] /= molar_rho_;
  }

  // Subspace entering: re-initialize lambdas.
  if (ti_list_->isSublist("pressure-lambda constraints") && solution->HasComponent("face")) {
    solver_name_constraint_ = ti_list_->sublist("pressure-lambda constraints").get<std::string>("linear solver");

    if (S->position() == Amanzi::TIME_PERIOD_START) {
      EnforceConstraints(t_ini, solution);
      pressure_eval_->SetFieldAsChanged(S.ptr());

      // update mass flux
      op_matrix_->Init();
      op_matrix_diff_->UpdateMatrices(Teuchos::null, solution.ptr());
      op_matrix_diff_->UpdateFlux(solution.ptr(), darcy_flux_copy.ptr());

      // normalize to Darcy flux, m/s
      Epetra_MultiVector& flux = *darcy_flux_copy->ViewComponent("face", true);
      for (int f = 0; f < nfaces_owned; f++) flux[0][f] /= molar_rho_;
    }
  }

  // Development: miscalleneous
  algebraic_water_content_balance_ = fp_list_->get<bool>("algebraic water content balance", false);
  if (algebraic_water_content_balance_) {
    CompositeVectorSpace cvs; 
    cvs.SetMesh(mesh_)->SetGhosted(false)
        ->AddComponent("cell", AmanziMesh::CELL, 1)
        ->AddComponent("dpre", AmanziMesh::CELL, 1);
    cnls_limiter_ = Teuchos::rcp(new CompositeVector(cvs));
  }

  // NOTE: this is alternatively called "linear solver" or "preconditioner
  // enhancement".  One got stuffed into op_pc_solver_, the other gets
  // constructed in, e.g. AdvanceToSteadyState_Picard.  Must these be separate?
  // They can be... and so I kept them separate for now.  But this means that
  // all of flow PK cannot have linear solver in the Operator. --etc
  // solver_name_ = ti_list_->get<std::string>("linear solver");
  // op_preconditioner_->set_inverse_parameters(pc_name, *preconditioner_list_,
  //         solver_name_, *linear_operator_list_, true);
  std::string tmp_solver = ti_list_->get<std::string>("preconditioner enhancement", "none");
  if (tmp_solver != "none") {
    AMANZI_ASSERT(linear_operator_list_->isSublist(tmp_solver));
    Teuchos::ParameterList tmp_plist = linear_operator_list_->sublist(tmp_solver);
    op_pc_solver_ = AmanziSolvers::createIterativeMethod(tmp_plist, op_preconditioner_);
  } else {
    op_pc_solver_ = op_preconditioner_;
  }
  op_pc_solver_->InitializeInverse();

  // Verbose output of initialization statistics.
  InitializeStatistics_();
}


/* ****************************************************************
* This completes initialization of common fields that were not 
* initialized by the state.
**************************************************************** */
void Richards_PK::InitializeFields_()
{
  Teuchos::OSTab tab = vo_->getOSTab();

  // set popular default values for missed fields.
  // -- viscosity: if not initialized, we constant value from state.
<<<<<<< HEAD
  if (S_->GetField("viscosity_liquid")->owner() == passwd_) {
    double mu = *S_->GetScalarData("const_fluid_viscosity");
=======
  if (S_->GetField(viscosity_liquid_key_)->owner() == passwd_) {
    double mu = *S_->GetScalarData("fluid_viscosity");
>>>>>>> 22add0f6

    if (!S_->GetField(viscosity_liquid_key_, passwd_)->initialized()) {
      S_->GetFieldData(viscosity_liquid_key_, passwd_)->PutScalar(mu);
      S_->GetField(viscosity_liquid_key_, passwd_)->set_initialized();

      if (vo_->getVerbLevel() >= Teuchos::VERB_MEDIUM)
          *vo_->os() << "initialized " << viscosity_liquid_key_ << " to input value " << mu << std::endl;  
    }
  }

  if (S_->GetField(saturation_liquid_key_)->owner() == passwd_) {
    if (S_->HasField(saturation_liquid_key_)) {
      if (!S_->GetField(saturation_liquid_key_, passwd_)->initialized()) {
        S_->GetFieldData(saturation_liquid_key_, passwd_)->PutScalar(1.0);
        S_->GetField(saturation_liquid_key_, passwd_)->set_initialized();

        if (vo_->getVerbLevel() >= Teuchos::VERB_MEDIUM)
            *vo_->os() << "initialized saturation_liquid to default value 1.0" << std::endl;  
      }
    }
  }

  InitializeFieldFromField_(prev_saturation_liquid_key_, saturation_liquid_key_, true);
  InitializeFieldFromField_(prev_water_content_key_, water_content_key_, true);

  // set matrix fields assuming presure equilibrium
  // -- pressure
  if (S_->HasField("pressure_matrix")) {
    // if (!S_->GetField("pressure_matrix", passwd_)->initialized()) {
      const Epetra_MultiVector& p1 = *S_->GetFieldData(pressure_key_)->ViewComponent("cell");
      Epetra_MultiVector& p0 = *S_->GetFieldData("pressure_matrix", passwd_)->ViewComponent("cell");
      p0 = p1;

      S_->GetField("pressure_matrix", passwd_)->set_initialized();
      pressure_matrix_eval_->SetFieldAsChanged(S_.ptr());

      if (vo_->getVerbLevel() >= Teuchos::VERB_MEDIUM)
          *vo_->os() << "initialized pressure_matrix to pressure" << std::endl;  
    // }
  }

  // -- water contents 
  if (S_->HasField("water_content_matrix")) {
    if (!S_->GetField("water_content_matrix", passwd_)->initialized()) {
      CalculateVWContentMatrix_();
      S_->GetField("water_content_matrix", passwd_)->set_initialized();

      if (vo_->getVerbLevel() >= Teuchos::VERB_MEDIUM)
          *vo_->os() << "initialized water_content_matrix to VWContent(pressure_matrix)" << std::endl;  
    }
  }

  InitializeFieldFromField_("prev_water_content_matrix", "water_content_matrix", false);
}


/* ****************************************************************
* Auxiliary initialization technique.
**************************************************************** */
void Richards_PK::InitializeFieldFromField_(
    const std::string& field0, const std::string& field1, bool call_evaluator)
{
  if (S_->HasField(field0)) {
    if (!S_->GetField(field0, passwd_)->initialized()) {
      if (call_evaluator)
          S_->GetFieldEvaluator(field1)->HasFieldChanged(S_.ptr(), passwd_);

      const CompositeVector& f1 = *S_->GetFieldData(field1);
      CompositeVector& f0 = *S_->GetFieldData(field0, passwd_);
      f0 = f1;

      S_->GetField(field0, passwd_)->set_initialized();

      if (vo_->getVerbLevel() >= Teuchos::VERB_MEDIUM)
          *vo_->os() << "initialized " << field0 << " to " << field1 << std::endl;
    }
  }
}


/* ******************************************************************
* Print the header for new time period.
****************************************************************** */
void Richards_PK::InitializeStatistics_()
{
  if (vo_->getVerbLevel() >= Teuchos::VERB_MEDIUM) {
    std::string ti_method_name = ti_list_->get<std::string>("time integration method");
    std::string pc_name = ti_list_->get<std::string>("preconditioner");

    Teuchos::OSTab tab = vo_->getOSTab();
    *vo_->os()<< "\nEC:" << error_control_ 
              << " Upwind:" << op_matrix_diff_->little_k()
              << " PC:\"" << pc_name.c_str() << "\"" 
              << " TI:\"" << ti_method_name.c_str() << "\"" << std::endl
              << "matrix: " << op_matrix_->PrintDiagnostics() << std::endl
              << "precon: " << op_preconditioner_->PrintDiagnostics() << std::endl;

    int missed_tmp = missed_bc_faces_;
    int dirichlet_tmp = dirichlet_bc_faces_;
#ifdef HAVE_MPI
    mesh_->get_comm()->SumAll(&missed_tmp, &missed_bc_faces_, 1);
    mesh_->get_comm()->SumAll(&dirichlet_tmp, &dirichlet_bc_faces_, 1);
#endif

    *vo_->os() << "pressure BC assigned to " << dirichlet_bc_faces_ << " faces" << std::endl;
    *vo_->os() << "default (no-flow) BC assigned to " << missed_bc_faces_ << " faces" << std::endl << std::endl;

    VV_PrintHeadExtrema(*solution);
    VV_PrintSourceExtrema();

    if (vo_->getVerbLevel() >= Teuchos::VERB_EXTREME) {
      *vo_->os() << "\nPrinting WRM files..." << std::endl;
      relperm_->PlotWRMcurves();
    }

    *vo_->os() << vo_->color("green") << "Initialization of PK is complete, T=" 
               << units_.OutputTime(S_->time()) << vo_->reset() << std::endl << std::endl;
  }
}


/* ******************************************************************* 
* Performs one time step from time t_old to time t_new either for
* steady-state or transient simulation. If reinit=true, enforce 
* p-lambda constraints.
******************************************************************* */
bool Richards_PK::AdvanceStep(double t_old, double t_new, bool reinit)
{
  AMANZI_ASSERT(bdf1_dae_ != Teuchos::null);

  dt_ = t_new - t_old;

  // initialize statistics
  ms_itrs_ = 0;
  ms_calls_ = 0;

  // save a copy of primary and conservative fields
  // -- pressure
  CompositeVector pressure_copy(*S_->GetFieldData(pressure_key_, passwd_));

  // -- saturations, swap prev <- current
  S_->GetFieldEvaluator(saturation_liquid_key_)->HasFieldChanged(S_.ptr(), "flow");
  const CompositeVector& sat = *S_->GetFieldData(saturation_liquid_key_);
  CompositeVector& sat_prev = *S_->GetFieldData(prev_saturation_liquid_key_, passwd_);

  CompositeVector sat_prev_copy(sat_prev);
  sat_prev = sat;

  // -- water_conten, swap prev <- current
  S_->GetFieldEvaluator(water_content_key_)->HasFieldChanged(S_.ptr(), "flow");
  CompositeVector& wc = *S_->GetFieldData(water_content_key_, water_content_key_);
  CompositeVector& wc_prev = *S_->GetFieldData(prev_water_content_key_, passwd_);

  CompositeVector wc_prev_copy(wc_prev);
  wc_prev = wc;

  // -- field for multiscale models, save and swap
  Teuchos::RCP<CompositeVector> pressure_matrix_copy, wc_matrix_prev_copy;
  if (multiscale_porosity_) {
    pressure_matrix_copy = Teuchos::rcp(new CompositeVector(*S_->GetFieldData("pressure_matrix", passwd_)));

    CompositeVector& wc_matrix = *S_->GetFieldData("water_content_matrix", passwd_);
    CompositeVector& wc_matrix_prev = *S_->GetFieldData("prev_water_content_matrix", passwd_);

    wc_matrix_prev_copy = Teuchos::rcp(new CompositeVector(wc_matrix_prev));
    wc_matrix_prev = wc_matrix;
  }

  // enter subspace
  if (reinit && solution->HasComponent("face")) {
    EnforceConstraints(t_new, solution);

    if (vo_->getVerbLevel() >= Teuchos::VERB_MEDIUM) {
      VV_PrintHeadExtrema(*solution);
    }
  }

  // initialization
  if (num_itrs_ == 0) {
    Teuchos::RCP<TreeVector> udot = Teuchos::rcp(new TreeVector(*soln_));
    udot->PutScalar(0.0);
    bdf1_dae_->SetInitialState(t_old, soln_, udot);

    UpdatePreconditioner(t_old, soln_, dt_);
    num_itrs_++;
  }

  // trying to make a step
  bool failed(false);
  failed = bdf1_dae_->TimeStep(dt_, dt_next_, soln_);
  if (failed) {
    dt_ = dt_next_;

    // revover the original primary solution, pressure
    *S_->GetFieldData(pressure_key_, passwd_) = pressure_copy;
    pressure_eval_->SetFieldAsChanged(S_.ptr());

    // revover the original fields
    *S_->GetFieldData(prev_saturation_liquid_key_, passwd_) = sat_prev_copy;
    *S_->GetFieldData(prev_water_content_key_, passwd_) = wc_prev_copy;

    Teuchos::OSTab tab = vo_->getOSTab();
    *vo_->os() << "Reverted pressure, prev_saturation_liquid, prev_water_content" << std::endl;

    if (multiscale_porosity_) {
      *S_->GetFieldData("pressure_matrix", passwd_) = *pressure_matrix_copy;
      *S_->GetFieldData("prev_water_content_matrix", passwd_) = *wc_matrix_prev_copy;

      *vo_->os() << "Reverted pressure_matrix, prev_water_content_matrix" << std::endl;
    }

    return failed;
  }

  // commit solution (should we do it here ?)
  bdf1_dae_->CommitSolution(dt_, soln_);
  pressure_eval_->SetFieldAsChanged(S_.ptr());

  dt_tuple times(t_old, dt_);
  dT_history_.push_back(times);
  num_itrs_++;

  if (vo_->getVerbLevel() >= Teuchos::VERB_HIGH) {
    VV_ReportWaterBalance(S_.ptr());
    VV_ReportMultiscale();
  }
  if (vo_->getVerbLevel() >= Teuchos::VERB_MEDIUM) {
    VV_ReportSeepageOutflow(S_.ptr(), dt_);
  }

  dt_ = dt_next_;
  
  return failed;
}


/* ******************************************************************
* Save internal data needed by time integration. Calculate temporarily
* the Darcy flux.
****************************************************************** */
void Richards_PK::CommitStep(double t_old, double t_new, const Teuchos::RCP<State>& S)
{
  // calculate Darcy mass flux
  auto darcy_flux = S->GetFieldData(darcy_flux_key_, passwd_);

  if (coupled_to_matrix_ || flow_on_manifold_) {
    op_matrix_diff_->UpdateFluxNonManifold(solution.ptr(), darcy_flux.ptr());
  } else {
    op_matrix_diff_->UpdateFlux(solution.ptr(), darcy_flux.ptr());
  }

  Epetra_MultiVector& flux = *darcy_flux->ViewComponent("face", true);
  for (int f = 0; f < nfaces_owned; f++) flux[0][f] /= molar_rho_;
  *darcy_flux_copy->ViewComponent("face", true) = flux;

  // update time derivative
  *pdot_cells_prev = *pdot_cells;

  dt_ = dt_next_;
}


/* ******************************************************************
* Returns either known pressure face value or calculates it using
* the two-point flux approximation (FV) scheme.
****************************************************************** */
double Richards_PK::BoundaryFaceValue(int f, const CompositeVector& u)
{
  double face_value;

  if (u.HasComponent("face")) {
    const Epetra_MultiVector& u_face = *u.ViewComponent("face");
    face_value = u_face[0][f];
  } else {
    int c = BoundaryFaceGetCell(f);
    face_value = DeriveBoundaryFaceValue(f, u, wrm_->second[(*wrm_->first)[c]]);
  }
  return face_value;
}


/* ******************************************************************
* Calculates pressure value on the boundary using the two-point flux 
* approximation (FV) scheme.
****************************************************************** */
double Richards_PK::DeriveBoundaryFaceValue(
    int f, const CompositeVector& u, Teuchos::RCP<const WRM> wrm_model) 
{
  const std::vector<int>& bc_model = op_bc_->bc_model();
  const std::vector<double>& bc_value = op_bc_->bc_value();

  if (bc_model[f] == Operators::OPERATOR_BC_DIRICHLET) {
    return bc_value[f];
  } else {
    const Epetra_MultiVector& mu_cell = *S_->GetFieldData(viscosity_liquid_key_)->ViewComponent("cell");
    const Epetra_MultiVector& u_cell = *u.ViewComponent("cell");
    AmanziMesh::Entity_ID_List cells;
    mesh_->face_get_cells(f, AmanziMesh::Parallel_type::ALL, &cells);
    int c = cells[0];

    double pc_shift(atm_pressure_);   
    double trans_f = op_matrix_diff_->ComputeTransmissibility(f);
    double g_f = op_matrix_diff_->ComputeGravityFlux(f);
    double lmd = u_cell[0][c];
    int dir;
    mesh_->face_normal(f, false, c, &dir);
    double bnd_flux = dir * bc_value[f] / (molar_rho_ / mu_cell[0][c]);

    double max_val(atm_pressure_), min_val;
    if (bnd_flux <= 0.0) {
      min_val = u_cell[0][c];
    } else {
      min_val= u_cell[0][c] + (g_f - bnd_flux) / (dir * trans_f);
    }
    double eps = std::max(1.0e-4 * std::abs(bnd_flux), 1.0e-8);

    // std::cout<<"min_val "<<min_val<<" max_val "<<max_val<<" "<<" trans_f "<<trans_f<<"\n";
    // std::cout<<"g_f "<<g_f<<" bnd "<< bnd_flux <<" dir "<<dir<<"\n";
    // std::cout<<c <<"norm "<<n<<"\n";

    const KRelFn func = &WRM::k_relative;       
    Amanzi::BoundaryFaceSolver<WRM> bnd_solver(trans_f, g_f, u_cell[0][c], lmd, bnd_flux, dir, pc_shift, 
                                               min_val, max_val, eps, wrm_model, func);
    lmd = bnd_solver.FaceValue();

    return lmd;      
  }
}


/* ******************************************************************
* This is strange.
****************************************************************** */
void Richards_PK::VV_ReportMultiscale()
{
  if (multiscale_porosity_ && ms_calls_ && 
      vo_->getVerbLevel() >= Teuchos::VERB_HIGH) {
    Teuchos::OSTab tab = vo_->getOSTab();
    *vo_->os() << "multiscale: NS:" << double(ms_itrs_) / ms_calls_ << std::endl;
  }
}


/* ******************************************************************
* This is strange.
****************************************************************** */
void Richards_PK::CalculateDiagnostics(const Teuchos::RCP<State>& S) {
  UpdateLocalFields_(S.ptr());
}


/* ******************************************************************
* Return a pointer to a local operator
****************************************************************** */
Teuchos::RCP<Operators::Operator> Richards_PK::my_operator(
    const Operators::OperatorType& type)
{
  if (type == Operators::OPERATOR_MATRIX) return op_matrix_;
  else if (type == Operators::OPERATOR_PRECONDITIONER_RAW) return op_preconditioner_;
  return Teuchos::null;
}

}  // namespace Flow
}  // namespace Amanzi
<|MERGE_RESOLUTION|>--- conflicted
+++ resolved
@@ -275,15 +275,9 @@
   }
 
   // -- viscosity: if not requested by any PK, we request its constant value.
-<<<<<<< HEAD
-  if (!S->HasField("viscosity_liquid")) {
+  if (!S->HasField(viscosity_liquid_key_)) {
     if (!S->HasField("const_fluid_viscosity")) {
       S->RequireScalar("const_fluid_viscosity", passwd_);
-=======
-  if (!S->HasField(viscosity_liquid_key_)) {
-    if (!S->HasField("fluid_viscosity")) {
-      S->RequireScalar("fluid_viscosity", passwd_);
->>>>>>> 22add0f6
     }
     S->RequireField(viscosity_liquid_key_, passwd_)->SetMesh(mesh_)->SetGhosted(true)
       ->SetComponent("cell", AmanziMesh::CELL, 1);
@@ -725,13 +719,8 @@
 
   // set popular default values for missed fields.
   // -- viscosity: if not initialized, we constant value from state.
-<<<<<<< HEAD
-  if (S_->GetField("viscosity_liquid")->owner() == passwd_) {
+  if (S_->GetField(viscosity_liquid_key_)->owner() == passwd_) {
     double mu = *S_->GetScalarData("const_fluid_viscosity");
-=======
-  if (S_->GetField(viscosity_liquid_key_)->owner() == passwd_) {
-    double mu = *S_->GetScalarData("fluid_viscosity");
->>>>>>> 22add0f6
 
     if (!S_->GetField(viscosity_liquid_key_, passwd_)->initialized()) {
       S_->GetFieldData(viscosity_liquid_key_, passwd_)->PutScalar(mu);
