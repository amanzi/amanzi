--- conflicted
+++ resolved
@@ -531,17 +531,7 @@
     opfactory.SetVariableTensorCoefficient(Kptr);
     opfactory.SetVariableScalarCoefficient(alpha_upwind_, alpha_upwind_dP_);
   } else {
-<<<<<<< HEAD
-    // double mu = *S_->GetScalarData("const_fluid_viscosity");
-    // WhetStone::Tensor Ktmp(dim, 1);
-    // Ktmp(0, 0) = rho_;
-    // opfactory.SetConstantTensorCoefficient(Ktmp);
-
-    S_->GetFieldEvaluator(permeability_key_)->HasFieldChanged(S_.ptr(), permeability_key_);
-    auto kptr = S_->GetFieldData(permeability_key_);
-=======
     auto kptr = S_->GetFieldData(alpha_key_);
->>>>>>> d74527c0
     opfactory.SetVariableScalarCoefficient(kptr);
   }
 
