/*
  Copyright 2010-202x held jointly by participating institutions.
  Amanzi is released under the three-clause BSD License.
  The terms of use and "as is" disclaimer for this license are
  provided in the top-level COPYRIGHT file.

  Authors: Neil Carlson (version 1)
           Konstantin Lipnikov (version 2) (lipnikov@lanl.gov)
*/

/*
  Flow PK

*/

#ifndef AMANZI_RICHARDS_PK_HH_
#define AMANZI_RICHARDS_PK_HH_

// TPLs
#include "Epetra_Vector.h"
#include "Epetra_IntVector.h"
#include "Epetra_Import.h"
#include "Teuchos_ParameterList.hpp"
#include "Teuchos_RCP.hpp"

// Amanzi
#include "BDF1_TI.hh"
#include "PDE_Accumulation.hh"
#include "PDE_Diffusion.hh"
#include "PK_Factory.hh"
#include "TreeVector.hh"
#include "Upwind.hh"

// Amanzi::Flow
#include "Flow_PK.hh"
#include "MultiscaleFlowPorosityPartition.hh"
#include "RelPermEvaluator.hh"
#include "WRMPartition.hh"
#include "WRM.hh"

namespace Amanzi {
namespace Flow {

class Richards_PK : public Flow_PK {
 public:
  Richards_PK(Teuchos::ParameterList& pk_tree,
              const Teuchos::RCP<Teuchos::ParameterList>& glist,
              const Teuchos::RCP<State>& S,
              const Teuchos::RCP<TreeVector>& soln);

  ~Richards_PK() {};

  // methods required for PK interface
  virtual void Setup() final;
  virtual void Initialize() final;

  virtual double get_dt() override { return dt_; }
  virtual void set_dt(double dt) override
  {
    dt_ = dt;
    dt_desirable_ = dt_;
  }

  virtual bool AdvanceStep(double t_old, double t_new, bool reinit = false) override;
  virtual void CommitStep(double t_old, double t_new, const Tag& tag) override;

  virtual std::string name() override { return Keys::getKey(domain_, "richards"); }

  // methods required for time integration interface
  // -- computes the non-linear functional f = f(t,u,udot) and related norm.
  virtual void FunctionalResidual(const double t_old,
                                  double t_new,
                                  Teuchos::RCP<const TreeVector> u_old,
                                  Teuchos::RCP<TreeVector> u_new,
                                  Teuchos::RCP<TreeVector> f) override;
  virtual double ErrorNorm(Teuchos::RCP<const TreeVector> u,
                           Teuchos::RCP<const TreeVector> du) override;

  // -- management of the preconditioner
  virtual int ApplyPreconditioner(Teuchos::RCP<const TreeVector> u,
                                  Teuchos::RCP<TreeVector> pu) override;
  virtual void UpdatePreconditioner(double t, Teuchos::RCP<const TreeVector> u, double dt) override;

  // -- check the admissibility of a solution
  //    override with the actual admissibility check
  virtual bool IsAdmissible(Teuchos::RCP<const TreeVector> up) override { return true; }

  // -- possibly modifies the predictor that is going to be used as a
  //    starting value for the nonlinear solve in the time integrator;
  //    the time integrator will pass the predictor that is computed
  //    using extrapolation and the timestep that is used to compute
  //    this predictor; this function returns true if the predictor was
  //    modified, false if not
  virtual bool ModifyPredictor(double dt,
                               Teuchos::RCP<const TreeVector> u0,
                               Teuchos::RCP<TreeVector> u) override;

  // -- possibly modifies the correction, after the nonlinear solver (NKA)
  //    has computed it, will return true if it did change the correction,
  //    so that the nonlinear iteration can store the modified correction
  //    and pass it to NKA so that the NKA space can be updated
  virtual AmanziSolvers::FnBaseDefs::ModifyCorrectionResult ModifyCorrection(
    double dt,
    Teuchos::RCP<const TreeVector> res,
    Teuchos::RCP<const TreeVector> u,
    Teuchos::RCP<TreeVector> du) override;

  // -- calling this indicates that the time integration
  //    scheme is changing the value of the solution in state.
  virtual void ChangedSolution() override
  {
    pressure_eval_->SetChanged();
<<<<<<< HEAD
    if (assumptions_.msm_porosity) pressure_msp_eval_->SetChanged();
=======
    if (multiscale_porosity_) {
      pressure_msp_eval_->SetChanged();
    }
>>>>>>> 8fd02f82
  }

  // -- returns the number of linear iterations.
  virtual int ReportStatistics() override { return op_preconditioner_->apply_calls(); }

  // other flow methods
  // -- initialization members
  void SolveFullySaturatedProblem(double t_old, CompositeVector& u, const std::string& solver_name);
  void EnforceConstraints(double t_new, Teuchos::RCP<CompositeVector> u);
  void UpwindInflowBoundary(Teuchos::RCP<const CompositeVector> u);
  void UpwindInflowBoundary_New(Teuchos::RCP<const CompositeVector> u);

  void ClipHydrostaticPressure(const double pmin, Epetra_MultiVector& p);
  void ClipHydrostaticPressure(const double pmin, const double s0, Epetra_MultiVector& p);

  int AdvanceToSteadyState_Picard(Teuchos::ParameterList& picard_list);
  double CalculateRelaxationFactor(const Epetra_MultiVector& uold, const Epetra_MultiVector& unew);

  // -- mutiscale methods
  void CalculateWaterStorageMultiscale_();
  void VV_ReportMultiscale();

  // -- miscaleneous methods
  double ErrorNormSTOMP(const CompositeVector& u, const CompositeVector& du);

  // -- access methods
  virtual Teuchos::RCP<Operators::Operator> my_operator(
    const Operators::OperatorType& type) override;

  virtual Teuchos::RCP<Operators::PDE_HelperDiscretization> my_pde(
    const Operators::PDEType& type) override
  {
    return op_matrix_diff_;
  }

  Teuchos::RCP<BDF1_TI<TreeVector, TreeVectorSpace>>& get_bdf1_dae() { return bdf1_dae_; }

  // -- verbose output and visualization methods
  void PlotWRMcurves(Teuchos::ParameterList& plist);

  // -- developement methods
  double DeriveBoundaryFaceValue(int f, const CompositeVector& u, Teuchos::RCP<const WRM> model);
  virtual double BoundaryFaceValue(int f, const CompositeVector& pressure) override;

 private:
  void InitializeFields_();
  void InitializeStatistics_();

  void Functional_AddVaporDiffusion_(Teuchos::RCP<CompositeVector> f);
  void CalculateVaporDiffusionTensor_(Teuchos::RCP<CompositeVector>& kvapor_pres,
                                      Teuchos::RCP<CompositeVector>& kvapor_temp);

  void Functional_AddMassTransferMatrix_(double dt, Teuchos::RCP<CompositeVector> f);

  void MolarFlowRateToVolumetricFlowRate_();

  // The water storage change in a cell equals exactly to the balance of Darcy fluxes.
  // This balance leads to a monotone translport.
  void CalculateCNLSLimiter_(const CompositeVector& wc, const CompositeVector& dwc_dp, double tol);
  void ApplyCNLSLimiter_();

  void PlotWRMcurves_();

 private:
  const Teuchos::RCP<Teuchos::ParameterList> glist_;

  // pointerds to primary field
  const Teuchos::RCP<TreeVector> soln_;
  Teuchos::RCP<CompositeVector> solution;

  // water retention models
  Teuchos::RCP<WRMPartition> wrm_;

  // solvers
  Teuchos::RCP<Operators::Operator> op_matrix_, op_preconditioner_;
  Teuchos::RCP<Matrix<CompositeVector, CompositeVectorSpace>> op_pc_solver_;
  Teuchos::RCP<Operators::PDE_Diffusion> op_matrix_diff_, op_preconditioner_diff_;
  Teuchos::RCP<Operators::PDE_Accumulation> op_acc_;
  Teuchos::RCP<Operators::Upwind> upwind_;
  std::string solver_name_;

  // coupling with energy
  Teuchos::RCP<Operators::Operator> op_vapor_;
  Teuchos::RCP<Operators::PDE_Diffusion> op_vapor_diff_;

  // miscaleneous models
  Key ppfactor_key_, vol_strain_key_;

  // multiscale models
  Key pressure_msp_key_, porosity_msp_key_;
  Key water_storage_msp_key_, prev_water_storage_msp_key_;
  Key temperature_key_;

  int ms_itrs_;
  Teuchos::RCP<MultiscaleFlowPorosityPartition> msp_;

  // time integrators
  Teuchos::RCP<BDF1_TI<TreeVector, TreeVectorSpace>> bdf1_dae_;
  int error_control_, num_itrs_;
  double dt_desirable_;
  std::vector<std::pair<double, double>> dT_history_;
  bool initialize_with_darcy_; // global state of initialization.

  Teuchos::RCP<Epetra_Vector> pdot_cells_prev; // time derivative of pressure
  Teuchos::RCP<Epetra_Vector> pdot_cells;

  double functional_max_norm;
  int functional_max_cell;

  // copies of state fields
  Teuchos::RCP<CompositeVector> mol_flowrate_copy;

  // upwind
  int upwind_frequency_;
  Teuchos::RCP<CompositeVector> alpha_upwind_, alpha_upwind_dP_;

  // evaluators
  Key relperm_key_, alpha_key_;
  Teuchos::RCP<RelPermEvaluator> rel_perm_eval_;

  // consistent water storage and Darcy fluxes
  bool algebraic_water_storage_balance_;
  Teuchos::RCP<CompositeVector> cnls_limiter_;

 private:
  void operator=(const Richards_PK& RPK);

 private:
  // factory registration
  static RegisteredPKFactory<Richards_PK> reg_;
};


} // namespace Flow
} // namespace Amanzi

#endif<|MERGE_RESOLUTION|>--- conflicted
+++ resolved
@@ -110,13 +110,7 @@
   virtual void ChangedSolution() override
   {
     pressure_eval_->SetChanged();
-<<<<<<< HEAD
     if (assumptions_.msm_porosity) pressure_msp_eval_->SetChanged();
-=======
-    if (multiscale_porosity_) {
-      pressure_msp_eval_->SetChanged();
-    }
->>>>>>> 8fd02f82
   }
 
   // -- returns the number of linear iterations.
