--- conflicted
+++ resolved
@@ -95,13 +95,10 @@
     // create algebraic problem (matrix = preconditioner)
     op_preconditioner_->Init();
     op_preconditioner_diff_->UpdateMatrices(darcy_flux_copy.ptr(), solution.ptr());
-<<<<<<< HEAD
+
     op_preconditioner_diff_->UpdateMatricesNewtonCorrection(darcy_flux_copy.ptr(), Teuchos::null, molar_rho.ptr());
-    op_preconditioner_diff_->ApplyBCs(true, true);
-=======
-    op_preconditioner_diff_->UpdateMatricesNewtonCorrection(darcy_flux_copy.ptr(), Teuchos::null, molar_rho_);
     op_preconditioner_diff_->ApplyBCs(true, true, true);
->>>>>>> c467463a
+
 
     Teuchos::RCP<CompositeVector> rhs = op_preconditioner_->rhs();  // export RHS from the matrix class
     AddSourceTerms(*rhs);
