/*
  Copyright 2010-202x held jointly by participating institutions.
  Amanzi is released under the three-clause BSD License.
  The terms of use and "as is" disclaimer for this license are
  provided in the top-level COPYRIGHT file.

  Authors: Neil Carlson (nnc@lanl.gov),
           Konstantin Lipnikov (lipnikov@lanl.gov)
           Daniil Svyatskiy (dasvyat@lanl.gov)
*/

/*
  Flow PK

  Interface to the BDF1 time integrator.
*/

#include <algorithm>
#include <string>
#include <vector>

#include "EOSFactory.hh"
#include "COM_Tortuosity.hh"
#include "EOS_Diffusion.hh"
#include "Key.hh"
#include "MeshAlgorithms.hh"
#include "CommonDefs.hh"

#include "Richards_PK.hh"

namespace Amanzi {
namespace Flow {

using CV_t = CompositeVector;

/* ******************************************************************
* Calculate f(u, du/dt) = a d(s(u))/dt + A*u - rhs.
****************************************************************** */
void
Richards_PK::FunctionalResidual(double t_old,
                                double t_new,
                                Teuchos::RCP<const TreeVector> u_old,
                                Teuchos::RCP<TreeVector> u_new,
                                Teuchos::RCP<TreeVector> f)
{
  dt_ = t_new - t_old;

  // verify that u_new = solution@default
  Solution_to_State(*u_new, Tags::DEFAULT);

  if (S_->HasEvaluator(viscosity_liquid_key_, Tags::DEFAULT)) {
    S_->GetEvaluator(viscosity_liquid_key_).Update(*S_, "flow");
  }

  // compute BCs and source terms, update primary field
  UpdateSourceBoundaryData(t_old, t_new, *u_new->Data());

  // upwind diffusion coefficient and its derivative
  mol_flowrate_copy->ScatterMasterToGhosted("face");

  S_->GetEvaluator(alpha_key_).Update(*S_, "flow");
  auto& alpha = S_->GetW<CV_t>(alpha_key_, Tags::DEFAULT, alpha_key_);

  if (!assumptions_.flow_on_manifold) {
    std::vector<int>& bc_model = op_bc_->bc_model();

    *alpha_upwind_->ViewComponent("cell") = *alpha.ViewComponent("cell");
    Operators::BoundaryFacesToFaces(bc_model, alpha, *alpha_upwind_);
    upwind_->Compute(*mol_flowrate_copy, bc_model, *alpha_upwind_);

    // modify relative permeability coefficient for influx faces
    // UpwindInflowBoundary_New(u_new->Data());

    S_->GetEvaluator(alpha_key_).UpdateDerivative(*S_, passwd_, pressure_key_, Tags::DEFAULT);
    auto& alpha_dP =
      S_->GetDerivativeW<CV_t>(alpha_key_, Tags::DEFAULT, pressure_key_, Tags::DEFAULT, alpha_key_);

    *alpha_upwind_dP_->ViewComponent("cell") = *alpha_dP.ViewComponent("cell");
    Operators::BoundaryFacesToFaces(bc_model, alpha_dP, *alpha_upwind_dP_);
    upwind_->Compute(*mol_flowrate_copy, bc_model, *alpha_upwind_dP_);
  }

  // assemble residual for diffusion operator
  op_matrix_->Init();
  op_matrix_diff_->UpdateMatrices(mol_flowrate_copy.ptr(), solution.ptr());
  op_matrix_diff_->ApplyBCs(true, true, true);

  Teuchos::RCP<CompositeVector> rhs = op_matrix_->rhs();
  AddSourceTerms(*rhs, dt_);

  op_matrix_->ComputeNegativeResidual(*u_new->Data(), *f->Data());

  // add accumulation term
  Epetra_MultiVector& f_cell = *f->Data()->ViewComponent("cell");

  S_->GetEvaluator(porosity_key_).Update(*S_, "flow");
  const auto& phi_c = *S_->Get<CV_t>(porosity_key_).ViewComponent("cell");

  S_->GetEvaluator(water_storage_key_).Update(*S_, "flow");
  const auto& ws_c = *S_->Get<CV_t>(water_storage_key_).ViewComponent("cell");
  const auto& ws_prev_c = *S_->Get<CV_t>(prev_water_storage_key_).ViewComponent("cell");

  for (int c = 0; c < ncells_owned; ++c) {
    double ws1 = ws_c[0][c];
    double ws2 = ws_prev_c[0][c];

    double factor = mesh_->getCellVolume(c) / dt_;
    f_cell[0][c] += (ws1 - ws2) * factor;
  }

  // add vapor diffusion
<<<<<<< HEAD
  if (assumptions_.vapor_diffusion) {
=======
  if (vapor_diffusion_) {
>>>>>>> 8fd02f82
    Functional_AddVaporDiffusion_(f->Data());
  }

  // add water storage in matrix
<<<<<<< HEAD
  if (assumptions_.msm_porosity) {
=======
  if (multiscale_porosity_) {
>>>>>>> 8fd02f82
    Functional_AddMassTransferMatrix_(dt_, f->Data());
  }

  // calculate normalized residual
  functional_max_norm = 0.0;
  functional_max_cell = 0;

  for (int c = 0; c < ncells_owned; ++c) {
    const auto& dens_c = *S_->Get<CV_t>(mol_density_liquid_key_).ViewComponent("cell");
    double factor = mesh_->getCellVolume(c) * dens_c[0][c] * phi_c[0][c] / dt_;
    double tmp = fabs(f_cell[0][c]) / factor;
    if (tmp > functional_max_norm) {
      functional_max_norm = tmp;
      functional_max_cell = c;
    }
  }
}


/* ******************************************************************
* Calculate additional conribution to Richards functional:
*  f += -div (phi s_g tau_g n_g D_g \grad X_g), where
*    s_g   - gas saturation
*    tau_g - gas tortuosity
*    n_g   - molar density of gas
*    D_g   - diffusion coefficient
*    X_g   - the molar fraction of water in gas (vapor) phase
*
* Accumulation term due to water vapor is included in the water
* content field.
****************************************************************** */
void
Richards_PK::Functional_AddVaporDiffusion_(Teuchos::RCP<CompositeVector> f)
{
  Key temperature_key = Keys::getKey(domain_, "temperature");

  const auto& pres = S_->Get<CompositeVector>(pressure_key_);
  const auto& temp = S_->Get<CompositeVector>(temperature_key);

  // Compute conductivities
  Teuchos::RCP<CompositeVector> kvapor_pres = Teuchos::rcp(new CompositeVector(f->Map()));
  Teuchos::RCP<CompositeVector> kvapor_temp = Teuchos::rcp(new CompositeVector(f->Map()));
  CalculateVaporDiffusionTensor_(kvapor_pres, kvapor_temp);

  // Calculate vapor contribution due to temperature.
  // We assume the same DOFs for pressure and temperature.
  // We assume that field temperature has already essential BCs.
  op_vapor_->Init();
  op_vapor_diff_->SetScalarCoefficient(kvapor_temp, Teuchos::null);
  op_vapor_diff_->UpdateMatrices(Teuchos::null, Teuchos::null);
  op_vapor_diff_->ApplyBCs(false, false, false);

  // -- Calculate residual due to temperature
  CompositeVector g(*f);
  op_vapor_->ComputeNegativeResidual(temp, g);
  f->Update(1.0, g, 1.0);

  // Calculate vapor contribution due to capillary pressure.
  // We elliminate essential BCs to re-use the local Op for PC.
  op_vapor_->Init();
  op_vapor_diff_->SetScalarCoefficient(kvapor_pres, Teuchos::null);
  op_vapor_diff_->UpdateMatrices(Teuchos::null, Teuchos::null);
  op_vapor_diff_->ApplyBCs(false, true, false);

  // -- Calculate residual due to pressure
  op_vapor_->ComputeNegativeResidual(pres, g);
  f->Update(1.0, g, 1.0);
}


/* ******************************************************************
* Calculation of diffusion coefficient for vapor diffusion operator.
****************************************************************** */
void
Richards_PK::CalculateVaporDiffusionTensor_(Teuchos::RCP<CompositeVector>& kvapor_pres,
                                            Teuchos::RCP<CompositeVector>& kvapor_temp)
{
  AMANZI_ASSERT(domain_ == "domain");
  Key temperature_key = Keys::getKey(domain_, "temperature");
  Key mol_density_gas_key = Keys::getKey(domain_, "molar_density_gas");
  Key x_gas_key = Keys::getKey(domain_, "molar_fraction_gas");

  S_->GetEvaluator(mol_density_gas_key).Update(*S_, passwd_);
  const auto& n_g = *S_->Get<CompositeVector>(mol_density_gas_key).ViewComponent("cell");

  S_->GetEvaluator(porosity_key_).Update(*S_, passwd_);
  const auto& phi = *S_->Get<CompositeVector>(porosity_key_).ViewComponent("cell");

  S_->GetEvaluator(saturation_liquid_key_).Update(*S_, passwd_);
  const auto& s_l = *S_->Get<CompositeVector>(saturation_liquid_key_).ViewComponent("cell");

  S_->GetEvaluator(mol_density_liquid_key_).Update(*S_, passwd_);
  const auto& n_l = *S_->Get<CompositeVector>(mol_density_liquid_key_).ViewComponent("cell");

  S_->GetEvaluator(x_gas_key).Update(*S_, passwd_);
  const auto& x_g = *S_->Get<CompositeVector>(x_gas_key).ViewComponent("cell");

  S_->GetEvaluator(x_gas_key).UpdateDerivative(*S_, passwd_, temperature_key, Tags::DEFAULT);
  const auto& dxgdT =
    *S_->GetDerivative<CompositeVector>(x_gas_key, Tags::DEFAULT, temperature_key, Tags::DEFAULT)
       .ViewComponent("cell");

  const auto& temp = *S_->Get<CompositeVector>(temperature_key).ViewComponent("cell");
  const auto& pres = *S_->Get<CompositeVector>(pressure_key_).ViewComponent("cell");

  Epetra_MultiVector& kp_cell = *kvapor_pres->ViewComponent("cell");
  Epetra_MultiVector& kt_cell = *kvapor_temp->ViewComponent("cell");

  // Millington Quirk fit for tortuosity
  Teuchos::ParameterList plist;
  plist.set<std::string>("com type", "Millington Quirk");
  AmanziEOS::EOSFactory<AmanziEOS::COM_Tortuosity> com_fac;
  auto tau_model = com_fac.Create(plist);

  AmanziEOS::EOSFactory<AmanziEOS::EOS_Diffusion> eos_fac;
  plist.set<std::string>("eos type", "vapor in gas");
  auto eos_model = eos_fac.Create(plist);

  for (int c = 0; c != ncells_owned; ++c) {
    double tau = tau_model->Tortuosity(phi[0][c], s_l[0][c]);
    double tau_phi_sat = tau * phi[0][c] * (1.0 - s_l[0][c]);

    double D_g = eos_model->Diffusion(temp[0][c], pres[0][c]);
    double tmp = tau_phi_sat * n_g[0][c] * D_g;

    double nRT = n_l[0][c] * temp[0][c] * CommonDefs::IDEAL_GAS_CONSTANT_R;
    double pc = atm_pressure_ - pres[0][c];
    tmp *= exp(-pc / nRT);

    kp_cell[0][c] = tmp * x_g[0][c] / nRT;
    kt_cell[0][c] = tmp * (dxgdT[0][c] / atm_pressure_ + x_g[0][c] * pc / (nRT * temp[0][c]));
  }
}


/* ******************************************************************
* Calculate additional contribution to Richards functional:
*  f += alpha (p_f - p_m), where
*    p_f   - pressure in the fracture
*    p_m   - pressure in the matrix
*    alpha - piecewise constant mass fransfer coefficient
****************************************************************** */
void
Richards_PK::Functional_AddMassTransferMatrix_(double dt, Teuchos::RCP<CompositeVector> f)
{
  const auto& mu = *S_->Get<CV_t>(viscosity_liquid_key_).ViewComponent("cell");

  const auto& prf = *S_->Get<CV_t>(pressure_key_).ViewComponent("cell");
  auto& prm = *S_->GetW<CV_t>(pressure_msp_key_, Tags::DEFAULT, passwd_).ViewComponent("cell");

  S_->GetEvaluator(porosity_msp_key_).Update(*S_, "flow");
  const auto& phi = *S_->Get<CompositeVector>(porosity_msp_key_).ViewComponent("cell");

  const auto& wcm_prev = *S_->Get<CV_t>(prev_water_storage_msp_key_).ViewComponent("cell");
  auto& wcm = *S_->GetW<CV_t>(water_storage_msp_key_, Tags::DEFAULT, passwd_).ViewComponent("cell");

  Epetra_MultiVector& fc = *f->ViewComponent("cell");

  int nnodes = prm.NumVectors();
  double phi0, prf0;
  WhetStone::DenseVector prm0(nnodes), wcm0(nnodes), wcm1(nnodes);

  int max_itrs(0);
  ms_itrs_ = 0;

  for (int c = 0; c < ncells_owned; ++c) {
    prf0 = prf[0][c];
    for (int i = 0; i < nnodes; ++i) {
      prm0(i) = prm[i][c];
      wcm0(i) = wcm_prev[i][c];
    }
    phi0 = phi[0][c];

    int num_itrs(100);
    wcm1 = msp_->second[(*msp_->first)[c]]->WaterContentMatrix(
      prf0, prm0, wcm0, dt, phi0, molar_rho_, mu[0][c], num_itrs);

    fc[0][c] += (wcm1(0) - wcm0(0)) / dt;

    for (int i = 0; i < nnodes; ++i) {
      wcm[i][c] = wcm1(i);
      prm[i][c] = prm0(i);
    }

    ms_itrs_ += num_itrs;
    max_itrs = std::max(max_itrs, num_itrs);
  }

  // identify convergence failure
  if (max_itrs >= 100) {
    Errors::CutTimestep e("GDPM did not converge");
    amanzi_throw(e);
  }
}


/* ******************************************************************
* Calculate water storage in matrix
****************************************************************** */
void
Richards_PK::CalculateWaterStorageMultiscale_()
{
  S_->GetEvaluator(porosity_msp_key_).Update(*S_, "flow");
  const auto& prm = *S_->Get<CompositeVector>(pressure_msp_key_).ViewComponent("cell");
  const auto& phi = *S_->Get<CompositeVector>(porosity_msp_key_).ViewComponent("cell");
  auto& wcm = *S_->GetW<CompositeVector>(water_storage_msp_key_, passwd_).ViewComponent("cell");

  int nnodes = prm.NumVectors();
  for (int c = 0; c < ncells_owned; ++c) {
    for (int i = 0; i < nnodes; ++i) {
      wcm[i][c] = msp_->second[(*msp_->first)[c]]->ComputeField(phi[0][c], molar_rho_, prm[i][c]);
    }
  }
}


/* ******************************************************************
* Apply preconditioner inv(B) * X.
****************************************************************** */
int
Richards_PK::ApplyPreconditioner(Teuchos::RCP<const TreeVector> X, Teuchos::RCP<TreeVector> Y)
{
  Y->PutScalar(0.0);
  return op_pc_solver_->ApplyInverse(*X->Data(), *Y->Data());
}


/* ******************************************************************
* Update new preconditioner on the interval (tp-dtp, tp].
****************************************************************** */
void
Richards_PK::UpdatePreconditioner(double tp, Teuchos::RCP<const TreeVector> u, double dtp)
{
  double t_old = tp - dtp;

  // verify that u = solution@default
  Solution_to_State(*u, Tags::DEFAULT);

  std::vector<int>& bc_model = op_bc_->bc_model();
  // std::vector<double>& bc_value = op_bc_->bc_value();

  // update BCs and source terms
  UpdateSourceBoundaryData(t_old, tp, *u->Data());

  // -- Darcy flux
  //    We need only direction of the flux copy
  if (upwind_frequency_ == FLOW_UPWIND_UPDATE_ITERATION) {
    op_matrix_diff_->UpdateFlux(solution.ptr(), mol_flowrate_copy.ptr());
  }
  mol_flowrate_copy->ScatterMasterToGhosted("face");

  // diffusion coefficient and its derivative
  auto& alpha = S_->GetW<CompositeVector>(alpha_key_, alpha_key_);
  S_->GetEvaluator(alpha_key_).Update(*S_, "flow");

  if (!assumptions_.flow_on_manifold) {
    *alpha_upwind_->ViewComponent("cell") = *alpha.ViewComponent("cell");
    Operators::BoundaryFacesToFaces(bc_model, alpha, *alpha_upwind_);
    upwind_->Compute(*mol_flowrate_copy, bc_model, *alpha_upwind_);

    // modify relative permeability coefficient for influx faces
    // UpwindInflowBoundary_New(u->Data());

    S_->GetEvaluator(alpha_key_).UpdateDerivative(*S_, passwd_, pressure_key_, Tags::DEFAULT);
    auto& alpha_dP = S_->GetDerivativeW<CompositeVector>(
      alpha_key_, Tags::DEFAULT, pressure_key_, Tags::DEFAULT, alpha_key_);

    *alpha_upwind_dP_->ViewComponent("cell") = *alpha_dP.ViewComponent("cell");
    Operators::BoundaryFacesToFaces(bc_model, alpha_dP, *alpha_upwind_dP_);
    upwind_->Compute(*mol_flowrate_copy, bc_model, *alpha_upwind_dP_);
  }

  // create diffusion operators
  op_preconditioner_->Init();
  op_preconditioner_diff_->UpdateMatrices(mol_flowrate_copy.ptr(), solution.ptr());
  op_preconditioner_diff_->UpdateMatricesNewtonCorrection(
    mol_flowrate_copy.ptr(), solution.ptr(), 1.0);
  op_preconditioner_diff_->ApplyBCs(true, true, true);

  // add time derivative
  if (dtp > 0.0) {
    S_->GetEvaluator(water_storage_key_)
      .UpdateDerivative(*S_, passwd_, pressure_key_, Tags::DEFAULT);
    auto& dwc_dp = S_->GetDerivativeW<CompositeVector>(
      water_storage_key_, Tags::DEFAULT, pressure_key_, Tags::DEFAULT, water_storage_key_);

    op_acc_->AddAccumulationDelta(*u->Data(), dwc_dp, dwc_dp, dtp, "cell");

    // estimate CNLS limiters
    if (algebraic_water_storage_balance_) {
      const auto& wc = S_->Get<CompositeVector>(water_storage_key_);
      CalculateCNLSLimiter_(wc, dwc_dp, bdf1_dae_->tol_solver());
    }
  }

  // Add vapor diffusion. We assume that the corresponding local operator
  // has been already populated during functional evaluation.
  if (assumptions_.vapor_diffusion) {
    Teuchos::RCP<CompositeVector> kvapor_pres = Teuchos::rcp(new CompositeVector(u->Data()->Map()));
    Teuchos::RCP<CompositeVector> kvapor_temp = Teuchos::rcp(new CompositeVector(u->Data()->Map()));
    CalculateVaporDiffusionTensor_(kvapor_pres, kvapor_temp);

    op_vapor_->Init();
    op_vapor_diff_->SetScalarCoefficient(kvapor_pres, Teuchos::null);
    op_vapor_diff_->UpdateMatrices(Teuchos::null, Teuchos::null);
    op_vapor_diff_->ApplyBCs(false, true, false);
  }

  // finalize preconditioner
  op_pc_solver_->ComputeInverse();
}


/* ******************************************************************
* Modify preconditior as needed.
****************************************************************** */
bool
Richards_PK::ModifyPredictor(double dt,
                             Teuchos::RCP<const TreeVector> u0,
                             Teuchos::RCP<TreeVector> u)
{
  Teuchos::RCP<TreeVector> du = Teuchos::rcp(new TreeVector(*u));
  du->Update(-1.0, *u0, 1.0);

  ModifyCorrection(dt, Teuchos::null, u0, du);

  *u = *u0;
  u->Update(1.0, *du, 1.0);
  return true;
}


/* ******************************************************************
* Check difference du between the predicted and converged solutions.
* This is a wrapper for various error control methods.
****************************************************************** */
double
Richards_PK::ErrorNorm(Teuchos::RCP<const TreeVector> u, Teuchos::RCP<const TreeVector> du)
{
  double error;
  error = ErrorNormSTOMP(*u->Data(), *du->Data());

  // exact algebraic relation between saturation and Darcy flux
  // requires to save the last increment.
  if (algebraic_water_storage_balance_) {
    *cnls_limiter_->ViewComponent("dpre") = *du->Data()->ViewComponent("cell");
  }

  return error;
}


/* ******************************************************************
* Error control a-la STOMP.
****************************************************************** */
double
Richards_PK::ErrorNormSTOMP(const CompositeVector& u, const CompositeVector& du)
{
  const Epetra_MultiVector& uc = *u.ViewComponent("cell");
  const Epetra_MultiVector& duc = *du.ViewComponent("cell");

  double error, error_p, error_r;
  int cell_p(0);

  if (error_control_ & FLOW_TI_ERROR_CONTROL_PRESSURE) {
    error_p = 0.0;
    for (int c = 0; c < ncells_owned; c++) {
      double tmp = fabs(duc[0][c]) / (fabs(uc[0][c] - atm_pressure_) + atm_pressure_);
      if (tmp > error_p) {
        error_p = tmp;
        cell_p = c;
      }
    }
  } else {
    error_p = 0.0;
  }

  if (error_control_ & FLOW_TI_ERROR_CONTROL_RESIDUAL) {
    error_r = functional_max_norm;
  } else {
    error_r = 0.0;
  }

  error = std::max(error_r, error_p);

#ifdef HAVE_MPI
  double buf = error;
  du.Comm()->MaxAll(&buf, &error, 1); // find the global maximum
#endif

  // maximum error is printed out only on one processor
  if (vo_->getVerbLevel() >= Teuchos::VERB_EXTREME) {
    if (error == buf) {
      int c = functional_max_cell;
      const AmanziGeometry::Point& xp = mesh_->getCellCentroid(c);

      Teuchos::OSTab tab = vo_->getOSTab();
      *vo_->os() << "residual=" << functional_max_norm << " at point";
      for (int i = 0; i < dim; i++) *vo_->os() << " " << xp[i];
      *vo_->os() << std::endl;

      c = cell_p;
      const AmanziGeometry::Point& yp = mesh_->getCellCentroid(c);

      *vo_->os() << "pressure err=" << error_p << " at point";
      for (int i = 0; i < dim; i++) *vo_->os() << " " << yp[i];
      *vo_->os() << std::endl;

      double s = wrm_->second[(*wrm_->first)[c]]->saturation(atm_pressure_ - uc[0][c]);
      *vo_->os() << "saturation=" << s << " pressure=" << uc[0][c] << std::endl;
    }
  }

  return error;
}


/********************************************************************
* Modifies nonlinear update du based on the maximum allowed change
* of saturation.
****************************************************************** */
AmanziSolvers::FnBaseDefs::ModifyCorrectionResult
Richards_PK::ModifyCorrection(double dt,
                              Teuchos::RCP<const TreeVector> f,
                              Teuchos::RCP<const TreeVector> u,
                              Teuchos::RCP<TreeVector> du)
{
  const Epetra_MultiVector& uc = *u->Data()->ViewComponent("cell");
  Epetra_MultiVector& duc = *du->Data()->ViewComponent("cell");

  AmanziGeometry::Point face_centr, cell_cntr;
  double max_sat_pert(0.25), damping_factor(0.5), max_change(-1.0);

  if (fp_list_->isSublist("clipping parameters")) {
    Teuchos::ParameterList& clip_list = fp_list_->sublist("clipping parameters");
    max_sat_pert = clip_list.get<double>("maximum saturation change", 0.25);
    damping_factor = clip_list.get<double>("pressure damping factor", 0.5);
    max_change = clip_list.get<double>("maximum correction change", -1.0);
  }

  int nsat_clipped(0), npre_clipped(0);

  for (int c = 0; c < ncells_owned; c++) {
    double pc = atm_pressure_ - uc[0][c];
    double sat = wrm_->second[(*wrm_->first)[c]]->saturation(pc);
    double sat_pert;
    if (sat >= 0.5) sat_pert = sat - max_sat_pert;
    else sat_pert = sat + max_sat_pert;

    double press_pert =
      atm_pressure_ - wrm_->second[(*wrm_->first)[c]]->capillaryPressure(sat_pert);
    double du_pert_max = fabs(uc[0][c] - press_pert);

    if ((fabs(duc[0][c]) > du_pert_max) && (1 - sat > 1e-5)) {
      // std::cout << "clip saturation: c=" << c << " p=" << uc[0][c]
      //           << " dp: " << duc[0][c] << " -> " << du_pert_max << std::endl;

      if (duc[0][c] >= 0.0) duc[0][c] = du_pert_max;
      else duc[0][c] = -du_pert_max;

      nsat_clipped++;
    }
  }

  for (int c = 0; c < ncells_owned; c++) {
    double unew = uc[0][c] - duc[0][c];
    double tmp = duc[0][c];

    if ((unew > atm_pressure_) && (uc[0][c] < atm_pressure_)) {
      // std::cout << "pressure change: " << uc[0][c] << " -> " << unew << std::endl;
      duc[0][c] = tmp * damping_factor;
      npre_clipped++;
    }
  }

  // clipping grow rate
  if (max_change > 0.0) {
    for (auto comp = u->Data()->begin(); comp != u->Data()->end(); ++comp) {
      const auto& pc = *u->Data()->ViewComponent(*comp);
      auto& dpc = *du->Data()->ViewComponent(*comp);

      int ncomp = u->Data()->size(*comp, false);
      for (int i = 0; i < ncomp; ++i) {
        double tmp0 = pc[0][i] * max_change;
        if (dpc[0][i] < -tmp0) {
          npre_clipped++;
          dpc[0][i] = -tmp0;
        }
      }
    }
  }

  // output statistics
  if (vo_->getVerbLevel() >= Teuchos::VERB_HIGH) {
    int nsat_tmp = nsat_clipped, npre_tmp = npre_clipped;
    mesh_->getComm()->SumAll(&nsat_tmp, &nsat_clipped, 1);
    mesh_->getComm()->SumAll(&npre_tmp, &npre_clipped, 1);

    if (nsat_clipped > 0 || npre_clipped > 0) {
      Teuchos::OSTab tab = vo_->getOSTab();
      *vo_->os() << vo_->color("green") << "saturation/pressure clipped in " << nsat_clipped << "/"
                 << npre_clipped << " cells" << vo_->reset() << std::endl;
    }
  }

  return (nsat_clipped + npre_clipped) > 0 ? AmanziSolvers::FnBaseDefs::CORRECTION_MODIFIED :
                                             AmanziSolvers::FnBaseDefs::CORRECTION_NOT_MODIFIED;
}

} // namespace Flow
} // namespace Amanzi<|MERGE_RESOLUTION|>--- conflicted
+++ resolved
@@ -109,20 +109,12 @@
   }
 
   // add vapor diffusion
-<<<<<<< HEAD
   if (assumptions_.vapor_diffusion) {
-=======
-  if (vapor_diffusion_) {
->>>>>>> 8fd02f82
     Functional_AddVaporDiffusion_(f->Data());
   }
 
   // add water storage in matrix
-<<<<<<< HEAD
   if (assumptions_.msm_porosity) {
-=======
-  if (multiscale_porosity_) {
->>>>>>> 8fd02f82
     Functional_AddMassTransferMatrix_(dt_, f->Data());
   }
 
