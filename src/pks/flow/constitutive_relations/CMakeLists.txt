# -*- mode: cmake -*-
#
#  ATS
#    Constitutive relations for flow
#

file(GLOB_RECURSE registrations "./*_reg.hh" )
foreach(reg_lcv IN LISTS registrations)
  register_abs_evaluator_with_factory(HEADERFILE ${reg_lcv} LISTNAME ATS_FLOW_RELATIONS_REG)
endforeach(reg_lcv)

generate_evaluators_registration_header(
  HEADERFILE ats_flow_relations_registration.hh
  LISTNAME   ATS_FLOW_RELATIONS_REG
  INSTALL    True
  )

# collect all sources
list(APPEND subdirs elevation overland_conductivity porosity sources thaw_depth water_content wrm)
set(ats_flow_relations_src_files "")
set(ats_flow_relations_inc_files "")

foreach(lcv IN LISTS subdirs)
  include_directories(${ATS_SOURCE_DIR}/src/pks/flow/constitutive_relations/${lcv})
  
  file(GLOB subdir_sources "./${lcv}/*.cc")
  set(ats_flow_relations_src_files ${ats_flow_relations_src_files} ${subdir_sources})

  file(GLOB subdir_incs "./${lcv}/*.hh")
  set(ats_flow_relations_inc_files ${ats_flow_relations_inc_files} ${subdir_incs})
endforeach(lcv)

set(ats_flow_relations_link_libs
  ${Teuchos_LIBRARIES}
  ${Epetra_LIBRARIES}
  error_handling
  atk
  mesh
  data_structures
  whetstone
  solvers
  state
  )

# make the library
add_amanzi_library(ats_flow_relations
                   SOURCE ${ats_flow_relations_src_files}
                   HEADERS ${ats_flow_relations_inc_files}
<<<<<<< HEAD
		   LINK_LIBS ${ats_flow_relations_link_libs})
=======
		   LINK_LIBS ${ats_flow_relations_link_libs})
>>>>>>> be213ca6
<|MERGE_RESOLUTION|>--- conflicted
+++ resolved
@@ -46,8 +46,4 @@
 add_amanzi_library(ats_flow_relations
                    SOURCE ${ats_flow_relations_src_files}
                    HEADERS ${ats_flow_relations_inc_files}
-<<<<<<< HEAD
 		   LINK_LIBS ${ats_flow_relations_link_libs})
-=======
-		   LINK_LIBS ${ats_flow_relations_link_libs})
->>>>>>> be213ca6
