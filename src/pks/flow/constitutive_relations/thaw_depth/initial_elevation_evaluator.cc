/* -*-  mode: c++; indent-tabs-mode: nil -*- */

/*
  The elevation evaluator gets the subsurface temperature and computes the thaw depth 
  over time.

  Authors: Ahmad Jan (jana@ornl.gov)
*/

#include "initial_elevation_evaluator.hh"

namespace Amanzi {
namespace Flow {



InitialElevationEvaluator::InitialElevationEvaluator(Teuchos::ParameterList& plist)
    : SecondaryVariableFieldEvaluator(plist)
{
<<<<<<< HEAD
  domain_ = Keys::getDomain(my_key_);
  auto pos = domain_.find_last_of(':');
  int col_id = std::stoi(domain_.substr(pos+1, domain_.size()));
  
  std::stringstream domain_ss;
  domain_ss << "column:"<< col_id;
  bp_key_ = Keys::getKey(domain_ss.str(),"base_porosity");
=======
  Key dset_name = plist.get<std::string>("domain set name", "column");
  
  domain_ = Keys::getDomain(my_key_); //surface_column domain
  int col_id = Keys::getDomainSetIndex<int>(domain_);
  
  Key domain_ss = Keys::getDomainInSet(dset_name, col_id);
  
  bp_key_ = Keys::getKey(domain_ss,"base_porosity");
>>>>>>> 4bc1c847
}
  

InitialElevationEvaluator::InitialElevationEvaluator(const InitialElevationEvaluator& other)
  : SecondaryVariableFieldEvaluator(other),
    bp_key_(other.bp_key_)
{}
  
Teuchos::RCP<FieldEvaluator>
InitialElevationEvaluator::Clone() const
{
  return Teuchos::rcp(new InitialElevationEvaluator(*this));
}


void
InitialElevationEvaluator::EvaluateField_(const Teuchos::Ptr<State>& S,
        const Teuchos::Ptr<CompositeVector>& result)
{ 
  Epetra_MultiVector& res_c = *result->ViewComponent("cell",false);
  
  // search through the column and find the deepest unfrozen cell

  std::string domain_ss = Keys::getDomain(bp_key_);
  const auto& top_z_centroid = S->GetMesh(domain_ss)->face_centroid(0);
  
  res_c[0][0] = std::max(res_c[0][0],top_z_centroid[2]);
  
}
  
void
InitialElevationEvaluator::EvaluateFieldPartialDerivative_(const Teuchos::Ptr<State>& S,
               Key wrt_key, const Teuchos::Ptr<CompositeVector>& result)
{}

 
// Custom EnsureCompatibility forces this to be updated once.
bool
InitialElevationEvaluator::HasFieldChanged(const Teuchos::Ptr<State>& S,
        Key request)
{
  bool changed = SecondaryVariableFieldEvaluator::HasFieldChanged(S,request);

  if (!updated_once_) {
    UpdateField_(S);
    updated_once_ = true;
    return true;
  }
  return changed;
}

void
InitialElevationEvaluator::EnsureCompatibility(const Teuchos::Ptr<State>& S)
{

  AMANZI_ASSERT(my_key_ != std::string(""));
   
  Teuchos::RCP<CompositeVectorSpace> my_fac = S->RequireField(my_key_, my_key_);
  
  // check plist for vis or checkpointing control
  bool io_my_key = plist_.get<bool>(std::string("visualize ")+my_key_, true);
  S->GetField(my_key_, my_key_)->set_io_vis(io_my_key);
  bool checkpoint_my_key = plist_.get<bool>(std::string("checkpoint ")+my_key_, true);
  S->GetField(my_key_, my_key_)->set_io_checkpoint(checkpoint_my_key);
  
  if (my_fac->Mesh() != Teuchos::null) {
    // Recurse into the tree to propagate info to leaves.
    for (KeySet::const_iterator key=dependencies_.begin();
         key!=dependencies_.end(); ++key) {
      S->RequireFieldEvaluator(*key)->EnsureCompatibility(S);
    }
  }
}


} //namespace
} //namespace<|MERGE_RESOLUTION|>--- conflicted
+++ resolved
@@ -17,15 +17,6 @@
 InitialElevationEvaluator::InitialElevationEvaluator(Teuchos::ParameterList& plist)
     : SecondaryVariableFieldEvaluator(plist)
 {
-<<<<<<< HEAD
-  domain_ = Keys::getDomain(my_key_);
-  auto pos = domain_.find_last_of(':');
-  int col_id = std::stoi(domain_.substr(pos+1, domain_.size()));
-  
-  std::stringstream domain_ss;
-  domain_ss << "column:"<< col_id;
-  bp_key_ = Keys::getKey(domain_ss.str(),"base_porosity");
-=======
   Key dset_name = plist.get<std::string>("domain set name", "column");
   
   domain_ = Keys::getDomain(my_key_); //surface_column domain
@@ -34,7 +25,6 @@
   Key domain_ss = Keys::getDomainInSet(dset_name, col_id);
   
   bp_key_ = Keys::getKey(domain_ss,"base_porosity");
->>>>>>> 4bc1c847
 }
   
 
