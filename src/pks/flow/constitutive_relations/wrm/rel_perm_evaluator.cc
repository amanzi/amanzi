/* -*-  mode: c++; indent-tabs-mode: nil -*- */

/*
  Rel perm( pc ( sat ) ).

  Authors: Ethan Coon (ecoon@lanl.gov)
*/

#include "rel_perm_evaluator.hh"

namespace Amanzi {
namespace Flow {

RelPermEvaluator::RelPermEvaluator(Teuchos::ParameterList& plist) :
    SecondaryVariableFieldEvaluator(plist),
    min_val_(0.) {

  ASSERT(plist_.isSublist("WRM parameters"));
  Teuchos::ParameterList sublist = plist_.sublist("WRM parameters");
  wrms_ = createWRMPartition(sublist);
  InitializeFromPlist_();
}

RelPermEvaluator::RelPermEvaluator(Teuchos::ParameterList& plist,
        const Teuchos::RCP<WRMPartition>& wrms) :
    SecondaryVariableFieldEvaluator(plist),
    wrms_(wrms),
    min_val_(0.) {
  InitializeFromPlist_();
}

RelPermEvaluator::RelPermEvaluator(const RelPermEvaluator& other) :
    SecondaryVariableFieldEvaluator(other),
    wrms_(other.wrms_),
    sat_key_(other.sat_key_),
    dens_key_(other.dens_key_),
    visc_key_(other.visc_key_),
    surf_rel_perm_key_(other.surf_rel_perm_key_),
    is_dens_visc_(other.is_dens_visc_),
    is_surf_(other.is_surf_),
    surf_domain_(other.surf_domain_),
    perm_scale_(other.perm_scale_),
    min_val_(other.min_val_) {}


Teuchos::RCP<FieldEvaluator>
RelPermEvaluator::Clone() const {
  return Teuchos::rcp(new RelPermEvaluator(*this));
}


void RelPermEvaluator::InitializeFromPlist_() {
  // my keys are for saturation and rel perm.
  if (my_key_ == std::string("")) {
    my_key_ = plist_.get<std::string>("rel perm key", "relative_permeability");
  }

  // dependencies
  Key domain_name = Keys::getDomain(my_key_);

  // -- saturation liquid
  sat_key_ = plist_.get<std::string>("saturation key",
          Keys::getKey(domain_name, "saturation_liquid"));
  dependencies_.insert(sat_key_);

  is_dens_visc_ = plist_.get<bool>("use density on viscosity in rel perm", true);
  if (is_dens_visc_) {
    dens_key_ = plist_.get<std::string>("density key",
            Keys::getKey(domain_name, "molar_density_liquid"));
    dependencies_.insert(dens_key_);

    visc_key_ = plist_.get<std::string>("viscosity key",
            Keys::getKey(domain_name, "viscosity_liquid"));
    dependencies_.insert(visc_key_);
  }

  // surface alterations
  is_surf_ = plist_.get<bool>("use surface rel perm", false);
  if (is_surf_) {
    if (domain_name.empty()) {
<<<<<<< HEAD
      surf_domain_ = "surface";
=======
      surf_domain_ = Key("surface");
>>>>>>> 57cd15ae
    } else {
      surf_domain_ = Key("surface_")+domain_name;
    }
    surf_domain_ = plist_.get<std::string>("surface domain", surf_domain_);
    surf_rel_perm_key_ = Keys::readKey(plist_, surf_domain_, "surface relative permeability", Keys::getVarName(my_key_));
    dependencies_.insert(surf_rel_perm_key_);
    std::cout << "Using surface rel perm key = " << surf_rel_perm_key_ << std::endl;
  }
  
  // cutoff above 0?
  min_val_ = plist_.get<double>("minimum rel perm cutoff", 0.);
  perm_scale_ = plist_.get<double>("permeability rescaling");
}


// Special purpose EnsureCompatibility required because of surface rel perm.
void RelPermEvaluator::EnsureCompatibility(const Teuchos::Ptr<State>& S) {
  if (!is_surf_) {
    SecondaryVariableFieldEvaluator::EnsureCompatibility(S);
  } else {

    // Ensure my field exists.  Requirements should be already set.
    ASSERT(my_key_ != std::string(""));
    Teuchos::RCP<CompositeVectorSpace> my_fac = S->RequireField(my_key_, my_key_);

    // check plist for vis or checkpointing control
    bool io_my_key = plist_.get<bool>(std::string("visualize ")+my_key_, true);
    S->GetField(my_key_, my_key_)->set_io_vis(io_my_key);
    bool checkpoint_my_key = plist_.get<bool>(std::string("checkpoint ")+my_key_, false);
    S->GetField(my_key_, my_key_)->set_io_checkpoint(checkpoint_my_key);

    // If my requirements have not yet been set, we'll have to hope they
    // get set by someone later.  For now just defer.
    if (my_fac->Mesh() != Teuchos::null) {
      // Create an unowned factory to check my dependencies.
      Teuchos::RCP<CompositeVectorSpace> dep_fac =
          Teuchos::rcp(new CompositeVectorSpace(*my_fac));
      dep_fac->SetOwned(false);

      // Loop over my dependencies, ensuring they meet the requirements.
      for (KeySet::const_iterator key=dependencies_.begin();
           key!=dependencies_.end(); ++key) {
        if (*key != surf_rel_perm_key_) {
          Teuchos::RCP<CompositeVectorSpace> fac = S->RequireField(*key);
          fac->Update(*dep_fac);
        }
      }

      // Recurse into the tree to propagate info to leaves.
      for (KeySet::const_iterator key=dependencies_.begin();
           key!=dependencies_.end(); ++key) {
        S->RequireFieldEvaluator(*key)->EnsureCompatibility(S);
      }

      // Check the dependency for surf rel perm

      Key domain = Keys::getDomain(surf_rel_perm_key_);
      S->RequireField(surf_rel_perm_key_)
          ->SetMesh(S->GetMesh(domain))
          ->AddComponent("cell",AmanziMesh::CELL,1);

      S->RequireFieldEvaluator(surf_rel_perm_key_)->EnsureCompatibility(S);
      
    }
  }
}


void RelPermEvaluator::EvaluateField_(const Teuchos::Ptr<State>& S,
        const Teuchos::Ptr<CompositeVector>& result) {

  // Initialize the MeshPartition
  if (!wrms_->first->initialized()) {
    wrms_->first->Initialize(result->Mesh(), -1);
    wrms_->first->Verify();
  }

  // Evaluate k_rel.
  // -- Evaluate the model to calculate krel on cells.
  const Epetra_MultiVector& sat_c = *S->GetFieldData(sat_key_)
      ->ViewComponent("cell",false);
  Epetra_MultiVector& res_c = *result->ViewComponent("cell",false);

  int ncells = res_c.MyLength();
  for (unsigned int c=0; c!=ncells; ++c) {
    int index = (*wrms_->first)[c];
    res_c[0][c] = std::max(wrms_->second[index]->k_relative(sat_c[0][c]), min_val_);
  }

  // -- Potentially evaluate the model on boundary faces as well.
  if (result->HasComponent("boundary_face")) {
    const Epetra_MultiVector& sat_bf = *S->GetFieldData(sat_key_)
        ->ViewComponent("boundary_face",false);
    Epetra_MultiVector& res_bf = *result->ViewComponent("boundary_face",false);

    Teuchos::RCP<const AmanziMesh::Mesh> mesh = result->Mesh();
    const Epetra_Map& vandelay_map = mesh->exterior_face_map(false);
    const Epetra_Map& face_map = mesh->face_map(false);
  
    // Evaluate the model to calculate krel.
    AmanziMesh::Entity_ID_List cells;
    int nbfaces = res_bf.MyLength();
    for (unsigned int bf=0; bf!=nbfaces; ++bf) {
      // given a boundary face, we need the internal cell to choose the right WRM
      AmanziMesh::Entity_ID f = face_map.LID(vandelay_map.GID(bf));
      mesh->face_get_cells(f, AmanziMesh::USED, &cells);
      ASSERT(cells.size() == 1);

      int index = (*wrms_->first)[cells[0]];
      res_bf[0][bf] = std::max(wrms_->second[index]->k_relative(sat_bf[0][bf]), min_val_);
    }
  }

  // Patch k_rel with surface rel perm values
  if (is_surf_) {
    const Epetra_MultiVector& surf_kr = *S->GetFieldData(surf_rel_perm_key_)
        ->ViewComponent("cell",false);
    Epetra_MultiVector& res_bf = *result->ViewComponent("boundary_face",false);

    Teuchos::RCP<const AmanziMesh::Mesh> surf_mesh = S->GetMesh(surf_domain_);
    Teuchos::RCP<const AmanziMesh::Mesh> mesh = result->Mesh();
    const Epetra_Map& vandelay_map = mesh->exterior_face_map(false);
    const Epetra_Map& face_map = mesh->face_map(false);
    
    unsigned int nsurf_cells = surf_mesh->num_entities(AmanziMesh::CELL, AmanziMesh::OWNED);
    for (unsigned int sc=0; sc!=nsurf_cells; ++sc) {
      // need to map from surface quantity on cells to subsurface boundary_face quantity
      AmanziMesh::Entity_ID f = surf_mesh->entity_get_parent(AmanziMesh::CELL, sc);
      AmanziMesh::Entity_ID bf = vandelay_map.LID(face_map.GID(f));

      res_bf[0][bf] = std::max(surf_kr[0][sc], min_val_);
    }
  }

  // Potentially scale quantities by dens / visc
  if (is_dens_visc_) {
    // -- Scale cells.
    const Epetra_MultiVector& dens_c = *S->GetFieldData(dens_key_)
        ->ViewComponent("cell",false);
    const Epetra_MultiVector& visc_c = *S->GetFieldData(visc_key_)
        ->ViewComponent("cell",false);

    for (unsigned int c=0; c!=ncells; ++c) {
      res_c[0][c] *= dens_c[0][c] / visc_c[0][c];
    }
        
    // Potentially scale boundary faces.
    if (result->HasComponent("boundary_face")) {
      const Epetra_MultiVector& dens_bf = *S->GetFieldData(dens_key_)
          ->ViewComponent("boundary_face",false);
      const Epetra_MultiVector& visc_bf = *S->GetFieldData(visc_key_)
          ->ViewComponent("boundary_face",false);
      Epetra_MultiVector& res_bf = *result->ViewComponent("boundary_face",false);

      // Evaluate the evaluator to calculate sat.
      int nbfaces = res_bf.MyLength();
      for (unsigned int bf=0; bf!=nbfaces; ++bf) {
        res_bf[0][bf] *= dens_bf[0][bf] / visc_bf[0][bf];
      }
    }
  }

  // Finally, scale by a permeability rescaling from absolute perm.
  result->Scale(1./perm_scale_);
}


void RelPermEvaluator::EvaluateFieldPartialDerivative_(const Teuchos::Ptr<State>& S,
        Key wrt_key, const Teuchos::Ptr<CompositeVector>& result) {

  // Initialize the MeshPartition
  if (!wrms_->first->initialized()) {
    wrms_->first->Initialize(result->Mesh(), -1);
    wrms_->first->Verify();
  }

  if (wrt_key == sat_key_) {
    // dkr / dsl = rho/mu * dkr/dpc * dpc/dsl
    
    // Evaluate k_rel.
    // -- Evaluate the model to calculate krel on cells.
    const Epetra_MultiVector& sat_c = *S->GetFieldData(sat_key_)
        ->ViewComponent("cell",false);
    Epetra_MultiVector& res_c = *result->ViewComponent("cell",false);

    int ncells = res_c.MyLength();
    for (unsigned int c=0; c!=ncells; ++c) {
      int index = (*wrms_->first)[c];
      res_c[0][c] = wrms_->second[index]->d_k_relative(sat_c[0][c]);
      ASSERT(res_c[0][c] >= 0.);
    }

    // -- Potentially evaluate the model on boundary faces as well.
    if (result->HasComponent("boundary_face")) {
      const Epetra_MultiVector& sat_bf = *S->GetFieldData(sat_key_)
          ->ViewComponent("boundary_face",false);
      Epetra_MultiVector& res_bf = *result->ViewComponent("boundary_face",false);

      Teuchos::RCP<const AmanziMesh::Mesh> mesh = result->Mesh();
      const Epetra_Map& vandelay_map = mesh->exterior_face_map(false);
      const Epetra_Map& face_map = mesh->face_map(false);
  
      // Evaluate the model to calculate krel.
      AmanziMesh::Entity_ID_List cells;
      int nbfaces = res_bf.MyLength();
      for (unsigned int bf=0; bf!=nbfaces; ++bf) {
        // given a boundary face, we need the internal cell to choose the right WRM
        AmanziMesh::Entity_ID f = face_map.LID(vandelay_map.GID(bf));
        mesh->face_get_cells(f, AmanziMesh::USED, &cells);
        ASSERT(cells.size() == 1);

        int index = (*wrms_->first)[cells[0]];
        res_bf[0][bf] = wrms_->second[index]->d_k_relative(sat_bf[0][bf]);
        ASSERT(res_bf[0][bf] >= 0.);
      }
    }

    // Patch k_rel with surface rel perm values
    if (is_surf_) {
      const Epetra_MultiVector& surf_kr = *S->GetFieldData(surf_rel_perm_key_)
          ->ViewComponent("cell",false);
      Epetra_MultiVector& res_bf = *result->ViewComponent("boundary_face",false);

      Teuchos::RCP<const AmanziMesh::Mesh> surf_mesh = S->GetMesh(surf_domain_);
      Teuchos::RCP<const AmanziMesh::Mesh> mesh = result->Mesh();
      const Epetra_Map& vandelay_map = mesh->exterior_face_map(false);
      const Epetra_Map& face_map = mesh->face_map(false);
    
      unsigned int nsurf_cells = surf_mesh->num_entities(AmanziMesh::CELL, AmanziMesh::OWNED);
      for (unsigned int sc=0; sc!=nsurf_cells; ++sc) {
        // need to map from surface quantity on cells to subsurface boundary_face quantity
        AmanziMesh::Entity_ID f = surf_mesh->entity_get_parent(AmanziMesh::CELL, sc);
        AmanziMesh::Entity_ID bf = vandelay_map.LID(face_map.GID(f));

        //        res_bf[0][bf] = std::max(surf_kr[0][sc], min_val_);
        res_bf[0][bf] = 0.;
      }
    }

    // Potentially scale quantities by dens / visc
    if (is_dens_visc_) {
      // -- Scale cells.
      const Epetra_MultiVector& dens_c = *S->GetFieldData(dens_key_)
          ->ViewComponent("cell",false);
      const Epetra_MultiVector& visc_c = *S->GetFieldData(visc_key_)
          ->ViewComponent("cell",false);

      for (unsigned int c=0; c!=ncells; ++c) {
        res_c[0][c] *= dens_c[0][c] / visc_c[0][c];
      }
        
      // Potentially scale boundary faces.
      if (result->HasComponent("boundary_face")) {
        const Epetra_MultiVector& dens_bf = *S->GetFieldData(dens_key_)
            ->ViewComponent("boundary_face",false);
        const Epetra_MultiVector& visc_bf = *S->GetFieldData(visc_key_)
            ->ViewComponent("boundary_face",false);
        Epetra_MultiVector& res_bf = *result->ViewComponent("boundary_face",false);

        // Evaluate the evaluator to calculate sat.
        int nbfaces = res_bf.MyLength();
        for (unsigned int bf=0; bf!=nbfaces; ++bf) {
          res_bf[0][bf] *= dens_bf[0][bf] / visc_bf[0][bf];
        }
      }
    }

    // rescale as neeeded
    result->Scale(1./perm_scale_);
    

  } else if (wrt_key == dens_key_) {
    ASSERT(is_dens_visc_);
    // note density > 0
    const Epetra_MultiVector& dens_c = *S->GetFieldData(dens_key_)
        ->ViewComponent("cell",false);
    const Epetra_MultiVector& kr_c = *S->GetFieldData(my_key_)
        ->ViewComponent("cell",false);
    Epetra_MultiVector& res_c = *result->ViewComponent("cell",false);

    int ncells = res_c.MyLength();
    for (unsigned int c=0; c!=ncells; ++c) {
      res_c[0][c] = kr_c[0][c] / dens_c[0][c];
    }

    // Potentially scale boundary faces.
    if (result->HasComponent("boundary_face")) {
      const Epetra_MultiVector& dens_bf = *S->GetFieldData(dens_key_)
          ->ViewComponent("boundary_face",false);
      const Epetra_MultiVector& kr_bf = *S->GetFieldData(my_key_)
          ->ViewComponent("boundary_face",false);
      Epetra_MultiVector& res_bf = *result->ViewComponent("boundary_face",false);

      // Evaluate the evaluator to calculate sat.
      int nbfaces = res_bf.MyLength();
      for (unsigned int bf=0; bf!=nbfaces; ++bf) {
        res_bf[0][bf] = kr_bf[0][bf] / dens_bf[0][bf];
      }
    }

    
  } else if (wrt_key == visc_key_) {
    ASSERT(is_dens_visc_);
    // note density > 0
    const Epetra_MultiVector& visc_c = *S->GetFieldData(visc_key_)
        ->ViewComponent("cell",false);
    const Epetra_MultiVector& kr_c = *S->GetFieldData(my_key_)
        ->ViewComponent("cell",false);
    Epetra_MultiVector& res_c = *result->ViewComponent("cell",false);

    int ncells = res_c.MyLength();
    for (unsigned int c=0; c!=ncells; ++c) {
      res_c[0][c] = -kr_c[0][c] / visc_c[0][c];
    }


    // Potentially scale boundary faces.
    if (result->HasComponent("boundary_face")) {
      const Epetra_MultiVector& visc_bf = *S->GetFieldData(visc_key_)
          ->ViewComponent("boundary_face",false);
      const Epetra_MultiVector& kr_bf = *S->GetFieldData(my_key_)
          ->ViewComponent("boundary_face",false);
      Epetra_MultiVector& res_bf = *result->ViewComponent("boundary_face",false);

      // Evaluate the evaluator to calculate sat.
      int nbfaces = res_bf.MyLength();
      for (unsigned int bf=0; bf!=nbfaces; ++bf) {
        res_bf[0][bf] = -kr_bf[0][bf] / visc_bf[0][bf];
      }
    }

  } else {
    ASSERT(0);
  }
  
}



} //namespace
} //namespace<|MERGE_RESOLUTION|>--- conflicted
+++ resolved
@@ -78,11 +78,7 @@
   is_surf_ = plist_.get<bool>("use surface rel perm", false);
   if (is_surf_) {
     if (domain_name.empty()) {
-<<<<<<< HEAD
-      surf_domain_ = "surface";
-=======
       surf_domain_ = Key("surface");
->>>>>>> 57cd15ae
     } else {
       surf_domain_ = Key("surface_")+domain_name;
     }
