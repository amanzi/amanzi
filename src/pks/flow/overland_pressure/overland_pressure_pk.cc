/* -*-  mode: c++; indent-tabs-mode: nil -*- */

/* -----------------------------------------------------------------------------
This is the overland flow component of ATS.
License: BSD
Author: Ethan Coon (ecoon@lanl.gov)
----------------------------------------------------------------------------- */
#include "Teuchos_LAPACK.hpp"
#include "Teuchos_SerialDenseMatrix.hpp"

#include "EpetraExt_MultiVectorOut.h"
#include "Epetra_MultiVector.h"

#include "flow_bc_factory.hh"
#include "Mesh.hh"
#include "Point.hh"
#include "Op.hh"

#include "CompositeVectorFunction.hh"
#include "CompositeVectorFunctionFactory.hh"
#include "independent_variable_field_evaluator.hh"

#include "upwind_potential_difference.hh"
#include "upwind_cell_centered.hh"
#include "upwind_total_flux.hh"
#include "pres_elev_evaluator.hh"
#include "elevation_evaluator.hh"
#include "meshed_elevation_evaluator.hh"
#include "elevation_evaluator_column.hh"
#include "standalone_elevation_evaluator.hh"
#include "overland_conductivity_evaluator.hh"
#include "overland_conductivity_model.hh"
#include "overland_pressure_water_content_evaluator.hh"
#include "overland_subgrid_water_content_evaluator.hh"
#include "height_model.hh"
#include "height_evaluator.hh"
#include "overland_source_from_subsurface_flux_evaluator.hh"

#include "UpwindFluxFactory.hh"
#include "OperatorDiffusionFactory.hh"

#include "overland_pressure.hh"

namespace Amanzi {
namespace Flow {

#define DEBUG_FLAG 1
#define DEBUG_RES_FLAG 0

OverlandPressureFlow::OverlandPressureFlow(Teuchos::ParameterList& pk_tree,
                                           const Teuchos::RCP<Teuchos::ParameterList>& plist,
                                           const Teuchos::RCP<State>& S,                        
                                           const Teuchos::RCP<TreeVector>& solution) :   
    PK_PhysicalBDF_Default(pk_tree, plist, S, solution),
    PK(pk_tree, plist, S, solution),
    standalone_mode_(false),
    is_source_term_(false),
    coupled_to_subsurface_via_head_(false),
    coupled_to_subsurface_via_flux_(false),
    perm_update_required_(true),
    update_flux_(UPDATE_FLUX_ITERATION),
    niter_(0),
    source_only_if_unfrozen_(false),
    precon_used_(true),
    jacobian_(false),
    jacobian_lag_(0),
    iter_(0),
    iter_counter_time_(0.)
{
  if(!plist_->isParameter("conserved quanity suffix"))
    plist_->set("conserved quantity suffix", "water_content");

  // set a default absolute tolerance
  if (!plist_->isParameter("absolute error tolerance"))
    plist_->set("absolute error tolerance", 0.01 * 55000.0); // h * nl
}


// -------------------------------------------------------------
// Constructor
// -------------------------------------------------------------
void OverlandPressureFlow::Setup(const Teuchos::Ptr<State>& S) {
  // set up the meshes
  standalone_mode_ = S->GetMesh() == S->GetMesh(domain_);

  // -- water content
  S->RequireField(Keys::getKey(domain_,"water_content"))->SetMesh(mesh_)->SetGhosted()
    ->AddComponent("cell", AmanziMesh::CELL, 1);
  S->RequireFieldEvaluator(Keys::getKey(domain_,"water_content"));

  PK_PhysicalBDF_Default::Setup(S);


  // add _bar evaluators
  Teuchos::ParameterList pd_bar_list = S->FEList().sublist(Keys::getKey(domain_, "ponded_depth"));
  pd_bar_list.set("allow negative ponded depth", true);
  pd_bar_list.setName(Keys::getKey(domain_, "ponded_depth_bar"));
  S->FEList().set(Keys::getKey(domain_, "ponded_depth_bar"), pd_bar_list);

  Teuchos::ParameterList wc_bar_list = S->FEList().sublist(Keys::getKey(domain_, "water_content"));
  wc_bar_list.set("allow negative water content", true);
  wc_bar_list.setName(Keys::getKey(domain_, "water_content_bar"));
  S->FEList().set(Keys::getKey(domain_, "water_content_bar"), wc_bar_list);
  
  SetupOverlandFlow_(S);
  SetupPhysicalEvaluators_(S);
}


void OverlandPressureFlow::SetupOverlandFlow_(const Teuchos::Ptr<State>& S) {
  // -- cell volume and evaluator
  S->RequireFieldEvaluator(Keys::getKey(domain_,"cell_volume"));

  S->RequireGravity();
  S->RequireScalar("atmospheric_pressure");

  // Set up Operators
  // -- boundary conditions
  Teuchos::ParameterList bc_plist = plist_->sublist("boundary conditions", true);
  FlowBCFactory bc_factory(mesh_, bc_plist);
  bc_head_ = bc_factory.CreateHead();
  bc_zero_gradient_ = bc_factory.CreateZeroGradient();
  bc_flux_ = bc_factory.CreateMassFlux();
  bc_level_ = bc_factory.CreateFixedLevel();
  bc_seepage_head_ = bc_factory.CreateSeepageFaceHead();
  bc_seepage_pressure_ = bc_factory.CreateSeepageFacePressure();
  bc_critical_depth_ = bc_factory.CreateCriticalDepth();
  if (bc_plist.isParameter("seepage face")) {
    // old style! DEPRECATED
    Errors::Message message;
    message << name_ << ": DEPRECATION: \"seepage face\" boundary condition parameter list names have changed to \"seepage face head\" and \"seepage face pressure\".";
    Exceptions::amanzi_throw(message);
  }
  
  int nfaces = mesh_->num_entities(AmanziMesh::FACE, AmanziMesh::USED);
  bc_markers_.resize(nfaces, Operators::OPERATOR_BC_NONE);
  bc_values_.resize(nfaces, 0.0);
  std::vector<double> mixed;
  bc_ = Teuchos::rcp(new Operators::BCs(Operators::OPERATOR_BC_TYPE_FACE, bc_markers_, bc_values_, mixed));

  // -- nonlinear coefficients/upwinding
  Teuchos::ParameterList& cond_plist = plist_->sublist("overland conductivity evaluator");
  Operators::UpwindFluxFactory upwfactory;

  upwinding_ = upwfactory.Create(cond_plist, name_,
       Keys::getKey(domain_,"overland_conductivity"), Keys::getKey(domain_,"upwind_overland_conductivity"),
                                 Keys::getKey(domain_,"mass_flux_direction"));

  // -- require the data on appropriate locations
  std::string coef_location = upwinding_->CoefficientLocation();
  if (coef_location == "upwind: face") {  

    S->RequireField(Keys::getKey(domain_,"upwind_overland_conductivity"), name_)->SetMesh(mesh_)
      ->SetGhosted()->SetComponent("face", AmanziMesh::FACE, 1);
  } else if (coef_location == "standard: cell") {
    S->RequireField(Keys::getKey(domain_,"upwind_overland_conductivity"), name_)->SetMesh(mesh_)
      ->SetGhosted()->SetComponent("cell", AmanziMesh::CELL, 1);
  } else {
    Errors::Message message;
    message << name_ << ": Unknown upwind coefficient location in overland flow.";
    Exceptions::amanzi_throw(message);
  }

  S->GetField(Keys::getKey(domain_,"upwind_overland_conductivity"),name_)->set_io_vis(false);

  // -- create the forward operator for the diffusion term
  // DEPRECATED OPTIONS
  if (plist_->isParameter("Diffusion") ||
      plist_->isParameter("Diffusion PC")) {
    Errors::Message message("Richards PK: DEPRECATION: Discretization lists \"Diffusion\" and \"Diffusion PC\" have been renamed \"diffusion\" and \"diffusion preconditioner\", respectively.");
    Exceptions::amanzi_throw(message);
  }

  Teuchos::ParameterList& mfd_plist = plist_->sublist("diffusion");
  mfd_plist.set("nonlinear coefficient", coef_location);
  if (!mfd_plist.isParameter("scaled constraint equation"))
    mfd_plist.set("scaled constraint equation", true);
  if (mfd_plist.isParameter("Newton correction")) {
    Errors::Message message;
    message << name_ << ": The forward operator for Diffusion should not set a "
            << "\"Newton correction\" term, perhaps you meant to put this in a "
            << "\"Diffusion PC\" sublist.";
    Exceptions::amanzi_throw(message);
  }    
  
  Operators::OperatorDiffusionFactory opfactory;
  matrix_diff_ = opfactory.Create(mfd_plist, mesh_, bc_);
  matrix_diff_->SetTensorCoefficient(Teuchos::null);
  matrix_ = matrix_diff_->global_operator();
  
  // -- create the operator, data for flux directions
  Teuchos::ParameterList face_diff_list(mfd_plist);
  face_diff_list.set("nonlinear coefficient", "none");
  face_matrix_diff_ = opfactory.Create(face_diff_list, mesh_, bc_);
  face_matrix_diff_->SetTensorCoefficient(Teuchos::null);
  face_matrix_diff_->SetScalarCoefficient(Teuchos::null, Teuchos::null);
  face_matrix_diff_->UpdateMatrices(Teuchos::null, Teuchos::null);


  S->RequireField(Keys::getKey(domain_,"mass_flux_direction"), name_)->SetMesh(mesh_)->SetGhosted()
      ->SetComponent("face", AmanziMesh::FACE, 1);
  
  // -- create the operators for the preconditioner
  //    diffusion
  Teuchos::ParameterList& mfd_pc_plist = plist_->sublist("diffusion preconditioner");
  mfd_pc_plist.set("nonlinear coefficient", coef_location);
  mfd_pc_plist.set("scaled constraint equation",
                   mfd_plist.get<bool>("scaled constraint equation"));
  mfd_pc_plist.set("constraint equation scaling cutoff",
                   mfd_plist.get<double>("constraint equation scaling cutoff", 1.0));
  if (!mfd_pc_plist.isParameter("discretization primary"))
    mfd_pc_plist.set("discretization primary",
                     mfd_plist.get<std::string>("discretization primary"));
  if (!mfd_pc_plist.isParameter("discretization secondary") &&
      mfd_plist.isParameter("discretization secondary"))
    mfd_pc_plist.set("discretization secondary",
                     mfd_plist.get<std::string>("discretization secondary"));
  if (!mfd_pc_plist.isParameter("schema") && mfd_plist.isParameter("schema"))
    mfd_pc_plist.set("schema",
                     mfd_plist.get<Teuchos::Array<std::string> >("schema"));

  preconditioner_diff_ = opfactory.Create(mfd_pc_plist, mesh_, bc_);
  preconditioner_diff_->SetTensorCoefficient(Teuchos::null);
  preconditioner_ = preconditioner_diff_->global_operator();

  // If using approximate Jacobian for the preconditioner, we also need derivative information.
  jacobian_ = (mfd_pc_plist.get<std::string>("Newton correction", "none") != "none");
  if (jacobian_) {
    jacobian_lag_ = mfd_pc_plist.get<int>("Newton correction lag", 0);
    
    if (preconditioner_->RangeMap().HasComponent("face")) {
      // MFD -- upwind required

      S->RequireField(Keys::getDerivKey(Keys::getKey(domain_,"upwind_overland_conductivity"),Keys::getKey(domain_,"ponded_depth")), name_)
        ->SetMesh(mesh_)->SetGhosted()
        ->SetComponent("face", AmanziMesh::FACE, 1);

      upwinding_dkdp_ = Teuchos::rcp(new Operators::UpwindTotalFlux(name_,
                                    Keys::getDerivKey(Keys::getKey(domain_,"overland_conductivity"),Keys::getKey(domain_,"ponded_depth")),
                                    Keys::getDerivKey(Keys::getKey(domain_,"upwind_overland_conductivity"),Keys::getKey(domain_,"ponded_depth")),
                                    Keys::getKey(domain_,"mass_flux_direction"),1.e-8));
    }
  }
  
  // -- coupling to subsurface
  coupled_to_subsurface_via_flux_ =
      plist_->get<bool>("coupled to subsurface via flux", false);
  coupled_to_subsurface_via_head_ =
      plist_->get<bool>("coupled to subsurface via head", false);
  ASSERT(!(coupled_to_subsurface_via_flux_ && coupled_to_subsurface_via_head_));

  if (coupled_to_subsurface_via_head_) {
    // -- source term from subsurface, filled in by evaluator,
    //    which picks the fluxes from "mass_flux" field.
    S->RequireFieldEvaluator("surface_subsurface_flux");
    S->RequireField("surface_subsurface_flux")
        ->SetMesh(mesh_)->SetComponent("cell", AmanziMesh::CELL, 1);
  }
  
  //    accumulation
  Teuchos::ParameterList& acc_pc_plist = plist_->sublist("accumulation preconditioner");
  acc_pc_plist.set("entity kind", "cell");
  preconditioner_acc_ = Teuchos::rcp(new Operators::OperatorAccumulation(acc_pc_plist, preconditioner_));
  
  //    symbolic assemble
  precon_used_ = plist_->isSublist("preconditioner");
  if (precon_used_) {
    preconditioner_->SymbolicAssembleMatrix();
  }

  //    Potentially create a linear solver
  if (plist_->isSublist("linear solver")) {
    Teuchos::ParameterList& linsolve_sublist = plist_->sublist("linear solver");
    AmanziSolvers::LinearOperatorFactory<Operators::Operator,CompositeVector,CompositeVectorSpace> fac;

    lin_solver_ = fac.Create(linsolve_sublist, preconditioner_);
  } else {
    lin_solver_ = preconditioner_;
  }

  // primary variable
  S->RequireField(key_, name_)->Update(matrix_->RangeMap())->SetGhosted();
  S->RequireField(Keys::getKey(domain_,"pressure"))->Update(matrix_->RangeMap())->SetGhosted();

  // fluxes
  S->RequireField(Keys::getKey(domain_,"mass_flux"), name_)->SetMesh(mesh_)->SetGhosted()
      ->SetComponent("face", AmanziMesh::FACE, 1);

  S->RequireField(Keys::getKey(domain_,"velocity"), name_)->SetMesh(mesh_)->SetGhosted()
      ->SetComponent("cell", AmanziMesh::CELL, 3);

  // limiters
  p_limit_ = plist_->get<double>("limit correction to pressure change [Pa]", -1.);
  patm_limit_ = plist_->get<double>("limit correction when crossing atmospheric pressure [Pa]", -1.);
  patm_hard_limit_ = plist_->get<bool>("allow no negative ponded depths", false);

  subgrid_model_ =  plist_->get<bool>("subgrid model", false);
  
};


// -------------------------------------------------------------
// Create the physical evaluators for water content, water
// retention, rel perm, etc, that are specific to Richards.
// -------------------------------------------------------------
void OverlandPressureFlow::SetupPhysicalEvaluators_(const Teuchos::Ptr<State>& S) {
  std::vector<AmanziMesh::Entity_kind> locations2(2);
  std::vector<std::string> names2(2);
  std::vector<int> num_dofs2(2, 1);
  locations2[0] = AmanziMesh::CELL;
  locations2[1] = AmanziMesh::FACE;
  names2[0] = "cell";
  names2[1] = "face";
  
  // -- evaluator for surface geometry.

  S->RequireField(Keys::getKey(domain_,"elevation"))->SetMesh(S->GetMesh(domain_))->SetGhosted()
      ->AddComponents(names2, locations2, num_dofs2);

  S->RequireField(Keys::getKey(domain_,"slope_magnitude"))->SetMesh(S->GetMesh(domain_))
      ->AddComponent("cell", AmanziMesh::CELL, 1);

  Teuchos::RCP<Flow::ElevationEvaluator> elev_evaluator;
  if (standalone_mode_) {
    ASSERT(plist_->isSublist("elevation evaluator"));
    Teuchos::ParameterList elev_plist = plist_->sublist("elevation evaluator");
    elev_plist.set("evaluator name", Keys::getKey(domain_, "elevation"));
    elev_evaluator = Teuchos::rcp(new Flow::StandaloneElevationEvaluator(elev_plist));
  } else {
    Teuchos::ParameterList elev_plist = plist_->sublist("elevation evaluator");
    elev_plist.set("evaluator name", Keys::getKey(domain_, "elevation"));
    if (!boost::starts_with(domain_,"surface_"))
      elev_evaluator = Teuchos::rcp(new Flow::MeshedElevationEvaluator(elev_plist));
    else{
      elev_evaluator = Teuchos::rcp(new Flow::ElevationEvaluatorColumn(elev_plist));
    }
  }

  S->SetFieldEvaluator(Keys::getKey(domain_,"elevation"), elev_evaluator);
  S->SetFieldEvaluator(Keys::getKey(domain_,"slope_magnitude"), elev_evaluator);

  // -- evaluator for potential field, h + z
  S->RequireField(Keys::getKey(domain_,"pres_elev"))->Update(matrix_->RangeMap())->SetGhosted();
  Teuchos::ParameterList pres_elev_plist = plist_->sublist("potential evaluator");
  pres_elev_plist.set("evaluator name", Keys::getKey(domain_,"pres_elev"));

  Teuchos::RCP<Flow::PresElevEvaluator> pres_elev_eval =
      Teuchos::rcp(new Flow::PresElevEvaluator(pres_elev_plist));
  S->SetFieldEvaluator(Keys::getKey(domain_,"pres_elev"), pres_elev_eval);


  // -- evaluator for source term
  is_source_term_ = plist_->get<bool>("source term");
  if (is_source_term_) {
    source_in_meters_ = plist_->get<bool>("mass source in meters", true);
    
    // source term itself [m/s]

    mass_source_key_ = plist_->get<std::string>("source key", Keys::getKey(domain_,"mass_source"));

    S->RequireField(mass_source_key_)->SetMesh(mesh_)
        ->AddComponent("cell", AmanziMesh::CELL, 1);
    S->RequireFieldEvaluator(mass_source_key_);

    if (source_in_meters_){
      // density of incoming water [mol/m^3]
      S->RequireField(Keys::getKey(domain_,"source_molar_density"))->SetMesh(mesh_)
          ->AddComponent("cell", AmanziMesh::CELL, 1);
      S->RequireFieldEvaluator(Keys::getKey(domain_,"source_molar_density"));
    }
  }

  // -- water content bar (can be negative)
  S->RequireField(Keys::getKey(domain_,"water_content_bar"))->SetMesh(mesh_)->SetGhosted()
    ->AddComponent("cell", AmanziMesh::CELL, 1);
  S->RequireFieldEvaluator(Keys::getKey(domain_,"water_content_bar"));

  // -- ponded depth
  S->RequireField(Keys::getKey(domain_,"ponded_depth"))->Update(matrix_->RangeMap())->SetGhosted();
  S->RequireFieldEvaluator(Keys::getKey(domain_,"ponded_depth"));

  // -- ponded depth bar (can be negative)
  S->RequireField(Keys::getKey(domain_,"ponded_depth_bar"))->SetMesh(mesh_)->SetGhosted()
      ->AddComponent("cell", AmanziMesh::CELL, 1);
  S->RequireFieldEvaluator(Keys::getKey(domain_,"ponded_depth_bar"));
  
  // -- conductivity evaluator
  S->RequireField(Keys::getKey(domain_,"overland_conductivity"))->SetMesh(mesh_)->SetGhosted()
        ->AddComponent("cell", AmanziMesh::CELL, 1);
  ASSERT(plist_->isSublist("overland conductivity evaluator"));
  Teuchos::ParameterList cond_plist = plist_->sublist("overland conductivity evaluator");
  cond_plist.set("evaluator name", Keys::getKey(domain_, "overland_conductivity"));

  Teuchos::RCP<Flow::OverlandConductivityEvaluator> cond_evaluator =
      Teuchos::rcp(new Flow::OverlandConductivityEvaluator(cond_plist));

  S->SetFieldEvaluator(Keys::getKey(domain_,"overland_conductivity"), cond_evaluator);
<<<<<<< HEAD

  //  if (domain_ == "surface_star"){
  //   S->RequireField(Keys::getKey(domain_,"mass_density_ice"))->SetMesh(mesh_)->SetGhosted()
  //     ->AddComponent("cell", AmanziMesh::CELL, 1);
  //   S->RequireFieldEvaluator(Keys::getKey(domain_,"mass_density_ice"));
  // }

=======
>>>>>>> 9f02befc
}


// -------------------------------------------------------------
// Initialize PK
// -------------------------------------------------------------
void OverlandPressureFlow::Initialize(const Teuchos::Ptr<State>& S) {
#if DEBUG_RES_FLAG
  for (int i=1; i!=23; ++i) {
    std::stringstream namestream;
    namestream << "flow_residual_" << i;
    S->GetFieldData(namestream.str(),name_)->PutScalar(0.);
    S->GetField(namestream.str(),name_)->set_initialized();

    std::stringstream solnstream;
    solnstream << "flow_solution_" << i;
    S->GetFieldData(solnstream.str(),name_)->PutScalar(0.);
    S->GetField(solnstream.str(),name_)->set_initialized();
  }
#endif


  Teuchos::RCP<CompositeVector> pres_cv = S->GetFieldData(key_, name_);


  // initial condition is tricky
  if (!S->GetField(key_)->initialized()) {
    if (!plist_->isSublist("initial condition")) {
      std::stringstream messagestream;
      messagestream << name_ << " has no initial condition parameter list.";
      Errors::Message message(messagestream.str());
      Exceptions::amanzi_throw(message);
    }
    pres_cv->PutScalar(0.);
  }

  // Initialize BDF stuff and physical domain stuff.
  PK_PhysicalBDF_Default::Initialize(S);

  if (!S->GetField(key_)->initialized()) {
    // -- set the cell initial condition if it is taken from the subsurface
    Teuchos::ParameterList ic_plist = plist_->sublist("initial condition");
    if (ic_plist.get<bool>("initialize surface head from subsurface",false)) {
      Epetra_MultiVector& pres = *pres_cv->ViewComponent("cell",false);
      Key key_ss;

      if (boost::starts_with(domain_, "surface") && domain_.find("column") != std::string::npos) {
        Key domain_ss;
        if (domain_ == "surface") domain_ss = "domain";
        else domain_ss = domain_.substr(8,domain_.size());
        key_ss = ic_plist.get<std::string>("subsurface pressure key",
                Keys::getKey(domain_ss, "pressure"));
      } else {
        key_ss = ic_plist.get<std::string>("subsurface pressure key", "pressure");
      }
      const Epetra_MultiVector& subsurf_pres = *S->GetFieldData(key_ss)
        ->ViewComponent("face",false);
      unsigned int ncells_surface = mesh_->num_entities(AmanziMesh::CELL,AmanziMesh::OWNED);
      for (unsigned int c=0; c!=ncells_surface; ++c) {
        // -- get the surface cell's equivalent subsurface face and neighboring cell
        AmanziMesh::Entity_ID f =
          mesh_->entity_get_parent(AmanziMesh::CELL, c);

        pres[0][c] = subsurf_pres[0][f];

      }

      // mark as initialized
      if (ic_plist.get<bool>("initialize surface head from subsurface",false)) {
        S->GetField(key_,name_)->set_initialized();
      }

    } 
    else if (ic_plist.get<bool>("initialize surface_star head from surface cells",false)) {
      assert(domain_ == "surface_star");
      Epetra_MultiVector& pres_star = *pres_cv->ViewComponent("cell",false);
    
      unsigned int ncells_surface = mesh_->num_entities(AmanziMesh::CELL,AmanziMesh::OWNED);
      for (unsigned int c=0; c!=ncells_surface; ++c) {
        int id = mesh_->cell_map(false).GID(c);
        
        std::stringstream name;
        name << "surface_column_"<< id;
        
        const Epetra_MultiVector& pres = *S->GetFieldData(Keys::getKey(name.str(),"pressure"))->ViewComponent("cell",false);
      
        // -- get the surface cell's equivalent subsurface face and neighboring cell
        if (pres[0][0] > 101325.)
          pres_star[0][c] = pres[0][0];
        else
          pres_star[0][c] = 101325.0;
        
      }
     
      // mark as initialized
      S->GetField(key_,name_)->set_initialized();

    }

  }
   // Initialize BC data structures

  unsigned int nfaces = mesh_->num_entities(AmanziMesh::FACE, AmanziMesh::USED);
  bc_markers_.resize(nfaces, Operators::OPERATOR_BC_NONE);
  bc_values_.resize(nfaces, 0.0);
  std::vector<double> mixed;
  bc_ = Teuchos::rcp(new Operators::BCs(Operators::OPERATOR_BC_TYPE_FACE, bc_markers_, bc_values_, mixed));

  // Initialize BC values
  bc_head_->Compute(S->time());
  bc_zero_gradient_->Compute(S->time());
  bc_flux_->Compute(S->time());
  bc_level_->Compute(S->time());
  bc_seepage_head_->Compute(S->time());
  bc_seepage_pressure_->Compute(S->time());
  bc_critical_depth_->Compute(S->time());
  
  // Set extra fields as initialized -- these don't currently have evaluators.

  S->GetFieldData(Keys::getKey(domain_,"upwind_overland_conductivity"),name_)->PutScalar(1.0);
  S->GetField(Keys::getKey(domain_,"upwind_overland_conductivity"),name_)->set_initialized();

  if (jacobian_ && preconditioner_->RangeMap().HasComponent("face")) {
    S->GetFieldData(Keys::getDerivKey(Keys::getKey(domain_,"upwind_overland_conductivity"),Keys::getKey(domain_,"ponded_depth")),name_)->PutScalar(1.0);
    S->GetField(Keys::getDerivKey(Keys::getKey(domain_,"upwind_overland_conductivity"),Keys::getKey(domain_,"ponded_depth")),name_)->set_initialized();
  }

  S->GetField(Keys::getKey(domain_,"mass_flux"), name_)->set_initialized();
  S->GetFieldData(Keys::getKey(domain_,"mass_flux_direction"), name_)->PutScalar(0.);
  S->GetField(Keys::getKey(domain_,"mass_flux_direction"), name_)->set_initialized();
  S->GetFieldData(Keys::getKey(domain_,"velocity"), name_)->PutScalar(0.);
  S->GetField(Keys::getKey(domain_,"velocity"), name_)->set_initialized();
 };


// -----------------------------------------------------------------------------
// Update any secondary (dependent) variables given a solution.
//
//   After a timestep is evaluated (or at ICs), there is no way of knowing if
//   secondary variables have been updated to be consistent with the new
//   solution.
// -----------------------------------------------------------------------------
void OverlandPressureFlow::CommitStep(double t_old, double t_new, const Teuchos::RCP<State>& S) {
  niter_ = 0;

  double dt = t_new - t_old;

  Teuchos::OSTab tab = vo_->getOSTab();
  if (vo_->os_OK(Teuchos::VERB_EXTREME))
    *vo_->os() << "Commiting state." << std::endl;

  PK_PhysicalBDF_Default::CommitStep(t_old, t_new, S);

  // update boundary conditions
  bc_head_->Compute(S->time());
  bc_flux_->Compute(S->time());
  bc_level_->Compute(S->time());
  bc_seepage_head_->Compute(S->time());
  bc_seepage_pressure_->Compute(S->time());
  bc_critical_depth_->Compute(S->time());
  UpdateBoundaryConditions_(S.ptr());

  // Update flux if rel perm or h + Z has changed.
  bool update = UpdatePermeabilityData_(S.ptr());

  update |= S->GetFieldEvaluator(Keys::getKey(domain_,"pres_elev"))->HasFieldChanged(S.ptr(), name_);

  // update the stiffness matrix with the new rel perm
  Teuchos::RCP<const CompositeVector> conductivity =
    S->GetFieldData(Keys::getKey(domain_,"upwind_overland_conductivity"));

  matrix_->Init();
  matrix_diff_->SetScalarCoefficient(conductivity, Teuchos::null);
  matrix_diff_->UpdateMatrices(Teuchos::null, Teuchos::null);

  // Patch up BCs for zero-gradient
  FixBCsForOperator_(S.ptr());
  
  // derive the fluxes
  Teuchos::RCP<const CompositeVector> potential = S->GetFieldData(Keys::getKey(domain_,"pres_elev"));
  Teuchos::RCP<CompositeVector> flux = S->GetFieldData(Keys::getKey(domain_,"mass_flux"), name_);
  matrix_diff_->UpdateFlux(*potential, *flux);
};


// -----------------------------------------------------------------------------
// Update diagnostics -- used prior to vis.
// -----------------------------------------------------------------------------
void OverlandPressureFlow::CalculateDiagnostics(const Teuchos::RCP<State>& S) {
  Teuchos::OSTab tab = vo_->getOSTab();
  if (vo_->os_OK(Teuchos::VERB_EXTREME))
    *vo_->os() << "Calculating diagnostic variables." << std::endl;

  // update the cell velocities
  UpdateBoundaryConditions_(S.ptr());

  Teuchos::RCP<const CompositeVector> conductivity =
S->GetFieldData(Keys::getKey(domain_,"upwind_overland_conductivity"));

  // update the stiffness matrix
  matrix_diff_->SetScalarCoefficient(conductivity, Teuchos::null);
  matrix_diff_->UpdateMatrices(Teuchos::null, Teuchos::null);

  // derive fluxes

  Teuchos::RCP<const CompositeVector> potential = S->GetFieldData(Keys::getKey(domain_,"pres_elev"));
  Teuchos::RCP<CompositeVector> flux = S->GetFieldData(Keys::getKey(domain_,"mass_flux"), name_);
  matrix_diff_->UpdateFlux(*potential, *flux);

  // update velocity
  Epetra_MultiVector& velocity = *S->GetFieldData(Keys::getKey(domain_,"velocity"), name_)
      ->ViewComponent("cell", true);
  flux->ScatterMasterToGhosted("face");
  const Epetra_MultiVector& flux_f = *flux->ViewComponent("face",true);
  const Epetra_MultiVector& nliq_c = *S->GetFieldData(Keys::getKey(domain_,"molar_density_liquid"))
    ->ViewComponent("cell");
  const Epetra_MultiVector& pd_c = *S->GetFieldData(Keys::getKey(domain_,"ponded_depth"))
    ->ViewComponent("cell");
  
  int d(mesh_->space_dimension());
  AmanziGeometry::Point local_velocity(d);

  Teuchos::LAPACK<int, double> lapack;
  Teuchos::SerialDenseMatrix<int, double> matrix(d, d);
  double rhs[d];

  int ncells_owned = mesh_->num_entities(AmanziMesh::CELL, AmanziMesh::OWNED);
  AmanziMesh::Entity_ID_List faces;
  for (int c=0; c!=ncells_owned; ++c) {
    mesh_->cell_get_faces(c, &faces);
    int nfaces = faces.size();

    for (int i=0; i!=d; ++i) rhs[i] = 0.0;
    matrix.putScalar(0.0);

    for (int n=0; n!=nfaces; ++n) {  // populate least-square matrix
      int f = faces[n];
      const AmanziGeometry::Point& normal = mesh_->face_normal(f);
      double area = mesh_->face_area(f);

      for (int i=0; i!=d; ++i) {
        rhs[i] += normal[i] * flux_f[0][f];
        matrix(i, i) += normal[i] * normal[i];
        for (int j = i+1; j < d; ++j) {
          matrix(j, i) = matrix(i, j) += normal[i] * normal[j];
        }
      }
    }

    int info;
    lapack.POSV('U', d, 1, matrix.values(), d, rhs, d, &info);

    // NOTE this is probably wrong in the frozen case?  pd --> uf*pd?
    for (int i=0; i!=d; ++i) velocity[i][c] = pd_c[0][c] > 0. ? rhs[i] / (nliq_c[0][c] * pd_c[0][c]) : 0.;
  }


};


// -----------------------------------------------------------------------------
// Use the physical rel perm (on cells) to update a work vector for rel perm.
//
//   This deals with upwinding, etc.
// -----------------------------------------------------------------------------
bool OverlandPressureFlow::UpdatePermeabilityData_(const Teuchos::Ptr<State>& S) {
  Teuchos::OSTab tab = vo_->getOSTab();
  if (vo_->os_OK(Teuchos::VERB_EXTREME))
    *vo_->os() << "  Updating permeability?";


  bool update_perm = S->GetFieldEvaluator(Keys::getKey(domain_,"overland_conductivity"))
      ->HasFieldChanged(S, name_);
  update_perm |= S->GetFieldEvaluator(Keys::getKey(domain_,"ponded_depth"))->HasFieldChanged(S, name_);
  update_perm |= S->GetFieldEvaluator(Keys::getKey(domain_,"pres_elev"))->HasFieldChanged(S, name_);

  update_perm |= perm_update_required_;

  if (update_perm) {
    // Update the perm only if needed.
    perm_update_required_ = false;
    
    // get upwind conductivity data
    Teuchos::RCP<CompositeVector> uw_cond =
      S->GetFieldData(Keys::getKey(domain_,"upwind_overland_conductivity"), name_);
    
    // update the direction of the flux -- note this is NOT the flux
    Teuchos::RCP<CompositeVector> flux_dir =
      S->GetFieldData(Keys::getKey(domain_,"mass_flux_direction"), name_);
    Teuchos::RCP<const CompositeVector> pres_elev = S->GetFieldData(Keys::getKey(domain_,"pres_elev"));
    face_matrix_diff_->UpdateFlux(*pres_elev, *flux_dir);

    // get conductivity data
    Teuchos::RCP<const CompositeVector> cond = S->GetFieldData(Keys::getKey(domain_,"overland_conductivity"));

    const Epetra_MultiVector& cond_c = *cond->ViewComponent("cell",false);

    // place internal cell's value on faces -- this should be fixed to be the boundary data
    { // place boundary_faces on faces
      Epetra_MultiVector& uw_cond_f = *uw_cond->ViewComponent("face",false);

      AmanziMesh::Entity_ID_List cells;
      int nfaces_owned = mesh_->num_entities(AmanziMesh::FACE, AmanziMesh::OWNED);
      for (int f=0; f!=nfaces_owned; ++f) {
        mesh_->face_get_cells(f, AmanziMesh::USED, &cells);
        if (cells.size() == 1) {
          int c = cells[0];
          uw_cond_f[0][f] = cond_c[0][c];
        }
      }
    }

    // Then upwind.  This overwrites the boundary if upwinding says so.
    upwinding_->Update(S);
    uw_cond->ScatterMasterToGhosted("face");
  }

  if (update_perm && vo_->os_OK(Teuchos::VERB_EXTREME))
    *vo_->os() << " TRUE." << std::endl;
  return update_perm;
}


// -----------------------------------------------------------------------------
// Derivatives of the overland conductivity, upwinded.
// -----------------------------------------------------------------------------
bool OverlandPressureFlow::UpdatePermeabilityDerivativeData_(const Teuchos::Ptr<State>& S) {
  Teuchos::OSTab tab = vo_->getOSTab();
  if (vo_->os_OK(Teuchos::VERB_EXTREME))
    *vo_->os() << "  Updating permeability derivatives?";


  bool update_perm = S->GetFieldEvaluator(Keys::getKey(domain_,"overland_conductivity"))
    ->HasFieldDerivativeChanged(S, name_, Keys::getKey(domain_,"ponded_depth"));
  Teuchos::RCP<const CompositeVector> dcond =
    S->GetFieldData(Keys::getDerivKey(Keys::getKey(domain_,"overland_conductivity"), Keys::getKey(domain_,"ponded_depth")));

  if (update_perm) {
    if (preconditioner_->RangeMap().HasComponent("face")) {
      // get upwind conductivity data
      Teuchos::RCP<CompositeVector> duw_cond =
        S->GetFieldData(Keys::getDerivKey(Keys::getKey(domain_,"upwind_overland_conductivity"),Keys::getKey(domain_,"ponded_depth")), name_);

      duw_cond->PutScalar(0.);
    
      // Then upwind.  This overwrites the boundary if upwinding says so.
      upwinding_dkdp_->Update(S);
      duw_cond->ScatterMasterToGhosted("face");
    } else {
      dcond->ScatterMasterToGhosted("cell");
    }
  }

  if (update_perm && vo_->os_OK(Teuchos::VERB_EXTREME))
    *vo_->os() << " TRUE." << std::endl;
  return update_perm;
}


// -----------------------------------------------------------------------------
// Evaluate boundary conditions at the current time.
// -----------------------------------------------------------------------------
void OverlandPressureFlow::UpdateBoundaryConditions_(const Teuchos::Ptr<State>& S) {
  Teuchos::OSTab tab = vo_->getOSTab();
  if (vo_->os_OK(Teuchos::VERB_EXTREME))
    *vo_->os() << "  Updating BCs." << std::endl;

  AmanziMesh::Entity_ID_List cells;

  const Epetra_MultiVector& elevation = *S->GetFieldData(Keys::getKey(domain_,"elevation"))
      ->ViewComponent("face",false);

  // initialize all as null
  for (unsigned int n=0; n!=bc_markers_.size(); ++n) {
    bc_markers_[n] = Operators::OPERATOR_BC_NONE;
    bc_values_[n] = 0.0;
  }

  // Head BCs are standard Dirichlet, plus elevation
  for (Functions::BoundaryFunction::Iterator bc=bc_head_->begin();
       bc!=bc_head_->end(); ++bc) {
    int f = bc->first;
    bc_markers_[f] = Operators::OPERATOR_BC_DIRICHLET;
    bc_values_[f] = bc->second + elevation[0][f];
  }

  // Head BCs for fixed water level
  for (Functions::BoundaryFunction::Iterator bc=bc_level_->begin();
       bc!=bc_level_->end(); ++bc) {
    int f = bc->first;
    bc_markers_[f] = Operators::OPERATOR_BC_DIRICHLET;
    double val = bc->second;
    if (elevation[0][f] > val) bc_values_[f] = 0;
    else bc_values_[f] = val;
  }

  // Standard Neumann data for flux
  for (Functions::BoundaryFunction::Iterator bc=bc_flux_->begin();
       bc!=bc_flux_->end(); ++bc) {
    int f = bc->first;
    bc_markers_[f] = Operators::OPERATOR_BC_NEUMANN;
    bc_values_[f] = bc->second;
  }

  // zero gradient: grad h = 0 implies that q = -k grad z
  // -- cannot be done yet as rel perm update is done after this and is needed.
  // -- Instead zero gradient BCs are done in FixBCs methods.

  // Seepage face head boundary condition
  if (bc_seepage_head_->size() > 0) {

    S->GetFieldEvaluator(Keys::getKey(domain_,"ponded_depth"))->HasFieldChanged(S.ptr(), name_);

    const Epetra_MultiVector& h_c = *S->GetFieldData(Keys::getKey(domain_,"ponded_depth"))->ViewComponent("cell");
    const Epetra_MultiVector& elevation_c = *S->GetFieldData(Keys::getKey(domain_,"elevation"))->ViewComponent("cell");


    for (Functions::BoundaryFunction::Iterator bc = bc_seepage_head_->begin(); 
         bc != bc_seepage_head_->end(); ++bc) {
      int f = bc->first;
      mesh_->face_get_cells(f, AmanziMesh::USED, &cells);
      int c = cells[0];

      double hz_f = bc->second + elevation[0][f];
      double hz_c = h_c[0][c] + elevation_c[0][c];

      if (hz_f >= hz_c) {
        bc_markers_[f] = Operators::OPERATOR_BC_NEUMANN;
        bc_values_[f] = 0.0;
      } else {
        bc_markers_[f] = Operators::OPERATOR_BC_DIRICHLET;
        bc_values_[f] = hz_f;
      }
    }
  }

  // Seepage face pressure boundary condition
  if (bc_seepage_pressure_->size() > 0) {
    S->GetFieldEvaluator(Keys::getKey(domain_,"ponded_depth"))->HasFieldChanged(S.ptr(), name_);

    const Epetra_MultiVector& h_cells = *S->GetFieldData(Keys::getKey(domain_,"ponded_depth"))->ViewComponent("cell");
    const Epetra_MultiVector& elevation_cells = *S->GetFieldData(Keys::getKey(domain_,"elevation"))->ViewComponent("cell");
    const Epetra_MultiVector& rho_l = *S->GetFieldData(Keys::getKey(domain_,"mass_density_liquid"))->ViewComponent("cell");
    double gz = -(*S->GetConstantVectorData("gravity"))[2];
    const double& p_atm = *S->GetScalarData("atmospheric_pressure");

    if (S->HasFieldEvaluator(Keys::getKey(domain_,"mass_density_ice"))) {
      // thermal model of height
      const Epetra_MultiVector& eta = *S->GetFieldData(Keys::getKey(domain_,"unfrozen_fraction"))->ViewComponent("cell");
      const Epetra_MultiVector& rho_i = *S->GetFieldData(Keys::getKey(domain_,"mass_density_ice"))->ViewComponent("cell");

      for (Functions::BoundaryFunction::Iterator bc = bc_seepage_pressure_->begin(); 
           bc != bc_seepage_pressure_->end(); ++bc) {
        int f = bc->first;
        mesh_->face_get_cells(f, AmanziMesh::USED, &cells);
        int c = cells[0];

        double p0 = bc->second > p_atm ? bc->second : p_atm;
        double h0 = (p0 - p_atm) / ((eta[0][c]*rho_l[0][c] + (1.-eta[0][c])*rho_i[0][c]) * gz);
        double dz = elevation_cells[0][c] - elevation[0][f];

        if (h_cells[0][c] + dz < h0) {
          bc_markers_[f] = Operators::OPERATOR_BC_NEUMANN;
          bc_values_[f] = 0.0;
        } else {
          bc_markers_[f] = Operators::OPERATOR_BC_DIRICHLET;
          bc_values_[f] = h0 + elevation[0][f];
        }
      }

    } else {
      // non-thermal model
      for (Functions::BoundaryFunction::Iterator bc = bc_seepage_pressure_->begin(); 
           bc != bc_seepage_pressure_->end(); ++bc) {
        int f = bc->first;
        mesh_->face_get_cells(f, AmanziMesh::USED, &cells);
        int c = cells[0];

        double p0 = bc->second > p_atm ? bc->second : p_atm;
        double h0 = (p0 - p_atm) / (rho_l[0][c] * gz);
        double dz = elevation_cells[0][c] - elevation[0][f];

        if (h_cells[0][c] + dz < h0) {
          bc_markers_[f] = Operators::OPERATOR_BC_NEUMANN;
          bc_values_[f] = 0.0;
        } else {
          bc_markers_[f] = Operators::OPERATOR_BC_DIRICHLET;
          bc_values_[f] = h0 + elevation[0][f];
        }
      }
    }
  }

  // Critical depth boundary condition
  if (bc_critical_depth_->size() > 0) {
    S->GetFieldEvaluator(Keys::getKey(domain_,"ponded_depth"))->HasFieldChanged(S.ptr(), name_);
    
    const Epetra_MultiVector& h_c = *S->GetFieldData(Keys::getKey(domain_,"ponded_depth"))->ViewComponent("cell");
    const Epetra_MultiVector& nliq_c = *S->GetFieldData(Keys::getKey(domain_,"molar_density_liquid"))
    ->ViewComponent("cell");
    double gz = -(*S->GetConstantVectorData("gravity"))[2];
    
    for (Functions::BoundaryFunction::Iterator bc = bc_critical_depth_->begin();
         bc != bc_critical_depth_->end(); ++bc) {
      int f = bc->first;
      mesh_->face_get_cells(f, AmanziMesh::USED, &cells);
      int c = cells[0];
      
      bc_markers_[f] = Operators::OPERATOR_BC_NEUMANN;
      bc_values_[f] = sqrt(gz)*std::pow(h_c[0][c], 1.5)*nliq_c[0][c];
    }
  }

  // check that there are no internal faces and mark all remaining boundary conditions as zero flux conditions
  int nfaces_owned = mesh_->num_entities(AmanziMesh::FACE, AmanziMesh::OWNED);
  for (int f = 0; f < nfaces_owned; f++) {
    mesh_->face_get_cells(f, AmanziMesh::USED, &cells);
    int ncells = cells.size();

    if ((bc_markers_[f] != Operators::OPERATOR_BC_NONE) && (ncells == 2)) {
      std::stringstream mesg_stream;
      mesg_stream << "Tried to set a boundary condition on an internal face ";
      Errors::Message mesg(mesg_stream.str());
      amanzi_throw(mesg);
    }
    if ((bc_markers_[f] == Operators::OPERATOR_BC_NONE) && (ncells == 1)) {
        bc_markers_[f] = Operators::OPERATOR_BC_NEUMANN;
        bc_values_[f] = 0.0;
    }
  } 
}


void OverlandPressureFlow::FixBCsForOperator_(const Teuchos::Ptr<State>& S) {
  Teuchos::OSTab tab = vo_->getOSTab();
  if (vo_->os_OK(Teuchos::VERB_EXTREME))
    *vo_->os() << "    Tweaking BCs for the Operator." << std::endl;

  // Now we can safely calculate q = -k grad z for zero-gradient problems

  Teuchos::RCP<const CompositeVector> elev = S->GetFieldData(Keys::getKey(domain_,"elevation"));

  elev->ScatterMasterToGhosted();
  const Epetra_MultiVector& elevation_f = *elev->ViewComponent("face",false);
  const Epetra_MultiVector& elevation_c = *elev->ViewComponent("cell",false);

  std::vector<WhetStone::DenseMatrix>& Aff =
      matrix_diff_->local_matrices()->matrices;

  int ncells_owned = mesh_->num_entities(AmanziMesh::CELL, AmanziMesh::OWNED);
  int nfaces_owned = mesh_->num_entities(AmanziMesh::FACE, AmanziMesh::OWNED);
  for (Functions::BoundaryFunction::Iterator bc=bc_zero_gradient_->begin();
       bc!=bc_zero_gradient_->end(); ++bc) {

    int f = bc->first;

    AmanziMesh::Entity_ID_List cells;
    mesh_->face_get_cells(f, AmanziMesh::USED, &cells);
    ASSERT(cells.size() == 1);
    AmanziMesh::Entity_ID c = cells[0];

    if (f < nfaces_owned) {
      double dp = elevation_f[0][f] - elevation_c[0][c];
      double bc_val = -dp * Aff[f](0,0);

      bc_markers_[f] = Operators::OPERATOR_BC_NEUMANN;
      bc_values_[f] = bc_val / mesh_->face_area(f);
    }
  }
};


void OverlandPressureFlow::FixBCsForPrecon_(const Teuchos::Ptr<State>& S) {
  Teuchos::OSTab tab = vo_->getOSTab();
  if (vo_->os_OK(Teuchos::VERB_EXTREME))
    *vo_->os() << "    Tweaking BCs for the PC." << std::endl;

  // // Attempt of a hack to deal with zero rel perm
  // double eps = 1.e-30;
  // Teuchos::RCP<CompositeVector> relperm =
  //     S->GetFieldData("upwind_overland_conductivity", name_);
  // for (unsigned int f=0; f!=relperm->size("face"); ++f) {
  //   if ((*relperm)("face",f) < eps) {
  //     if (bc_markers_[f] == Operators::OPERATOR_BC_NEUMANN) {
  //       bc_markers_[f] = Operators::OPERATOR_BC_DIRICHLET;
  //     } else if (bc_markers_[f] == Operators::OPERATOR_BC_NONE) {
  //       bc_markers_[f] = Operators::OPERATOR_BC_DIRICHLET;
  //     }
  //   }
  // }
};

// void OverlandPressureFlow::FixBCsForConsistentFaces_(const Teuchos::Ptr<State>& S) {
//   Teuchos::OSTab tab = vo_->getOSTab();
//   if (vo_->os_OK(Teuchos::VERB_EXTREME))
//     *vo_->os() << "    Tweaking BCs for calculation of consistent faces." << std::endl;

//   // // If the rel perm is 0, the face value drops out and is unconstrained.
//   // // Therefore we set it to Dirichlet to eliminate it from the system.
//   // double eps = 1.e-30;
//   // const Epetra_MultiVector& elevation = *S->GetFieldData("elevation")
//   //     ->ViewComponent("face",false);
//   // Teuchos::RCP<CompositeVector> relperm =
//   //     S->GetFieldData("upwind_overland_conductivity", name_);

//   // for (unsigned int f=0; f!=relperm->size("face"); ++f) {
//   //   if ((*relperm)("face",f) < eps) {
//   //     if (bc_markers_[f] == Operators::OPERATOR_BC_NEUMANN) {
//   //       bc_markers_[f] = Operators::OPERATOR_BC_DIRICHLET;
//   //       bc_values_[f] =  elevation[0][f];
//   //     } else if (bc_markers_[f] == Operators::OPERATOR_BC_NONE) {
//   //       bc_markers_[f] = Operators::OPERATOR_BC_DIRICHLET;
//   //       bc_values_[f] =  elevation[0][f];
//   //     }
//   //   }
//   // }

//   // Now we can safely calculate q = -k grad z for zero-gradient problems
//   Teuchos::RCP<const CompositeVector> elev = S->GetFieldData("elevation");
//   elev->ScatterMasterToGhosted();
//   const Epetra_MultiVector& elevation_f = *elev->ViewComponent("face",false);
//   const Epetra_MultiVector& elevation_c = *elev->ViewComponent("cell",false);

//   std::vector<WhetStone::DenseMatrix>& Aff_cells =
//       matrix_diff_->local_matrices()->matrices;
//   Epetra_MultiVector& rhs_f = *matrix_->rhs()->ViewComponent("face",false);

//   int ncells_owned = mesh_->num_entities(AmanziMesh::CELL, AmanziMesh::OWNED);
//   for (Functions::BoundaryFunction::Iterator bc=bc_zero_gradient_->begin();
//        bc!=bc_zero_gradient_->end(); ++bc) {
//     int f = bc->first;

//     AmanziMesh::Entity_ID_List cells;
//     mesh_->face_get_cells(f, AmanziMesh::USED, &cells);
//     ASSERT(cells.size() == 1);
//     AmanziMesh::Entity_ID c = cells[0];

//     if (c < ncells_owned) {
//       AmanziMesh::Entity_ID_List faces;
//       mesh_->cell_get_faces(c, &faces);

//       std::vector<double> dp(faces.size());
//       for (unsigned int n=0; n!=faces.size(); ++n) {
//         dp[n] = elevation_f[0][faces[n]] - elevation_c[0][c];
//       }
//       unsigned int my_n = std::find(faces.begin(), faces.end(), f) - faces.begin();
//       ASSERT(my_n !=faces.size());

//       double bc_val = 0.;
//       for (unsigned int m=0; m!=faces.size(); ++m) {
//         bc_val -= Aff_cells[c](my_n,m) * dp[m];
//       }

//       // Apply the BC to the matrix
//       rhs_f[0][f] -= bc_val;
//     }
//   }
// };


bool OverlandPressureFlow::ModifyPredictor(double h, Teuchos::RCP<const TreeVector> u0,
                                       Teuchos::RCP<TreeVector> u) {
  Teuchos::OSTab tab = vo_->getOSTab();
  if (vo_->os_OK(Teuchos::VERB_EXTREME))
    *vo_->os() << "Modifying predictor:" << std::endl;

  // if (modify_predictor_with_consistent_faces_) {
  //   if (vo_->os_OK(Teuchos::VERB_EXTREME))
  //     *vo_->os() << "  modifications for consistent face pressures." << std::endl;
  //   CalculateConsistentFaces(u->Data().ptr());
  //   return true;
  // }

  return false;
};


void OverlandPressureFlow::CalculateConsistentFaces(const Teuchos::Ptr<CompositeVector>& u) {
  // // VerboseObject stuff.
  // Teuchos::OSTab tab = vo_->getOSTab();

  // // update the rel perm according to the scheme of choice
  // ChangedSolution();
  // UpdatePermeabilityData_(S_next_.ptr());

  // // update boundary conditions
  // bc_head_->Compute(S_next_->time());
  // bc_flux_->Compute(S_next_->time());
  // bc_seepage_head_->Compute(S_next_->time());
  // bc_seepage_pressure_->Compute(S_next_->time());
  // UpdateBoundaryConditions_(S_next_.ptr());

  // // update the stiffness matrix
  // Teuchos::RCP<const CompositeVector> cond =
  //   S_next_->GetFieldData("upwind_overland_conductivity", name_);
  // matrix_->CreateMFDstiffnessMatrices(cond.ptr());
  // matrix_->CreateMFDrhsVectors();

  // // Patch up BCs in the case of zero conductivity
  // FixBCsForConsistentFaces_(S_next_.ptr());

  // // Grab needed data.
  // S_next_->GetFieldEvaluator("pres_elev")->HasFieldChanged(S_next_.ptr(), name_);
  // Teuchos::RCP<CompositeVector> pres_elev = S_next_->GetFieldData("pres_elev","pres_elev");

  // // Update the preconditioner with darcy and gravity fluxes
  // // skip accumulation terms, they're not needed
  // // Assemble
  // matrix_->ApplyBoundaryConditions(bc_markers_, bc_values_);

  // // derive the consistent faces, involves a solve
  // matrix_->UpdateConsistentFaceConstraints(pres_elev.ptr());

  // // back out heights from pres_elev
  // const Epetra_MultiVector& elevation = *S_next_->GetFieldData("elevation")
  //     ->ViewComponent("face",false);
  // u->ViewComponent("face",false)->Update(1., *pres_elev->ViewComponent("face",false),
  //         -1., elevation, 0.);
}


AmanziSolvers::FnBaseDefs::ModifyCorrectionResult
OverlandPressureFlow::ModifyCorrection(double h, Teuchos::RCP<const TreeVector> res,
                 Teuchos::RCP<const TreeVector> u,
                 Teuchos::RCP<TreeVector> du) {
  Teuchos::OSTab tab = vo_->getOSTab();


  // debugging -- remove me! --etc
  for (CompositeVector::name_iterator comp=du->Data()->begin();
       comp!=du->Data()->end(); ++comp) {
    Epetra_MultiVector& du_c = *du->Data()->ViewComponent(*comp,false);
    double max, l2;
    du_c.NormInf(&max);
    du_c.Norm2(&l2);
    if (vo_->os_OK(Teuchos::VERB_HIGH)) {
      *vo_->os() << "Linf, L2 pressure correction (" << *comp << ") = " << max << ", " << l2 << std::endl;
    }
  }
  

  // limit by capping corrections when they cross atmospheric pressure
  // (where pressure derivatives are discontinuous)
  int my_limited = 0;
  int n_limited_spurt = 0;
  if (patm_limit_ > 0.) {
    double patm = *S_next_->GetScalarData("atmospheric_pressure");

    Epetra_MultiVector& du_c = *du->Data()->ViewComponent("cell",false);
    const Epetra_MultiVector& u_c = *u->Data()->ViewComponent("cell",false);

    for (int c=0; c!=du_c.MyLength(); ++c) {
      if ((u_c[0][c] < patm) &&
          (u_c[0][c] - du_c[0][c] > patm + patm_limit_)) {
        du_c[0][c] = u_c[0][c] - (patm + patm_limit_);          
        my_limited++;
      } else if ((u_c[0][c] > patm) &&
                 (u_c[0][c] - du_c[0][c] < patm - patm_limit_)) {
        du_c[0][c] = u_c[0][c] - (patm - patm_limit_);          
        my_limited++;
      }
    }
    mesh_->get_comm()->MaxAll(&my_limited, &n_limited_spurt, 1);
  }

  if (patm_hard_limit_) {
    double patm = *S_next_->GetScalarData("atmospheric_pressure");

    Epetra_MultiVector& du_c = *du->Data()->ViewComponent("cell",false);
    const Epetra_MultiVector& u_c = *u->Data()->ViewComponent("cell",false);

    for (int c=0; c!=du_c.MyLength(); ++c) {
      if (u_c[0][c] - du_c[0][c] < patm) {
        du_c[0][c] = u_c[0][c] - patm;          
        my_limited++;
      }
    }
    mesh_->get_comm()->MaxAll(&my_limited, &n_limited_spurt, 1);
  }

  if (n_limited_spurt > 0) {
    if (vo_->os_OK(Teuchos::VERB_HIGH)) {
      *vo_->os() << "  limiting the spurt." << std::endl;
    }
  }

  // debugging -- remove me! --etc
  for (CompositeVector::name_iterator comp=du->Data()->begin();
       comp!=du->Data()->end(); ++comp) {
    Epetra_MultiVector& du_c = *du->Data()->ViewComponent(*comp,false);
    double max, l2;
    du_c.NormInf(&max);
    du_c.Norm2(&l2);
    if (vo_->os_OK(Teuchos::VERB_HIGH)) {
      *vo_->os() << "Linf, L2 pressure correction (" << *comp << ") = " << max << ", " << l2 << std::endl;
    }
  }
  
  // Limit based on a max pressure change
  my_limited = 0;
  int n_limited_change = 0;

  if (p_limit_ > 0.) {
    for (CompositeVector::name_iterator comp=du->Data()->begin();
         comp!=du->Data()->end(); ++comp) {
      Epetra_MultiVector& du_c = *du->Data()->ViewComponent(*comp,false);

      double max;
      du_c.NormInf(&max);
      if (vo_->os_OK(Teuchos::VERB_HIGH)) {
        *vo_->os() << "Max overland pressure correction (" << *comp << ") = " << max << std::endl;
      }
      
      for (int c=0; c!=du_c.MyLength(); ++c) {
        if (std::abs(du_c[0][c]) > p_limit_) {
          du_c[0][c] = ((du_c[0][c] > 0) - (du_c[0][c] < 0)) * p_limit_;
          my_limited++;
        }
      }
    }

    mesh_->get_comm()->SumAll(&my_limited, &n_limited_change, 1);
  }

  if (n_limited_change > 0) {
    if (vo_->os_OK(Teuchos::VERB_HIGH)) {
      *vo_->os() << "  limited by pressure." << std::endl;
    }
  }
  
  // debugging -- remove me! --etc
  for (CompositeVector::name_iterator comp=du->Data()->begin();
       comp!=du->Data()->end(); ++comp) {
    Epetra_MultiVector& du_c = *du->Data()->ViewComponent(*comp,false);
    double max, l2;
    du_c.NormInf(&max);
    du_c.Norm2(&l2);
    if (vo_->os_OK(Teuchos::VERB_HIGH)) {
      *vo_->os() << "Linf, L2 pressure correction (" << *comp << ") = " << max << ", " << l2 << std::endl;
    }
  }

  if (n_limited_spurt > 0) {
    return AmanziSolvers::FnBaseDefs::CORRECTION_MODIFIED_LAG_BACKTRACKING;
  } else if (n_limited_change > 0) {

    return AmanziSolvers::FnBaseDefs::CORRECTION_MODIFIED;
  }
  return AmanziSolvers::FnBaseDefs::CORRECTION_NOT_MODIFIED;
}
  
} // namespace
} // namespace
<|MERGE_RESOLUTION|>--- conflicted
+++ resolved
@@ -395,16 +395,6 @@
       Teuchos::rcp(new Flow::OverlandConductivityEvaluator(cond_plist));
 
   S->SetFieldEvaluator(Keys::getKey(domain_,"overland_conductivity"), cond_evaluator);
-<<<<<<< HEAD
-
-  //  if (domain_ == "surface_star"){
-  //   S->RequireField(Keys::getKey(domain_,"mass_density_ice"))->SetMesh(mesh_)->SetGhosted()
-  //     ->AddComponent("cell", AmanziMesh::CELL, 1);
-  //   S->RequireFieldEvaluator(Keys::getKey(domain_,"mass_density_ice"));
-  // }
-
-=======
->>>>>>> 9f02befc
 }
 
 
