/* -*-  mode: c++; c-default-style: "google"; indent-tabs-mode: nil -*- */

/* -------------------------------------------------------------------------
  A base two-phase, thermal Richard's equation with water vapor.

  License: BSD
  Authors: Neil Carlson (version 1)
  Konstantin Lipnikov (version 2) (lipnikov@lanl.gov)
  Ethan Coon (ATS version) (ecoon@lanl.gov)
------------------------------------------------------------------------- */

#include "FieldEvaluator.hh"
#include "richards.hh"

namespace Amanzi {
namespace Flow {

// -------------------------------------------------------------
// Diffusion term, div K grad (p + rho*g*z)
// -------------------------------------------------------------
void Richards::ApplyDiffusion_(const Teuchos::Ptr<State>& S,
        const Teuchos::Ptr<CompositeVector>& g) {
  // update the rel perm according to the scheme of choice
  bool update = UpdatePermeabilityData_(S.ptr());

  // update the stiffness matrix
  Teuchos::RCP<const CompositeVector> rel_perm =
    S->GetFieldData("numerical_rel_perm");
  matrix_->CreateMFDstiffnessMatrices(rel_perm.ptr());
  matrix_->CreateMFDrhsVectors();

  // derive fluxes
  Teuchos::RCP<const CompositeVector> pres = S->GetFieldData("pressure");
  Teuchos::RCP<const CompositeVector> rho = S->GetFieldData("mass_density_liquid");
  Teuchos::RCP<const Epetra_Vector> gvec = S->GetConstantVectorData("gravity");


  if (update_flux_ == UPDATE_FLUX_ITERATION) {
    // update the flux
    Teuchos::RCP<CompositeVector> flux =
        S->GetFieldData("darcy_flux", name_);

    matrix_->DeriveFlux(*pres, flux.ptr());
    if (matrix_->method() != Amanzi::Operators::FV_TPFA)
      AddGravityFluxesToVector_(gvec.ptr(), rel_perm.ptr(), rho.ptr(), flux.ptr());
  }

  // assemble the stiffness matrix
  AddGravityFluxes_(gvec.ptr(), rel_perm.ptr(), rho.ptr(), matrix_.ptr());

  matrix_->ApplyBoundaryConditions(bc_markers_, bc_values_);

  //matrix_->Apply(*pres, *g.ptr());
  
  // calculate the residual
  matrix_->ComputeNegativeResidual(*pres, g.ptr());

  std::cout.precision(12);

  Epetra_MultiVector sol_c = *(*pres).ViewComponent("cell");
    
  //Epetra_MultiVector sol_fc = *(*pres).ViewComponent("boundary_face");
  if ((*pres).HasComponent("face")){
    Epetra_MultiVector sol_fc = *pres->ViewComponent("face");
    Epetra_MultiVector res_fc = *g.ptr()->ViewComponent("face");
    std::cout<< sol_fc<<"\n";
    std::cout<< res_fc<<"\n";
  }
  if ((*pres).HasComponent("boundary_face")){
    Epetra_MultiVector sol_fc =    *pres->ViewComponent("boundary_face");
    Epetra_MultiVector res_fc = *g.ptr()->ViewComponent("boundary_face");
    std::cout<< sol_fc<<"\n";
    std::cout<< res_fc<<"\n";
  }
  //Epetra_MultiVector& rb = *g.ptr()->ViewComponent("boundary_face");
  Epetra_MultiVector rc = *g.ptr()->ViewComponent("cell");
  // std::cout<< sol_c<<"\n";
  // std::cout<< rc<<"\n";

  //exit(0);
};


// -------------------------------------------------------------
// Accumulation of water term du/dt
// -------------------------------------------------------------
void Richards::AddAccumulation_(const Teuchos::Ptr<CompositeVector>& g) {
  double dt = S_next_->time() - S_inter_->time();

  // update the water content at both the old and new times.
  S_next_->GetFieldEvaluator("water_content")->HasFieldChanged(S_next_.ptr(), name_);
  S_inter_->GetFieldEvaluator("water_content")->HasFieldChanged(S_inter_.ptr(), name_);

  // get these fields
  Teuchos::RCP<const CompositeVector> wc1 = S_next_->GetFieldData("water_content");
  Teuchos::RCP<const CompositeVector> wc0 = S_inter_->GetFieldData("water_content");

  // Water content only has cells, while the residual has cells and faces.
  g->ViewComponent("cell",false)->Update(1.0/dt, *wc1->ViewComponent("cell",false),
          -1.0/dt, *wc0->ViewComponent("cell",false), 1.0);

  db_->WriteVector("res (acc)", g, true);
};


// ---------------------------------------------------------------------
// Add in mass source, in units of mol / m^3 s
// ---------------------------------------------------------------------
void Richards::AddSources_(const Teuchos::Ptr<State>& S,
        const Teuchos::Ptr<CompositeVector>& g) {
  Teuchos::OSTab tab = vo_->getOSTab();

  // external sources of energy
  if (is_source_term_) {
    Epetra_MultiVector& g_c = *g->ViewComponent("cell",false);

    // Update the source term
    S->GetFieldEvaluator("mass_source")->HasFieldChanged(S, name_);
    const Epetra_MultiVector& source1 =
        *S->GetFieldData("mass_source")->ViewComponent("cell",false);

    const Epetra_MultiVector& cv =
        *S->GetFieldData("cell_volume")->ViewComponent("cell",false);

    // Add into residual
    unsigned int ncells = g_c.MyLength();
    for (unsigned int c=0; c!=ncells; ++c) {
      g_c[0][c] -= source1[0][c] * cv[0][c];
    }

    if (vo_->os_OK(Teuchos::VERB_EXTREME)) {
      *vo_->os() << "Adding external source term" << std::endl;
      db_->WriteVector("  Q_ext", S->GetFieldData("mass_source").ptr(), false);
    }  
    db_->WriteVector("res (src)", g, false);
  }
}


void Richards::AddSourcesToPrecon_(const Teuchos::Ptr<State>& S, double h) {
  // external sources of energy (temperature dependent source)
  if (is_source_term_ && !explicit_source_ &&
      S->GetFieldEvaluator("mass_source")->IsDependency(S, key_)) {
    std::vector<double>& Acc_cells = mfd_preconditioner_->Acc_cells();

    S->GetFieldEvaluator("mass_source")->HasFieldDerivativeChanged(S, name_, key_);
    const Epetra_MultiVector& dsource_dp =
        *S->GetFieldData("dmass_source_dpressure")->ViewComponent("cell",false);
    unsigned int ncells = dsource_dp.MyLength();
    for (unsigned int c=0; c!=ncells; ++c) {
      Acc_cells[c] -= dsource_dp[0][c];
    }
  }
}


// -------------------------------------------------------------
// Convert abs perm vector to tensor.
// -------------------------------------------------------------
void Richards::SetAbsolutePermeabilityTensor_(const Teuchos::Ptr<State>& S) {
  // currently assumes isotropic perm, should be updated
  S->GetFieldEvaluator("permeability")->HasFieldChanged(S.ptr(), name_);
  const Epetra_MultiVector& perm = *S->GetFieldData("permeability")
      ->ViewComponent("cell",false);
  unsigned int ncells = perm.MyLength();
  unsigned int ndofs = perm.NumVectors();

  if (ndofs == 1) { // isotropic
    for (unsigned int c=0; c!=ncells; ++c) {
      (*K_)[c](0, 0) = perm[0][c] * perm_scale_;
    }
  } else if (ndofs == 2 && S->GetMesh()->space_dimension() == 3) {
    // horizontal and vertical perms
    for (unsigned int c=0; c!=ncells; ++c) {
      (*K_)[c](0, 0) = perm[0][c] * perm_scale_;
      (*K_)[c](1, 1) = perm[0][c] * perm_scale_;
      (*K_)[c](2, 2) = perm[1][c] * perm_scale_;
    }
  } else if (ndofs == S->GetMesh()->space_dimension()) {
    // diagonal tensor
    for (unsigned int lcv_dof=0; lcv_dof!=ndofs; ++lcv_dof) {
      for (unsigned int c=0; c!=ncells; ++c) {
        (*K_)[c](lcv_dof, lcv_dof) = perm[lcv_dof][c] * perm_scale_;
      }
    }
  } else {
    // ERROR -- unknown perm type
    ASSERT(0);
  }
};


// -----------------------------------------------------------------------------
// Update elemental discretization matrices with gravity terms.
//
// Must be called before applying boundary conditions and global assembling.
// -----------------------------------------------------------------------------
void Richards::AddGravityFluxes_(const Teuchos::Ptr<const Epetra_Vector>& g_vec,
        const Teuchos::Ptr<const CompositeVector>& rel_perm,
        const Teuchos::Ptr<const CompositeVector>& rho,
        const Teuchos::Ptr<Operators::MatrixMFD>& matrix) {

  if (matrix->method() == Amanzi::Operators::FV_TPFA){
    Teuchos::Ptr<Operators::Matrix_TPFA> matrix_tpfa = Teuchos::ptr_dynamic_cast<Operators::Matrix_TPFA>(matrix);
    AddGravityFluxes_FV_(g_vec, rel_perm, rho, matrix_tpfa);
    return;
  }




  AmanziGeometry::Point gravity(g_vec->MyLength());
  for (int i=0; i!=g_vec->MyLength(); ++i) gravity[i] = (*g_vec)[i];

  AmanziMesh::Entity_ID_List faces;
  std::vector<int> dirs;

  if (rel_perm == Teuchos::null) { // no rel perm
    const Epetra_MultiVector& rho_v = *rho->ViewComponent("cell",false);
    unsigned int ncells = rho->size("cell",false);
    for (unsigned int c=0; c!=ncells; ++c) {
      mesh_->cell_get_faces_and_dirs(c, &faces, &dirs);

      Epetra_SerialDenseVector& Ff = matrix->Ff_cells()[c];
      double& Fc = matrix->Fc_cells()[c];

      for (unsigned int n=0; n!=faces.size(); ++n) {
        int f = faces[n];
        AmanziGeometry::Point normal = mesh_->face_normal(f) * dirs[n];
        if (tpfa_) {
          // normal must be vector connecting centroids, not true normal
          AmanziMesh::Entity_ID_List cells;
          mesh_->face_get_cells(f, AmanziMesh::USED, &cells);
          const AmanziGeometry::Point& cell_centroid = mesh_->cell_centroid(c);
          AmanziGeometry::Point dc(mesh_->space_dimension());
          if (cells.size() == 1) {
            dc = mesh_->face_centroid(f) - cell_centroid;
          } else if (cells[0] == c) {
            dc = mesh_->cell_centroid(cells[1]) - cell_centroid;
          } else {
            dc = mesh_->cell_centroid(cells[0]) - cell_centroid;
          }
          normal = AmanziGeometry::norm(normal) / AmanziGeometry::norm(dc) * dc;
        }

        double outward_flux = ( ((*K_)[c] * gravity) * normal) * rho_v[0][c];
        Ff[n] += outward_flux;
        Fc -= outward_flux;  // Nonzero-sum contribution when not upwinding
      }
    }

  } else if (!rel_perm->HasComponent("face")) { // rel perm on cells only
    const Epetra_MultiVector& rho_v = *rho->ViewComponent("cell",false);
    const Epetra_MultiVector& krel_cells = *rel_perm->ViewComponent("cell",false);
    unsigned int ncells = rho->size("cell",false);
    for (unsigned int c=0; c!=ncells; ++c) {
      mesh_->cell_get_faces_and_dirs(c, &faces, &dirs);

      Epetra_SerialDenseVector& Ff = matrix->Ff_cells()[c];
      double& Fc = matrix->Fc_cells()[c];

      for (unsigned int n=0; n!=faces.size(); ++n) {
        int f = faces[n];
        AmanziGeometry::Point normal = mesh_->face_normal(f) * dirs[n];
        if (tpfa_) {
          // normal must be vector connecting centroids, not true normal
          AmanziMesh::Entity_ID_List cells;
          mesh_->face_get_cells(f, AmanziMesh::USED, &cells);
          const AmanziGeometry::Point& cell_centroid = mesh_->cell_centroid(c);
          AmanziGeometry::Point dc(mesh_->space_dimension());
          if (cells.size() == 1) {
            dc = mesh_->face_centroid(f) - cell_centroid;
          } else if (cells[0] == c) {
            dc = mesh_->cell_centroid(cells[1]) - cell_centroid;
          } else {
            dc = mesh_->cell_centroid(cells[0]) - cell_centroid;
          }
          normal = AmanziGeometry::norm(normal) / AmanziGeometry::norm(dc) * dc;
        }

        double outward_flux = ( ((*K_)[c] * gravity) * normal) * krel_cells[0][c] * rho_v[0][c];
        Ff[n] += outward_flux;
        Fc -= outward_flux;  // Nonzero-sum contribution when not upwinding
      }
    }

  } else if (!rel_perm->HasComponent("cell")) { // rel perm on faces only
    rel_perm->ScatterMasterToGhosted("face");

    const Epetra_MultiVector& rho_v = *rho->ViewComponent("cell",false);
    const Epetra_MultiVector& krel_faces = *rel_perm->ViewComponent("face",true);
    unsigned int ncells = rho->size("cell",false);
    for (unsigned int c=0; c!=ncells; ++c) {
      mesh_->cell_get_faces_and_dirs(c, &faces, &dirs);

      Epetra_SerialDenseVector& Ff = matrix->Ff_cells()[c];
      double& Fc = matrix->Fc_cells()[c];

      for (unsigned int n=0; n!=faces.size(); ++n) {
        int f = faces[n];
        AmanziGeometry::Point normal = mesh_->face_normal(f) * dirs[n];
        if (tpfa_) {
          // normal must be vector connecting centroids, not true normal
          AmanziMesh::Entity_ID_List cells;
          mesh_->face_get_cells(f, AmanziMesh::USED, &cells);
          const AmanziGeometry::Point& cell_centroid = mesh_->cell_centroid(c);
          AmanziGeometry::Point dc(mesh_->space_dimension());
          if (cells.size() == 1) {
            dc = mesh_->face_centroid(f) - cell_centroid;
          } else if (cells[0] == c) {
            dc = mesh_->cell_centroid(cells[1]) - cell_centroid;
          } else {
            dc = mesh_->cell_centroid(cells[0]) - cell_centroid;
          }
          normal = AmanziGeometry::norm(normal) / AmanziGeometry::norm(dc) * dc;
        }

        double outward_flux = ( ((*K_)[c] * gravity) * normal) * rho_v[0][c];
        Ff[n] += outward_flux * (scaled_constraint_ ? 1. : krel_faces[0][f]);
        Fc -= outward_flux * krel_faces[0][f] ;  // Nonzero-sum contribution when not upwinding
      }
    }

  } else { // rel perm on both cells and faces
    rel_perm->ScatterMasterToGhosted("face");

    const Epetra_MultiVector& rho_v = *rho->ViewComponent("cell",false);
    const Epetra_MultiVector& krel_faces = *rel_perm->ViewComponent("face",true);
    const Epetra_MultiVector& krel_cells = *rel_perm->ViewComponent("cell",false);
    unsigned int ncells = rho->size("cell",false);
    for (unsigned int c=0; c!=ncells; ++c) {
      mesh_->cell_get_faces_and_dirs(c, &faces, &dirs);

      Epetra_SerialDenseVector& Ff = matrix->Ff_cells()[c];
      double& Fc = matrix->Fc_cells()[c];

      for (unsigned int n=0; n!=faces.size(); ++n) {
        int f = faces[n];
        AmanziGeometry::Point normal = mesh_->face_normal(f) * dirs[n];
        if (tpfa_) {
          // normal must be vector connecting centroids, not true normal
          AmanziMesh::Entity_ID_List cells;
          mesh_->face_get_cells(f, AmanziMesh::USED, &cells);
          const AmanziGeometry::Point& cell_centroid = mesh_->cell_centroid(c);
          AmanziGeometry::Point dc(mesh_->space_dimension());
          if (cells.size() == 1) {
            dc = mesh_->face_centroid(f) - cell_centroid;
          } else if (cells[0] == c) {
            dc = mesh_->cell_centroid(cells[1]) - cell_centroid;
          } else {
            dc = mesh_->cell_centroid(cells[0]) - cell_centroid;
          }
          normal = AmanziGeometry::norm(normal) / AmanziGeometry::norm(dc) * dc;
        }

<<<<<<< HEAD
        double outward_flux = ( ((*K_)[c] * gravity) * normal) * dirs[n]
            * krel_cells[0][c] * rho_v[0][c];

        //std::cout<<"grav "<<( ((*K_)[c] * gravity) * normal) * dirs[n]<<" rho "<<rho_v[0][c]<<" krel "<<krel_cells[0][c]<<"\n";

=======
        double outward_flux = ( ((*K_)[c] * gravity) * normal) * krel_cells[0][c] * rho_v[0][c];
>>>>>>> 638912c7
        Ff[n] += outward_flux * (scaled_constraint_ ? 1. : krel_faces[0][f]);
        Fc -= outward_flux * krel_faces[0][f];  // Nonzero-sum contribution when not upwinding

      }      
    }
  }
};

// -----------------------------------------------------------------------------
// Update elemental discretization matrices with gravity terms.
//
// Must be called before applying boundary conditions and global assembling.
// -----------------------------------------------------------------------------
void Richards::AddGravityFluxes_FV_(const Teuchos::Ptr<const Epetra_Vector>& g_vec,
        const Teuchos::Ptr<const CompositeVector>& rel_perm,
        const Teuchos::Ptr<const CompositeVector>& rho,
        const Teuchos::Ptr<Operators::Matrix_TPFA>& matrix) {

  int dim = g_vec->MyLength();
  AmanziGeometry::Point gravity(dim);
  for (int i=0; i!=g_vec->MyLength(); ++i) gravity[i] = (*g_vec)[i];

  //Teuchos::RCP<const CompositeVector> rhs = matrix->rhs();
  //Epetra_MultiVector& F_cell = *rhs.ViewComponent("cell",false);

  std::vector<double>& Fc_cell = matrix->Fc_cells();

  Teuchos::RCP<Epetra_Vector> grav_terms = matrix->gravity_terms();

  AmanziMesh::Entity_ID_List faces, cells;
  std::vector<int> dirs;

  if (rel_perm == Teuchos::null) { // no rel perm
    const Epetra_MultiVector& rho_v = *rho->ViewComponent("cell", true);
    unsigned int ncells = rho->size("cell",false);
    for (unsigned int c=0; c!=ncells; ++c) {
      mesh_->cell_get_faces_and_dirs(c, &faces, &dirs);
      int nfaces = faces.size();

      for (int n = 0; n < nfaces; n++) {
        int f = faces[n];
        if (bc_markers_[f] == Amanzi::Operators::MATRIX_BC_FLUX) continue;
        mesh_->face_get_cells(f, AmanziMesh::USED, &cells);
        double rho_avr = 0.;
        for (int i=0; i<cells.size(); ++i) rho_avr += rho_v[0][cells[i]];
        rho_avr = 1./cells.size();

        Fc_cell[c] -= dirs[n] * gravity[dim-1] * (*grav_terms)[f] * rho_avr;  

      }
    }
  }
  // else if (!rel_perm->HasComponent("cell")) { // rel perm on faces only
  else{
    rel_perm->ScatterMasterToGhosted("face");

    const Epetra_MultiVector& rho_v = *rho->ViewComponent("cell", true);
    const Epetra_MultiVector& krel_faces = *rel_perm->ViewComponent("face",true);
    unsigned int ncells = rho->size("cell",false);
    //Epetra_MultiVector& rhs_cells = *rhs_->ViewComponent("cell",false);

    for (unsigned int c=0; c!=ncells; ++c) {
      mesh_->cell_get_faces_and_dirs(c, &faces, &dirs);
      int nfaces = faces.size();
      Epetra_SerialDenseVector& Ff = matrix->Ff_cells()[c];
      Fc_cell[c] = 0.;


      for (int n = 0; n < nfaces; n++) {
        int f = faces[n];
        mesh_->face_get_cells(f, AmanziMesh::USED, &cells);


        double rho_avr = 0.;
        for (int i=0; i<cells.size(); ++i) rho_avr += rho_v[0][cells[i]];
        rho_avr *= 1./cells.size();

        double grav_flux = dirs[n] * gravity[dim-1] * (*grav_terms)[f] * rho_avr * krel_faces[0][f];

        if (cells.size() == 1){
          if (bc_markers_[f] != Amanzi::Operators::MATRIX_BC_DIRICHLET){
            Ff[n] -= grav_flux;
          }
          //else{
          Fc_cell[c] -= grav_flux;
          //   if (c==0) std::cout<<"Fc_cell "<<Fc_cell[c]<<" "<<c<<" "<< grav_flux <<"\n";
          // }
        }
        else{
          Fc_cell[c] -= grav_flux;
          if (c==0) std::cout<<"Fc_cell "<<Fc_cell[c]<<" "<<c<<" "<< grav_flux <<"\n";
        }  

        //std::cout<<"grav "<<  gravity[dim-1] * (*grav_terms)[f]<<" rho "<<rho_avr<<" krel "<<krel_faces[0][f]<<"\n";        
      }
      //std::cout<<"Fc_cell["<<c<<"]  "<<Fc_cell[c]<<"\n";
    }
  }
 // else {
 //   Errors::Message message(std::string("FV discretization doesn't support this type of relative permeability\n"));
 // }

}


// -----------------------------------------------------------------------------
// Updates global Darcy vector calculated by a discretization method.
// -----------------------------------------------------------------------------
void Richards::AddGravityFluxesToVector_(const Teuchos::Ptr<const Epetra_Vector>& g_vec,
        const Teuchos::Ptr<const CompositeVector>& rel_perm,
        const Teuchos::Ptr<const CompositeVector>& rho,
        const Teuchos::Ptr<CompositeVector>& darcy_flux) {




  AmanziGeometry::Point gravity(g_vec->MyLength());
  for (int i=0; i!=g_vec->MyLength(); ++i) gravity[i] = (*g_vec)[i];

  AmanziMesh::Entity_ID_List faces;
  std::vector<int> dirs;

  int f_owned = darcy_flux->size("face", false);
  std::vector<bool> done(darcy_flux->size("face",true), false);
  Epetra_MultiVector& darcy_flux_v = *darcy_flux->ViewComponent("face",false);

  if (rel_perm == Teuchos::null) { // no rel perm
    const Epetra_MultiVector& rho_v = *rho->ViewComponent("cell",false);
    unsigned int ncells = rho->size("cell",false);
    for (unsigned int c=0; c!=ncells; ++c) {
      mesh_->cell_get_faces_and_dirs(c, &faces, &dirs);
      for (unsigned int n=0; n!=faces.size(); ++n) {
        int f = faces[n];
        AmanziGeometry::Point normal = mesh_->face_normal(f) * dirs[n];
        if (tpfa_) {
          // normal must be vector connecting centroids, not true normal
          AmanziMesh::Entity_ID_List cells;
          mesh_->face_get_cells(f, AmanziMesh::USED, &cells);
          const AmanziGeometry::Point& cell_centroid = mesh_->cell_centroid(c);
          AmanziGeometry::Point dc(mesh_->space_dimension());
          if (cells.size() == 1) {
            dc = mesh_->face_centroid(f) - cell_centroid;
          } else if (cells[0] == c) {
            dc = mesh_->cell_centroid(cells[1]) - cell_centroid;
          } else {
            dc = mesh_->cell_centroid(cells[0]) - cell_centroid;
          }
          normal = AmanziGeometry::norm(normal) / AmanziGeometry::norm(dc) * dc;
        }

        if (f<f_owned && !done[f]) {
          darcy_flux_v[0][f] += (((*K_)[c] * gravity) * normal) * dirs[n] * rho_v[0][c];
          done[f] = true;
        }
      }
    }

  } else if (!rel_perm->HasComponent("face")) { // rel perm on cells only
    const Epetra_MultiVector& rho_v = *rho->ViewComponent("cell",false);
    const Epetra_MultiVector& krel_cells = *rel_perm->ViewComponent("cell",false);
    unsigned int ncells = rho->size("cell",false);
    for (unsigned int c=0; c!=ncells; ++c) {
      mesh_->cell_get_faces_and_dirs(c, &faces, &dirs);
      for (unsigned int n=0; n!=faces.size(); ++n) {
        int f = faces[n];
        AmanziGeometry::Point normal = mesh_->face_normal(f) * dirs[n];
        if (tpfa_) {
          // normal must be vector connecting centroids, not true normal
          AmanziMesh::Entity_ID_List cells;
          mesh_->face_get_cells(f, AmanziMesh::USED, &cells);
          const AmanziGeometry::Point& cell_centroid = mesh_->cell_centroid(c);
          AmanziGeometry::Point dc(mesh_->space_dimension());
          if (cells.size() == 1) {
            dc = mesh_->face_centroid(f) - cell_centroid;
          } else if (cells[0] == c) {
            dc = mesh_->cell_centroid(cells[1]) - cell_centroid;
          } else {
            dc = mesh_->cell_centroid(cells[0]) - cell_centroid;
          }
          normal = AmanziGeometry::norm(normal) / AmanziGeometry::norm(dc) * dc;
        }

        if (f<f_owned && !done[f]) {
          darcy_flux_v[0][f] += (((*K_)[c] * gravity) * normal) * dirs[n]
              * krel_cells[0][c] * rho_v[0][c];
          done[f] = true;
        }
      }
    }

  } else if (!rel_perm->HasComponent("cell")) { // rel perm on faces only
    const Epetra_MultiVector& rho_v = *rho->ViewComponent("cell",false);
    const Epetra_MultiVector& krel_faces = *rel_perm->ViewComponent("face",true);
    unsigned int ncells = rho->size("cell",false);
    for (unsigned int c=0; c!=ncells; ++c) {
      mesh_->cell_get_faces_and_dirs(c, &faces, &dirs);
      for (unsigned int n=0; n!=faces.size(); ++n) {
        int f = faces[n];
        AmanziGeometry::Point normal = mesh_->face_normal(f) * dirs[n];
        if (tpfa_) {
          // normal must be vector connecting centroids, not true normal
          AmanziMesh::Entity_ID_List cells;
          mesh_->face_get_cells(f, AmanziMesh::USED, &cells);
          const AmanziGeometry::Point& cell_centroid = mesh_->cell_centroid(c);
          AmanziGeometry::Point dc(mesh_->space_dimension());
          if (cells.size() == 1) {
            dc = mesh_->face_centroid(f) - cell_centroid;
          } else if (cells[0] == c) {
            dc = mesh_->cell_centroid(cells[1]) - cell_centroid;
          } else {
            dc = mesh_->cell_centroid(cells[0]) - cell_centroid;
          }
          normal = AmanziGeometry::norm(normal) / AmanziGeometry::norm(dc) * dc;
        }

        if (f<f_owned && !done[f]) {
          darcy_flux_v[0][f] += (((*K_)[c] * gravity) * normal) * dirs[n]
              * krel_faces[0][f] * rho_v[0][c];
          done[f] = true;
        }
      }
    }

  } else { // rel perm on both cells and faces
    const Epetra_MultiVector& rho_v = *rho->ViewComponent("cell",false);
    const Epetra_MultiVector& krel_faces = *rel_perm->ViewComponent("face",true);
    const Epetra_MultiVector& krel_cells = *rel_perm->ViewComponent("cell",false);
    unsigned int ncells = rho->size("cell",false);
    for (unsigned int c=0; c!=ncells; ++c) {
      mesh_->cell_get_faces_and_dirs(c, &faces, &dirs);
      for (unsigned int n=0; n!=faces.size(); ++n) {
        int f = faces[n];
        AmanziGeometry::Point normal = mesh_->face_normal(f) * dirs[n];
        if (tpfa_) {
          // normal must be vector connecting centroids, not true normal
          AmanziMesh::Entity_ID_List cells;
          mesh_->face_get_cells(f, AmanziMesh::USED, &cells);
          const AmanziGeometry::Point& cell_centroid = mesh_->cell_centroid(c);
          AmanziGeometry::Point dc(mesh_->space_dimension());
          if (cells.size() == 1) {
            dc = mesh_->face_centroid(f) - cell_centroid;
          } else if (cells[0] == c) {
            dc = mesh_->cell_centroid(cells[1]) - cell_centroid;
          } else {
            dc = mesh_->cell_centroid(cells[0]) - cell_centroid;
          }
          normal = AmanziGeometry::norm(normal) / AmanziGeometry::norm(dc) * dc;
        }

        if (f<f_owned && !done[f]) {
          darcy_flux_v[0][f] += (((*K_)[c] * gravity) * normal) * dirs[n]
              * krel_cells[0][c] * krel_faces[0][f] * rho_v[0][c];
          done[f] = true;
        }
      }
    }
  }
};

// -------------------------------------------------------------
// Diffusion term, div -\phi s \tau n D grad \omega
// -------------------------------------------------------------
void Richards::AddVaporDiffusionResidual_(const Teuchos::Ptr<State>& S,
        const Teuchos::Ptr<CompositeVector>& g) {

  //res_vapor = Teuchos::rcp(new CompositeVector(*S->GetFieldData("pressure"))); 
  //res_vapor = Teuchos::rcp(new CompositeVector(*g)); 
  res_vapor->PutScalar(0.0);
  //Teuchos::RCP<CompositeVector> res_en = Teuchos::rcp(new CompositeVector(*g)); 
  //res_en->PutScalar(0.);

  // derive fluxes
  Teuchos::RCP<const CompositeVector> pres   = S->GetFieldData("pressure");
  Teuchos::RCP<const CompositeVector> temp   = S->GetFieldData("temperature");


  Teuchos::RCP<CompositeVector> vapor_diff_pres = S->GetFieldData("vapor_diffusion_pressure", name_);
  Teuchos::RCP<CompositeVector> vapor_diff_temp = S->GetFieldData("vapor_diffusion_temperature", name_);

  ///****** Compute contribution for pressure gradient

  //Epetra_MultiVector& coef_pr = *vapor_diff_pres->ViewComponent("cell",false);
  ComputeVaporDiffusionCoef(S, vapor_diff_pres, "pressure");

  // update the stiffness matrix
  matrix_vapor_->CreateMFDstiffnessMatrices(vapor_diff_pres.ptr());
  matrix_vapor_->CreateMFDrhsVectors();
  // assemble the stiffness matrix
  //matrix_vapor_->ApplyBoundaryConditions(bc_markers_, bc_values_, false);
  //  matrix_vapor_->AssembleGlobalMatrices();
  // calculate the residual
  matrix_vapor_->ComputeNegativeResidual(*pres, res_vapor.ptr());

  g->Update(1., *res_vapor, 1.);

  res_vapor->PutScalar(0.0);

  ///****** Compute contribution for temperature gradient
  Epetra_MultiVector& coef_tm = *S->GetFieldData("vapor_diffusion_temperature", name_)
                                   ->ViewComponent("cell",false);

  ComputeVaporDiffusionCoef(S, vapor_diff_temp, "temperature");
  // update the stiffness matrix
  matrix_vapor_->CreateMFDstiffnessMatrices(vapor_diff_temp.ptr());
  matrix_vapor_->CreateMFDrhsVectors();
  // assemble the stiffness matrix
  //matrix_vapor_->ApplyBoundaryConditions(bc_markers_, bc_values_, false);
  //  matrix_vapor_->AssembleGlobalMatrices();
  // calculate the residual
  matrix_vapor_->ComputeNegativeResidual(*temp, res_vapor.ptr());

  g->Update(1., *res_vapor, 1.);


}

  void Richards::ComputeVaporDiffusionCoef(const Teuchos::Ptr<State>& S, 
                                          Teuchos::RCP<CompositeVector>& vapor_diff, 
                                          std::string var_name){

   Epetra_MultiVector& diff_coef = *vapor_diff->ViewComponent("cell",false);

   S->GetFieldEvaluator("molar_density_liquid")->HasFieldChanged(S.ptr(), name_);
   const Epetra_MultiVector& n_l = *S->GetFieldData("molar_density_liquid")->ViewComponent("cell",false);

   S->GetFieldEvaluator("molar_density_gas")->HasFieldChanged(S.ptr(), name_);
   const Epetra_MultiVector& n_g = *S->GetFieldData("molar_density_gas")->ViewComponent("cell",false);

   S->GetFieldEvaluator("porosity")->HasFieldChanged(S.ptr(), name_);
   const Epetra_MultiVector& phi = *S->GetFieldData("porosity")->ViewComponent("cell",false);

   S->GetFieldEvaluator("saturation_gas")->HasFieldChanged(S.ptr(), name_);
   const Epetra_MultiVector& s_g = *S->GetFieldData("saturation_gas")->ViewComponent("cell",false);

   S->GetFieldEvaluator("mol_frac_gas")->HasFieldChanged(S.ptr(), name_);
   const Epetra_MultiVector& mlf_g = *S->GetFieldData("mol_frac_gas")->ViewComponent("cell",false);

   std::string key_t = "temperature";
   S->GetFieldEvaluator("mol_frac_gas")->HasFieldDerivativeChanged(S.ptr(), name_, key_t);
   const Epetra_MultiVector& dmlf_g_dt = *S->GetFieldData("dmol_frac_gas_dtemperature")->ViewComponent("cell",false);

   const Epetra_MultiVector& temp = *S->GetFieldData("temperature")->ViewComponent("cell",false);
   const Epetra_MultiVector& pressure = *S->GetFieldData("pressure")->ViewComponent("cell",false);
   const double& Patm = *S->GetScalarData("atmospheric_pressure");
   const double R = 8.3144621;

   unsigned int ncells = diff_coef.MyLength();

   const double a = 4./3.;
   const double b = 10./3.;
   const double D_ref = 0.282;
   const double P_ref = Patm;
   const double T_ref = 298;
   double D;

   for (unsigned int c=0; c!=ncells; ++c){

     D = D_ref*(P_ref/Patm)*pow(temp[0][c]/T_ref, 1.8);

     diff_coef[0][c] = D*pow(phi[0][c], a)*pow(s_g[0][c], b)*n_g[0][c];
     diff_coef[0][c] *= exp(-(Patm - pressure[0][c])/(n_l[0][c]*R*temp[0][c]));
   }

   if (var_name == "pressure"){
     //cout<<"Pressure vapor_diff\n";
     for (unsigned int c=0; c!=ncells; ++c){
       diff_coef[0][c] *= mlf_g[0][c] * (1./ (n_l[0][c]*R*temp[0][c]));
       //diff_coef[0][c] *= 0.;
       //cout<<diff_coef[0][c]<<" ";
     }
     //cout<<endl;
   }
   else if (var_name == "temperature"){
     for (unsigned int c=0; c!=ncells; ++c){
       diff_coef[0][c] *= (1./Patm)*dmlf_g_dt[0][c] + mlf_g[0][c]* (Patm - pressure[0][c])/ (n_l[0][c]*R*temp[0][c]*temp[0][c]);
       //diff_coef[0][c] =0;
     }
     
   }
   else{
     // Unknown variable name
     ASSERT(0);
   }    

}

} //namespace
} //namespace<|MERGE_RESOLUTION|>--- conflicted
+++ resolved
@@ -353,15 +353,10 @@
           normal = AmanziGeometry::norm(normal) / AmanziGeometry::norm(dc) * dc;
         }
 
-<<<<<<< HEAD
-        double outward_flux = ( ((*K_)[c] * gravity) * normal) * dirs[n]
-            * krel_cells[0][c] * rho_v[0][c];
+        double outward_flux = ( ((*K_)[c] * gravity) * normal) * krel_cells[0][c] * rho_v[0][c];
 
         //std::cout<<"grav "<<( ((*K_)[c] * gravity) * normal) * dirs[n]<<" rho "<<rho_v[0][c]<<" krel "<<krel_cells[0][c]<<"\n";
 
-=======
-        double outward_flux = ( ((*K_)[c] * gravity) * normal) * krel_cells[0][c] * rho_v[0][c];
->>>>>>> 638912c7
         Ff[n] += outward_flux * (scaled_constraint_ ? 1. : krel_faces[0][f]);
         Fc -= outward_flux * krel_faces[0][f];  // Nonzero-sum contribution when not upwinding
 
