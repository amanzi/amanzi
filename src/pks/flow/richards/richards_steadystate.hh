--- conflicted
+++ resolved
@@ -11,15 +11,7 @@
 #include "MatrixMFD.hh"
 #include "upwinding.hh"
 #include "BoundaryFunction.hh"
-<<<<<<< HEAD
 
-#include "PK.hh"
-#include "pk_factory.hh"
-=======
->>>>>>> 1f42776e
-
-// #include "pk.hh"
-// #include "pk_factory_ats.hh"
 #include "PK_Factory.hh"
 #include "richards.hh"
 
