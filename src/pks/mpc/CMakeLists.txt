--- conflicted
+++ resolved
@@ -156,7 +156,6 @@
 #   )
 
 register_evaluator_with_factory(
-<<<<<<< HEAD
   HEADERFILE morphology_pk/mpc_morphology_reg.hh
   LISTNAME   MPC_PK_FAC
   )
@@ -165,11 +164,7 @@
   HEADERFILE coupled_transport/mpc_coupled_transport_reg.hh
   LISTNAME   MPC_PK_FAC
   )
-=======
-    HEADERFILE coupled_transport/mpc_coupled_transport_reg.hh
-    LISTNAME   MPC_PK_FAC
-   )
->>>>>>> 9cf6e2ba
+
 
 
 register_evaluator_with_factory(
@@ -217,7 +212,5 @@
 
 
 add_subdirectory(coupled_transport)
-<<<<<<< HEAD
 add_subdirectory(morphology_pk)
-=======
->>>>>>> 9cf6e2ba
+
