--- conflicted
+++ resolved
@@ -102,7 +102,6 @@
 
 }
 
-<<<<<<< HEAD
 void CoupledTransport_PK::ComputeVolumeDarcyFlux(const Teuchos::Ptr<State>& S){
 
   int  nfaces_owned;
@@ -161,8 +160,6 @@
 
 
 
-=======
->>>>>>> e826010b
 
 // -----------------------------------------------------------------------------
 // Advance each sub-PK individually, returning a failure as soon as possible.
