--- conflicted
+++ resolved
@@ -43,17 +43,7 @@
 
 class MPCCoupledCells : public StrongMPC<PK_PhysicalBDF_Default> {
  public:
-<<<<<<< HEAD
 
-  MPCCoupledCells(Teuchos::Ptr<State> S, const Teuchos::RCP<Teuchos::ParameterList>& plist,
-                  Teuchos::ParameterList& FElist,
-                  const Teuchos::RCP<TreeVector>& soln) :
-    PKDefaultBase(S, plist, FElist, soln),
-      StrongMPC<PKPhysicalBDFBase>(S,plist, FElist, soln),
-      decoupled_(false) {}
-
-  virtual void setup(const Teuchos::Ptr<State>& S);
-=======
   MPCCoupledCells(Teuchos::ParameterList& FElist,
                   const Teuchos::RCP<Teuchos::ParameterList>& plist,
                   const Teuchos::RCP<State>& S,
@@ -63,7 +53,6 @@
     decoupled_(false) {}
 
   virtual void Setup(const Teuchos::Ptr<State>& S);
->>>>>>> 6221cd35
 
   // applies preconditioner to u and returns the result in Pu
   virtual int ApplyPreconditioner(Teuchos::RCP<const TreeVector> u, Teuchos::RCP<TreeVector> Pu);
