// Rewrite of permafrost PK to simplify
//

#ifndef PKS_MPC_COUPLED_WATER_HH_
#define PKS_MPC_COUPLED_WATER_HH_

#include "Operator.hh"
#include "mpc_delegate_water.hh"
#include "pk_physical_bdf_default.hh"

#include "strong_mpc.hh"

namespace Amanzi {

class MPCCoupledWater : public StrongMPC<PK_PhysicalBDF_Default> {
 public:

<<<<<<< HEAD

  MPCCoupledWater(Teuchos::Ptr<State> S,const Teuchos::RCP<Teuchos::ParameterList>& plist,
                 Teuchos::ParameterList& FElist,
                 const Teuchos::RCP<TreeVector>& soln);
=======
  MPCCoupledWater(Teuchos::ParameterList& FElist,
                  const Teuchos::RCP<Teuchos::ParameterList>& plist,
                  const Teuchos::RCP<State>& S,
                  const Teuchos::RCP<TreeVector>& soln);
>>>>>>> 6221cd35

  virtual void Setup(const Teuchos::Ptr<State>& S);
  virtual void Initialize(const Teuchos::Ptr<State>& S);

  virtual void set_states(const Teuchos::RCP<const State>& S,
                          const Teuchos::RCP<State>& S_inter,
                          const Teuchos::RCP<State>& S_next);

  // -- computes the non-linear functional g = g(t,u,udot)
  //    By default this just calls each sub pk Functional().
  virtual void Functional(double t_old, double t_new, Teuchos::RCP<TreeVector> u_old,
           Teuchos::RCP<TreeVector> u_new, Teuchos::RCP<TreeVector> g);

  // -- Apply preconditioner to u and returns the result in Pu.
  virtual int ApplyPreconditioner(Teuchos::RCP<const TreeVector> u, Teuchos::RCP<TreeVector> Pu);

  // -- Update the preconditioner.
  virtual void UpdatePreconditioner(double t, Teuchos::RCP<const TreeVector> up, double h);

  // -- Modify the predictor.
  virtual bool ModifyPredictor(double h, Teuchos::RCP<const TreeVector> u0,
          Teuchos::RCP<TreeVector> u);

  // -- Modify the correction.
  virtual AmanziSolvers::FnBaseDefs::ModifyCorrectionResult
      ModifyCorrection(double h, Teuchos::RCP<const TreeVector> res,
                       Teuchos::RCP<const TreeVector> u, Teuchos::RCP<TreeVector> du);

 protected:
  // void
  // UpdateConsistentFaceCorrectionWater_(const Teuchos::RCP<const TreeVector>& u,
  //         const Teuchos::RCP<TreeVector>& Pu);

 protected:

  // sub PKs
  Teuchos::RCP<PK_PhysicalBDF_Default> domain_flow_pk_;
  Teuchos::RCP<PK_PhysicalBDF_Default> surf_flow_pk_;

  // sub meshes
  Teuchos::RCP<const AmanziMesh::Mesh> domain_mesh_;
  Teuchos::RCP<const AmanziMesh::Mesh> surf_mesh_;

  // coupled preconditioner
  Teuchos::RCP<Operators::Operator> precon_;
  Teuchos::RCP<Operators::Operator> precon_surf_;
  Teuchos::RCP<Operators::Operator> lin_solver_;

  // Water delegate
  Teuchos::RCP<MPCDelegateWater> water_;
  bool consistent_cells_;
  
  // debugger for dumping vectors
  Teuchos::RCP<Debugger> domain_db_;
  Teuchos::RCP<Debugger> surf_db_;

 private:
  // factory registration
  static RegisteredPKFactory<MPCCoupledWater> reg_;

  std::string domain_surf, domain_ss;

};

} // namespace


#endif<|MERGE_RESOLUTION|>--- conflicted
+++ resolved
@@ -15,17 +15,11 @@
 class MPCCoupledWater : public StrongMPC<PK_PhysicalBDF_Default> {
  public:
 
-<<<<<<< HEAD
 
-  MPCCoupledWater(Teuchos::Ptr<State> S,const Teuchos::RCP<Teuchos::ParameterList>& plist,
-                 Teuchos::ParameterList& FElist,
-                 const Teuchos::RCP<TreeVector>& soln);
-=======
   MPCCoupledWater(Teuchos::ParameterList& FElist,
                   const Teuchos::RCP<Teuchos::ParameterList>& plist,
                   const Teuchos::RCP<State>& S,
                   const Teuchos::RCP<TreeVector>& soln);
->>>>>>> 6221cd35
 
   virtual void Setup(const Teuchos::Ptr<State>& S);
   virtual void Initialize(const Teuchos::Ptr<State>& S);
