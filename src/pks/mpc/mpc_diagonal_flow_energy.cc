--- conflicted
+++ resolved
@@ -31,15 +31,6 @@
   StrongMPC::fun(t_old, t_new, u_old, u_new, g);
 }
 
-<<<<<<< HEAD
-void MPCDiagonalFlowEnergy::initialize(const Teuchos::RCP<State>& S) {
-        
-  StrongMPC::initialize(S);
-
-  std::cout<<"before preconditioning approac\n";
-  exit(0);
-  std::string methodstring = mpc_plist_.get<std::string>("preconditioning approach");
-=======
 void MPCDiagonalFlowEnergy::initialize(const Teuchos::Ptr<State>& S) {
   StrongMPC::initialize(S);
 
@@ -54,7 +45,6 @@
 
   std::string methodstring = plist_.get<std::string>("preconditioning approach");
 
->>>>>>> 13bd4c51
   if (methodstring == "diagonal") {
     method_ = PRECON_DIAGONAL;
   } else if (methodstring == "upper triangular") {
