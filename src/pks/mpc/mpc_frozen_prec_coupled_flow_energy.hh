--- conflicted
+++ resolved
@@ -53,18 +53,13 @@
   virtual bool modify_predictor_ewc(double h, Teuchos::RCP<TreeVector> up);
 
   double the_res_norm_;
+  bool modify_thaw_to_prev_;
   PredictorType predictor_type_;
 
 private:
   // factory registration
   static RegisteredPKFactory<MPCFrozenCoupledFlowEnergy> reg_;
 
-<<<<<<< HEAD
-
-=======
-  double the_res_norm_;
-  bool modify_thaw_to_prev_;
->>>>>>> 778bc44a
 };
 } // namespace
 
