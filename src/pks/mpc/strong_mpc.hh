--- conflicted
+++ resolved
@@ -32,15 +32,10 @@
 class StrongMPC :  public MPC<PK_t>, public PK_BDF_Default {
 
 public:
-<<<<<<< HEAD
-
-  StrongMPC(Teuchos::Ptr<State> S,const Teuchos::RCP<Teuchos::ParameterList>& plist,
-            Teuchos::ParameterList& FElist,
-=======
+
   StrongMPC(Teuchos::ParameterList& pk_tree,
             const Teuchos::RCP<Teuchos::ParameterList>& global_list,
             const Teuchos::RCP<State>& S,
->>>>>>> 6221cd35
             const Teuchos::RCP<TreeVector>& soln);
 
   // Virtual destructor
@@ -116,15 +111,6 @@
 // Constructor
 // -----------------------------------------------------------------------------
 template<class PK_t>
-<<<<<<< HEAD
-
-StrongMPC<PK_t>::StrongMPC(Teuchos::Ptr<State> S, const Teuchos::RCP<Teuchos::ParameterList>& plist,
-                           Teuchos::ParameterList& FElist,
-                           const Teuchos::RCP<TreeVector>& soln) :
-  PKDefaultBase(S, plist, FElist, soln),
-  MPC<PK_t>(S, plist, FElist, soln),
-  PKBDFBase(S, plist, FElist, soln) {}
-=======
 StrongMPC<PK_t>::StrongMPC(Teuchos::ParameterList& pk_tree,
                            const Teuchos::RCP<Teuchos::ParameterList>& global_list,
                            const Teuchos::RCP<State>& S,
@@ -152,7 +138,6 @@
   plist_->set("PK name", name_);
 
 }
->>>>>>> 6221cd35
 
 
 // -----------------------------------------------------------------------------
