/*
  This is the mpc_pk component of the Amanzi code. 

  Copyright 2010-201x held jointly by LANS/LANL, LBNL, and PNNL. 
  Amanzi is released under the three-clause BSD License. 
  The terms of use and "as is" disclaimer for this license are 
  provided in the top-level COPYRIGHT file.

  Authors: Konstantin Lipnikov
           Daniil Svyatskiy

  Process kernel that couples flow and energy in matrix and fractures.
*/

#include "FlowEnergy_PK.hh"
#include "PDE_CouplingFlux.hh"
#include "PDE_DiffusionFracturedMatrix.hh"
#include "primary_variable_field_evaluator.hh"
#include "TreeOperator.hh"
#include "SuperMap.hh"
#include "UniqueLocalIndex.hh"

#include "FlowEnergyMatrixFracture_PK.hh"
#include "PK_MPCStrong.hh"

namespace Amanzi {

/* ******************************************************************* 
* Constructor
******************************************************************* */
FlowEnergyMatrixFracture_PK::FlowEnergyMatrixFracture_PK(
    Teuchos::ParameterList& pk_tree,
    const Teuchos::RCP<Teuchos::ParameterList>& glist,
    const Teuchos::RCP<State>& S,
    const Teuchos::RCP<TreeVector>& soln)
  : glist_(glist), 
    Amanzi::PK_MPC<PK_BDF>(pk_tree, glist, S, soln),
    Amanzi::PK_MPCStrong<PK_BDF>(pk_tree, glist, S, soln)
{
  Teuchos::ParameterList vlist;
  vo_ =  Teuchos::rcp(new VerboseObject("CoupledThermalFlow_PK", vlist));
  Teuchos::RCP<Teuchos::ParameterList> pks_list = Teuchos::sublist(glist, "PKs");
  if (pks_list->isSublist(name_)) {
    plist_ = Teuchos::sublist(pks_list, name_); 
  } else {
    std::stringstream messagestream;
    messagestream << "There is no sublist for PK " << name_ << "in PKs list\n";
    Errors::Message message(messagestream.str());
    Exceptions::amanzi_throw(message);
  }
  
  preconditioner_list_ = Teuchos::sublist(glist, "preconditioners", true);
  linear_operator_list_ = Teuchos::sublist(glist, "solvers", true);
  ti_list_ = Teuchos::sublist(plist_, "time integrator", true);  
}


/* ******************************************************************* 
* Physics-based setup of PK.
******************************************************************* */
void FlowEnergyMatrixFracture_PK::Setup(const Teuchos::Ptr<State>& S)
{
  mesh_domain_ = S->GetMesh();
  mesh_fracture_ = S->GetMesh("fracture");

  // keys
  normal_permeability_key_ = "fracture-normal_permeability";
  normal_conductivity_key_ = "fracture-normal_conductivity";

  // primary and secondary fields for matrix affected by non-uniform
  // distribution of DOFs, so we need to define it here
  // -- pressure
  auto cvs = Operators::CreateFracturedMatrixCVS(mesh_domain_, mesh_fracture_);
  if (!S->HasField("pressure")) {
    *S->RequireField("pressure", "flow")->SetMesh(mesh_domain_)->SetGhosted(true) = *cvs;
    AddDefaultPrimaryEvaluator("pressure");
  }

  if (!S->HasField("temperature")) {
    *S->RequireField("temperature", "thermal")->SetMesh(mesh_domain_)->SetGhosted(true) = *cvs;
    AddDefaultPrimaryEvaluator("temperature");
  }

  // -- darcy flux
  if (!S->HasField("darcy_flux")) {
    std::string name("face");
    auto mmap = cvs->Map("face", false);
    auto gmap = cvs->Map("face", true);
    S->RequireField("darcy_flux", "flow")->SetMesh(mesh_domain_)->SetGhosted(true) 
      ->SetComponent(name, AmanziMesh::FACE, mmap, gmap, 1);

    AddDefaultPrimaryEvaluator("darcy_flux");
  }

  // -- darcy flux for fracture
  if (!S->HasField("fracture-darcy_flux")) {
    auto cvs2 = Operators::CreateNonManifoldCVS(mesh_fracture_);
    *S->RequireField("fracture-darcy_flux", "flow")->SetMesh(mesh_fracture_)->SetGhosted(true) = *cvs2;
  }

  // Require additional fields and evaluators
  if (!S->HasField(normal_permeability_key_)) {
    S->RequireField(normal_permeability_key_, "state")->SetMesh(mesh_fracture_)->SetGhosted(true)
      ->SetComponent("cell", AmanziMesh::CELL, 1);
  }

  if (!S->HasField(normal_conductivity_key_)) {
    S->RequireField(normal_conductivity_key_, "state")->SetMesh(mesh_fracture_)->SetGhosted(true)
      ->SetComponent("cell", AmanziMesh::CELL, 1);
  }

  // inform dependent PKs about coupling
  // -- flow 
  auto & mflow = glist_->sublist("PKs").sublist("flow matrix")
                        .sublist("physical models and assumptions");
  mflow.set<std::string>("coupled matrix fracture flow", "matrix");

  auto& fflow = glist_->sublist("PKs").sublist("flow fracture")
                       .sublist("physical models and assumptions");
  fflow.set<std::string>("coupled matrix fracture flow", "fracture");

  // -- energy
  auto& menergy = glist_->sublist("PKs").sublist("energy matrix")
                         .sublist("physical models and assumptions");
  menergy.set<std::string>("coupled matrix fracture energy", "matrix");

  auto& fenergy = glist_->sublist("PKs").sublist("energy fracture")
                         .sublist("physical models and assumptions");
  fenergy.set<std::string>("coupled matrix fracture energy", "fracture");

  // process other PKs
  PK_MPCStrong<PK_BDF>::Setup(S);
}


/* ******************************************************************* 
* Initialization create a tree operator to assemble global matrix
******************************************************************* */
void FlowEnergyMatrixFracture_PK::Initialize(const Teuchos::Ptr<State>& S)
{
  PK_MPCStrong<PK_BDF>::Initialize(S);

  // diagonal blocks (0,0) and (2,2) in tree operator must be Darcy PKs
  // one reason is that Darcy_PK combines matrix and preconditioner
  for (int i = 0; i < 2; ++i) {
    std::string pk_name = (*Teuchos::rcp_dynamic_cast<FlowEnergy_PK>(sub_pks_[i])->begin())->name();
    AMANZI_ASSERT(pk_name == "darcy" || pk_name == "richards");
  }

  // diagonal blocks in the 4x4 tree operator are the FlowEnergy PKs.
  // These blocks go into the preconditioner (op_tree_pc). The coupling
  // terms are linear and go into both the preconditioner and matrix ops.
  auto pk_matrix = Teuchos::rcp_dynamic_cast<FlowEnergy_PK>(sub_pks_[0]);
  auto pk_fracture = Teuchos::rcp_dynamic_cast<FlowEnergy_PK>(sub_pks_[1]);

  //
  // NOTE: In this PK, the solution is 2-deep, with 2 sub-PKs (matrix,
  // fracture) each with 2 sub-pks of their own (flow,energy).  Currently
  // TreeOperator cannot handle this, so instead we must flatten the map.
  //
  // This blob of code should go away in favor of:
  //   auto tvs = solution_->Map();
  // once we have a hierarchical TreeOperator.
  auto tvs = Teuchos::rcp(new TreeVectorSpace());
  for (const auto& subvec_domain : *solution_) {
    for (const auto& subvec_pk : (*subvec_domain)) {
      tvs->PushBack(Teuchos::rcp(new TreeVectorSpace(subvec_pk->Map())));
    }
  }
  // end blob 
  AMANZI_ASSERT(tvs->size() == 4);
  op_tree_matrix_ = Teuchos::rcp(new Operators::TreeOperator(tvs));
  op_tree_pc_ = Teuchos::rcp(new Operators::TreeOperator(tvs));

  for (int l = 0; l < 2; ++l) {
    for (int m = 0; m < 2; ++m) {
      auto op1 = pk_matrix->op_tree_pc()->GetOperatorBlock(l, m);
      auto op2 = pk_fracture->op_tree_pc()->GetOperatorBlock(l, m);

      if (op1 != Teuchos::null) op_tree_pc_->SetOperatorBlock(l, m, op1->Clone());
      if (op2 != Teuchos::null) op_tree_pc_->SetOperatorBlock(2 + l, 2 + m, op2->Clone());
    }
  }

  // off-diagonal blocks are coupled PDEs
  // -- minimum composite vector spaces containing the coupling term
  auto mesh_matrix = S_->GetMesh("domain");
  auto mesh_fracture = S_->GetMesh("fracture");

  auto& mmap = solution_->SubVector(0)->SubVector(0)->Data()->ViewComponent("face", false)->Map();
  auto& gmap = solution_->SubVector(0)->SubVector(0)->Data()->ViewComponent("face", true)->Map();
  int npoints_owned = mmap.NumMyPoints();

  auto cvs_matrix = Teuchos::rcp(new CompositeVectorSpace());
  auto cvs_fracture = Teuchos::rcp(new CompositeVectorSpace());

  cvs_matrix->SetMesh(mesh_matrix)->SetGhosted(true)
            ->AddComponent("face", AmanziMesh::FACE, Teuchos::rcpFromRef(mmap), Teuchos::rcpFromRef(gmap), 1);

  cvs_fracture->SetMesh(mesh_fracture)->SetGhosted(true)
              ->AddComponent("cell", AmanziMesh::CELL, 1);

  // -- indices transmissibimility coefficients for matrix-fracture flux
  const auto& kn = *S_->GetFieldData(normal_permeability_key_)->ViewComponent("cell");
  const auto& tn = *S_->GetFieldData(normal_conductivity_key_)->ViewComponent("cell");
<<<<<<< HEAD
  double rho = *S->GetScalarData("const_fluid_density");
=======
>>>>>>> 22add0f6
  double gravity;
  S->GetConstantVectorData("gravity")->Norm2(&gravity);

  int ncells_owned_f = mesh_fracture->num_entities(AmanziMesh::CELL, AmanziMesh::Parallel_type::OWNED);
  auto inds_matrix = std::make_shared<std::vector<std::vector<int> > >(npoints_owned);
  auto inds_fracture = std::make_shared<std::vector<std::vector<int> > >(npoints_owned);
  auto values_kn = std::make_shared<std::vector<double> >(npoints_owned);
  auto values_tn = std::make_shared<std::vector<double> >(npoints_owned);

  int np(0);
  for (int c = 0; c < ncells_owned_f; ++c) {
    int f = mesh_fracture->entity_get_parent(AmanziMesh::CELL, c);
    double area = mesh_fracture->cell_volume(c);
    int first = mmap.FirstPointInElement(f);
    int ndofs = mmap.ElementSize(f);

    for (int k = 0; k < ndofs; ++k) {
      (*inds_matrix)[np].resize(1);
      (*inds_fracture)[np].resize(1);
      (*inds_matrix)[np][0] = first + k;
      (*inds_fracture)[np][0] = c;

      (*values_kn)[np] = kn[0][c] * area / gravity;
      (*values_tn)[np] = tn[0][c] * area;
      np++;
    }
  }

  inds_matrix->resize(np);
  inds_fracture->resize(np);
  values_kn->resize(np);
  values_tn->resize(np);

  // -- operators (flow)
  AddCouplingFluxes_(cvs_matrix, cvs_fracture,
                     inds_matrix, inds_fracture, values_kn, 0, 2, op_tree_matrix_);

  // diagonal coupling terms were added in the previous call
  AddCouplingFluxes_(cvs_matrix, cvs_fracture,
                     inds_matrix, inds_fracture, values_kn, 0, 2, op_tree_pc_);

  // -- operators (energy)
  AddCouplingFluxes_(cvs_matrix, cvs_fracture,
                     inds_matrix, inds_fracture, values_tn, 1, 3, op_tree_matrix_);

  AddCouplingFluxes_(cvs_matrix, cvs_fracture,
                     inds_matrix, inds_fracture, values_tn, 1, 3, op_tree_pc_);

  // -- indices transmissibimility coefficients for matrix-fracture advective flux
  auto inds_matrix_adv = std::make_shared<std::vector<std::vector<int> > >(2 * ncells_owned_f);
  auto inds_fracture_adv = std::make_shared<std::vector<std::vector<int> > >(2 * ncells_owned_f);
  auto values_adv = std::make_shared<std::vector<double> >(2 * ncells_owned_f, 0.0);

  np = 0;
  AmanziMesh::Entity_ID_List cells;

  for (int c = 0; c < ncells_owned_f; ++c) {
    int f = mesh_fracture_->entity_get_parent(AmanziMesh::CELL, c);
    mesh_domain_->face_get_cells(f, AmanziMesh::Parallel_type::ALL, &cells);
    int ncells = cells.size();
    AMANZI_ASSERT(ncells == 2);

    for (int k = 0; k < ncells; ++k) {
      (*inds_matrix_adv)[np].resize(1);
      (*inds_fracture_adv)[np].resize(1);
      (*inds_matrix_adv)[np][0] = cells[k];
      (*inds_fracture_adv)[np][0] = c;
      np++;
    }
  }

  // -- operators (energy)
  cvs_matrix = Teuchos::rcp(new CompositeVectorSpace());
  cvs_matrix->SetMesh(mesh_matrix)->SetGhosted(true)->AddComponent("cell", AmanziMesh::CELL, 1);

  adv_coupling_matrix_ = AddCouplingFluxes_(
      cvs_matrix, cvs_fracture,
      inds_matrix_adv, inds_fracture_adv, values_adv, 1, 3, op_tree_matrix_);

  adv_coupling_pc_ = AddCouplingFluxes_(
      cvs_matrix, cvs_fracture,
      inds_matrix_adv, inds_fracture_adv, values_adv, 1, 3, op_tree_pc_);

  // create global matrix
  op_tree_pc_->SymbolicAssembleMatrix();

  if (vo_->getVerbLevel() >= Teuchos::VERB_MEDIUM) {
    Teuchos::OSTab tab = vo_->getOSTab();
    *vo_->os() << vo_->color("green")
               << "matrix:" << std::endl
               << op_tree_matrix_->PrintDiagnostics() << std::endl
               << "preconditioner:" << std::endl
               << op_tree_pc_->PrintDiagnostics() << std::endl
               << "Initialization of PK is complete: my dT=" << get_dt() 
               << vo_->reset() << std::endl << std::endl;
  }
}


/* ******************************************************************* 
* Performs one time step.
******************************************************************* */
bool FlowEnergyMatrixFracture_PK::AdvanceStep(double t_old, double t_new, bool reinit)
{
  // make copy of evaluators
  std::vector<Key> names = { "saturation_liquid", "water_content", "energy" };
  std::vector<std::string> passwds = { "flow", "flow", "thermal" };
  Teuchos::RCP<CompositeVector> copies[6];

  int k(0), nnames(names.size());
  for (int i = 0; i < nnames; ++i) {
    SwapEvaluatorField_(names[i], passwds[i], copies[k], copies[k + 1]);
    k += 2;
  }

  bool fail = PK_MPCStrong<PK_BDF>::AdvanceStep(t_old, t_new, reinit);

  if (fail) {
    k = 0;
    for (int i = 0; i < nnames; ++i) {
      if (S_->HasField(names[i])) {
        *S_->GetFieldData("prev_" + names[i], passwds[i]) = *(copies[k]);
        *S_->GetFieldData("fracture-prev_" + names[i], passwds[i]) = *(copies[k + 1]);
      }
      k += 2;
    }

    Teuchos::OSTab tab = vo_->getOSTab();
    *vo_->os() << "Step failed. Restored [fracture-]{ " << names[0] << ", " 
               << names[1] << ", " << names[2] << " }" << std::endl;
  }

  return fail;
}


/* ******************************************************************* 
* Residual evaluation
******************************************************************* */
void FlowEnergyMatrixFracture_PK::FunctionalResidual(
    double t_old, double t_new,
    Teuchos::RCP<TreeVector> u_old, Teuchos::RCP<TreeVector> u_new,
    Teuchos::RCP<TreeVector> f)
{
  // generate local matrices and apply sources and boundary conditions
  PK_MPCStrong<PK_BDF>::FunctionalResidual(t_old, t_new, u_old, u_new, f);

  // add contribution of coupling terms to the residual
  TreeVector g(*f);

  UpdateCouplingFluxes_(adv_coupling_matrix_);

  op_tree_matrix_->ApplyFlattened(*u_new, g);
  f->Update(1.0, g, 1.0);
}


/* ******************************************************************* 
* Preconditioner update
******************************************************************* */
void FlowEnergyMatrixFracture_PK::UpdatePreconditioner(
    double t, Teuchos::RCP<const TreeVector> up, double dt)
{
  // generate local matrices and apply boundary conditions
  PK_MPCStrong<PK_BDF>::UpdatePreconditioner(t, up, dt);

  UpdateCouplingFluxes_(adv_coupling_pc_);

  std::string name = ti_list_->get<std::string>("preconditioner");
  Teuchos::ParameterList pc_list = preconditioner_list_->sublist(name);

  op_tree_pc_->AssembleMatrix();
  // std::cout << *op_tree_pc_->A() << std::endl; exit(0);

  // block indices for preconditioner are (0, 1, 0, 1)
  auto smap = op_tree_pc_->smap();
  // NOTE: this is freed by Hypre
  auto block_indices = Teuchos::rcp(new std::vector<int>(smap->Map()->NumMyElements()));

  std::vector<std::string> comps = {"face", "cell"};
  for (int n = 0; n < 4; ++n) {
    int id = (n == 0 || n == 2) ? 0 : 1; 

    for (int k = 0; k < 2; ++k) {
      const auto& inds = smap->Indices(n, comps[k], 0);
      for (int i = 0; i != inds.size(); ++i) (*block_indices)[inds[i]] = id;
    }
  }
  auto block_ids = std::make_pair(2, block_indices);

  op_tree_pc_->set_coloring(2, block_indices);
  op_tree_pc_->set_inverse_parameters(pc_list);
  op_tree_pc_->InitializeInverse();
  op_tree_pc_->ComputeInverse();
}


/* ******************************************************************* 
* Application of preconditioner
******************************************************************* */
int FlowEnergyMatrixFracture_PK::ApplyPreconditioner(Teuchos::RCP<const TreeVector> X, 
                                                     Teuchos::RCP<TreeVector> Y)
{
  Y->PutScalar(0.0);
  return op_tree_pc_->ApplyInverse(*X, *Y);
}


/* ******************************************************************* 
* Coupling term: diffusion fluxes between matrix and fracture 
******************************************************************* */
std::vector<Teuchos::RCP<Operators::PDE_CouplingFlux> >
    FlowEnergyMatrixFracture_PK::AddCouplingFluxes_(
    Teuchos::RCP<CompositeVectorSpace>& cvs_matrix,
    Teuchos::RCP<CompositeVectorSpace>& cvs_fracture,
    std::shared_ptr<const std::vector<std::vector<int> > > inds_matrix,
    std::shared_ptr<const std::vector<std::vector<int> > > inds_fracture,
    std::shared_ptr<const std::vector<double> > values,
    int i, int j, Teuchos::RCP<Operators::TreeOperator>& op_tree)
{
  Teuchos::ParameterList oplist;

  auto op00 = Teuchos::rcp_const_cast<Operators::Operator>(op_tree->GetOperatorBlock(i, i));
  auto op01 = Teuchos::rcp_const_cast<Operators::Operator>(op_tree->GetOperatorBlock(i, j));
  auto op10 = Teuchos::rcp_const_cast<Operators::Operator>(op_tree->GetOperatorBlock(j, i));
  auto op11 = Teuchos::rcp_const_cast<Operators::Operator>(op_tree->GetOperatorBlock(j, j));

  Teuchos::RCP<Operators::PDE_CouplingFlux> op_coupling00, op_coupling11;
  // add diagonal
  op_coupling00 = Teuchos::rcp(new Operators::PDE_CouplingFlux(
      oplist, cvs_matrix, cvs_matrix, inds_matrix, inds_matrix, op00));
  op_coupling00->Setup(values, 1.0);
  op_coupling00->UpdateMatrices(Teuchos::null, Teuchos::null);

  op_coupling11 = Teuchos::rcp(new Operators::PDE_CouplingFlux(
      oplist, cvs_fracture, cvs_fracture, inds_fracture, inds_fracture, op11));
  op_coupling11->Setup(values, 1.0);
  op_coupling11->UpdateMatrices(Teuchos::null, Teuchos::null);  

  if (op00 == Teuchos::null)
    op_tree->SetOperatorBlock(i, i, op_coupling00->global_operator());

  if (op11 == Teuchos::null)
    op_tree->SetOperatorBlock(j, j, op_coupling11->global_operator());

  auto op_coupling01 = Teuchos::rcp(new Operators::PDE_CouplingFlux(
      oplist, cvs_matrix, cvs_fracture, inds_matrix, inds_fracture, op01));
  op_coupling01->Setup(values, -1.0);
  op_coupling01->UpdateMatrices(Teuchos::null, Teuchos::null);

  auto op_coupling10 = Teuchos::rcp(new Operators::PDE_CouplingFlux(
      oplist, cvs_fracture, cvs_matrix, inds_fracture, inds_matrix, op10));
  op_coupling10->Setup(values, -1.0);
  op_coupling10->UpdateMatrices(Teuchos::null, Teuchos::null);

  if (op10 == Teuchos::null) 
    op_tree->SetOperatorBlock(j, i, op_coupling10->global_operator());

  if (op01 == Teuchos::null) 
    op_tree->SetOperatorBlock(i, j, op_coupling01->global_operator());

  // return operators
  std::vector<Teuchos::RCP<Operators::PDE_CouplingFlux> > ops;
  ops.push_back(op_coupling00);
  ops.push_back(op_coupling01);
  ops.push_back(op_coupling10);
  ops.push_back(op_coupling11);

  return ops;
}


/* ******************************************************************* 
* Compute coupling fluxes
******************************************************************* */
void FlowEnergyMatrixFracture_PK::UpdateCouplingFluxes_(
    const std::vector<Teuchos::RCP<Operators::PDE_CouplingFlux> >& adv_coupling)
{
  S_->GetFieldData("enthalpy")->ScatterMasterToGhosted("cell");
  S_->GetFieldData("molar_density_liquid")->ScatterMasterToGhosted("cell");
  S_->GetFieldData("temperature")->ScatterMasterToGhosted("cell");
  S_->GetFieldData("darcy_flux")->ScatterMasterToGhosted("face");

  // extract enthalpy fields
  S_->GetFieldEvaluator("enthalpy")->HasFieldChanged(S_.ptr(), "enthalpy");
  const auto& H_m = *S_->GetFieldData("enthalpy", "enthalpy")->ViewComponent("cell", true);
  const auto& T_m = *S_->GetFieldData("temperature")->ViewComponent("cell", true);
  const auto& n_l_m = *S_->GetFieldData("molar_density_liquid")->ViewComponent("cell", true);

  S_->GetFieldEvaluator("fracture-enthalpy")->HasFieldChanged(S_.ptr(), "fracture-enthalpy");
  const auto& H_f = *S_->GetFieldData("fracture-enthalpy", "fracture-enthalpy")->ViewComponent("cell", true);
  const auto& T_f = *S_->GetFieldData("fracture-temperature")->ViewComponent("cell", true);
  const auto& n_l_f = *S_->GetFieldData("fracture-molar_density_liquid")->ViewComponent("cell", true);

  // update coupling terms for advection
  int ncells_owned_f = mesh_fracture_->num_entities(AmanziMesh::CELL, AmanziMesh::Parallel_type::OWNED);
  auto values1 = std::make_shared<std::vector<double> >(2 * ncells_owned_f, 0.0);
  auto values2 = std::make_shared<std::vector<double> >(2 * ncells_owned_f, 0.0);

  int np(0), dir, shift;
  AmanziMesh::Entity_ID_List cells;
  const auto& flux = *S_->GetFieldData("darcy_flux")->ViewComponent("face", true);
  const auto& mmap = flux.Map();

  for (int c = 0; c < ncells_owned_f; ++c) {
    int f = mesh_fracture_->entity_get_parent(AmanziMesh::CELL, c);
    int first = mmap.FirstPointInElement(f);

    mesh_domain_->face_get_cells(f, AmanziMesh::Parallel_type::ALL, &cells);
    int ncells = cells.size();
    mesh_domain_->face_normal(f, false, cells[0], &dir);
    shift = Operators::UniqueIndexFaceToCells(*mesh_domain_, f, cells[0]);

    for (int k = 0; k < ncells; ++k) {
      double tmp = flux[0][first + shift] * dir;

      // since we multiply by temperatur, the model for the flux is 
      // q (\eta H / T) * T for both matrix and preconditioner
      if (tmp > 0) {
        int c1 = cells[k];
        double factor = H_m[0][c1] * n_l_m[0][c1] / T_m[0][c1];
        (*values1)[np] = tmp * factor;
      } else {
        double factor = H_f[0][c] * n_l_f[0][c] / T_f[0][c];
        (*values2)[np] = -tmp * factor;
      }

      dir = -dir;
      shift = 1 - shift;
      np++;
    }
  }

  // setup coupling operators with new data
  adv_coupling[0]->Setup(values1, 1.0);
  adv_coupling[0]->UpdateMatrices(Teuchos::null, Teuchos::null);

  adv_coupling[1]->Setup(values2, -1.0);
  adv_coupling[1]->UpdateMatrices(Teuchos::null, Teuchos::null);

  adv_coupling[2]->Setup(values1, -1.0);
  adv_coupling[2]->UpdateMatrices(Teuchos::null, Teuchos::null);

  adv_coupling[3]->Setup(values2, 1.0);
  adv_coupling[3]->UpdateMatrices(Teuchos::null, Teuchos::null);
}


/* ******************************************************************* 
* Copy: Evaluator (BASE) -> Field (prev_BASE)
******************************************************************* */
void FlowEnergyMatrixFracture_PK::SwapEvaluatorField_(
    const Key& key, const std::string& passwd,
    Teuchos::RCP<CompositeVector>& fdm_copy,
    Teuchos::RCP<CompositeVector>& fdf_copy)
{
  if (!S_->HasField(key)) return;

  // matrix
  Key ev_key, fd_key;
  ev_key = key;
  fd_key = "prev_" + key;

  S_->GetFieldEvaluator(ev_key)->HasFieldChanged(S_.ptr(), passwd);
  {
    const CompositeVector& ev = *S_->GetFieldData(ev_key);
    CompositeVector& fd = *S_->GetFieldData(fd_key, passwd);
    fdm_copy = Teuchos::rcp(new CompositeVector(fd));
    fd = ev;
  }

  // fracture
  ev_key = "fracture-" + key;
  fd_key = "fracture-prev_" + key;
  if (!S_->HasField(ev_key)) return;

  S_->GetFieldEvaluator(ev_key)->HasFieldChanged(S_.ptr(), passwd);
  {
    const CompositeVector& ev = *S_->GetFieldData(ev_key);
    CompositeVector& fd = *S_->GetFieldData(fd_key, passwd);

    fdf_copy = Teuchos::rcp(new CompositeVector(fd));
    fd = ev;
  }
}

}  // namespace Amanzi
<|MERGE_RESOLUTION|>--- conflicted
+++ resolved
@@ -203,10 +203,6 @@
   // -- indices transmissibimility coefficients for matrix-fracture flux
   const auto& kn = *S_->GetFieldData(normal_permeability_key_)->ViewComponent("cell");
   const auto& tn = *S_->GetFieldData(normal_conductivity_key_)->ViewComponent("cell");
-<<<<<<< HEAD
-  double rho = *S->GetScalarData("const_fluid_density");
-=======
->>>>>>> 22add0f6
   double gravity;
   S->GetConstantVectorData("gravity")->Norm2(&gravity);
 
