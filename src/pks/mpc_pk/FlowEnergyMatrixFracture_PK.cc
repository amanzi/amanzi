--- conflicted
+++ resolved
@@ -481,19 +481,6 @@
 void FlowEnergyMatrixFracture_PK::UpdateCouplingFluxes_(
     const std::vector<Teuchos::RCP<Operators::PDE_CouplingFlux> >& adv_coupling)
 {
-<<<<<<< HEAD
-  S_->GetFieldEvaluator("enthalpy")->HasFieldChanged(S_.ptr(), "enthalpy");
-  S_->GetFieldData("enthalpy")->ScatterMasterToGhosted("cell");
-
-  S_->GetFieldData("molar_density_liquid")->ScatterMasterToGhosted("cell");
-  S_->GetFieldData("temperature")->ScatterMasterToGhosted("cell");
-  S_->GetFieldData("darcy_flux")->ScatterMasterToGhosted("face");
-
-  // extract enthalpy fields
-  const auto& H_m = *S_->GetFieldData("enthalpy", "enthalpy")->ViewComponent("cell", true);
-  const auto& T_m = *S_->GetFieldData("temperature")->ViewComponent("cell", true);
-  const auto& n_l_m = *S_->GetFieldData("molar_density_liquid")->ViewComponent("cell", true);
-=======
   S_->Get<CV_t>("enthalpy").ScatterMasterToGhosted("cell");
   S_->Get<CV_t>("molar_density_liquid").ScatterMasterToGhosted("cell");
   S_->Get<CV_t>("temperature").ScatterMasterToGhosted("cell");
@@ -504,7 +491,6 @@
   const auto& H_m = *S_->Get<CV_t>("enthalpy").ViewComponent("cell", true);
   const auto& T_m = *S_->Get<CV_t>("temperature").ViewComponent("cell", true);
   const auto& n_l_m = *S_->Get<CV_t>("molar_density_liquid").ViewComponent("cell", true);
->>>>>>> 668b9bea
 
   S_->GetEvaluator("fracture-enthalpy").Update(*S_, "fracture-enthalpy");
   const auto& H_f = *S_->Get<CV_t>("fracture-enthalpy").ViewComponent("cell", true);
@@ -605,73 +591,6 @@
 
 
 /* ******************************************************************
-<<<<<<< HEAD
-* Check solution and fields for convergence  
-****************************************************************** */
-double FlowEnergyMatrixFracture_PK::ErrorNorm(
-    Teuchos::RCP<const TreeVector> u, 
-    Teuchos::RCP<const TreeVector> du,
-    Teuchos::RCP<const TreeVector> res,
-    const AmanziSolvers::ConvergenceMonitor& monitor)
-{
-  double error = PK_MPCStrong<PK_BDF>::ErrorNorm(u, du, res, monitor);
-
-  // residual control for energy (note that we cannot do it at
-  // the lower level due to coupling terms.
-  const auto mesh_f = S_->GetMesh("fracture");
-  const auto& mol_fc = *S_->GetFieldData("fracture-molar_density_liquid")->ViewComponent("cell");
-
-  double error_r(0.0), denergy, energy;
-  const auto& res_fc = *res->SubVector(1)->SubVector(1)->Data()->ViewComponent("cell");
-  int ncells = res_fc.MyLength();
-
-  for (int c = 0; c < ncells; ++c) {
-    denergy = res_fc[0][c] * dt_;  // [J] 
-    energy = 76.0 * mol_fc[0][c] * mesh_f->cell_volume(c);  // reference cell energy
-    error_r = std::max(error_r, res_fc[0][c] / energy);
-  }
-
-std::cout << error << " " << error_r << std::endl;
-  error = std::max(error, error_r);
-
-#ifdef HAVE_MPI
-    double tmp = error;
-    u->Comm()->MaxAll(&tmp, &error, 1);
-#endif
-
-  return error;
-}
-
-
-/* ******************************************************************
-* Calculate Y = A * X using matrix-free matvec on blocks of operators.
-****************************************************************** */
-int ApplyFlattened(const Operators::TreeOperator& op, const TreeVector& X, TreeVector& Y)
-{
-  Y.PutScalar(0.0);
-
-  auto Xtv = collectTreeVectorLeaves_const(X);
-  auto Ytv = collectTreeVectorLeaves(Y);
-
-  int ierr(0), n(0);
-  for (auto jt = Ytv.begin(); jt != Ytv.end(); ++jt, ++n) {
-    CompositeVector& yN = *(*jt)->Data();
-    int m(0);
-    for (auto it = Xtv.begin(); it != Xtv.end(); ++it, ++m) {
-      auto block = op.get_operator_block(n,m);
-      if (block != Teuchos::null) {
-        const CompositeVector& xN = *(*it)->Data();
-        ierr |= block->Apply(xN, yN, 1.0);
-      }
-    }
-  }
-  return ierr;
-}
-
-
-/* ******************************************************************
-=======
->>>>>>> 668b9bea
 * Check solution and fields for convergence  
 ****************************************************************** */
 double FlowEnergyMatrixFracture_PK::ErrorNorm(
