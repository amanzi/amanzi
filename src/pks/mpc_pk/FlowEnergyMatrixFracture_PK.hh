/*
  MPC PK

  Copyright 2010-201x held jointly by LANS/LANL, LBNL, and PNNL. 
  Amanzi is released under the three-clause BSD License. 
  The terms of use and "as is" disclaimer for this license are 
  provided in the top-level COPYRIGHT file.

  Authors: Konstantin Lipnikov
           Daniil Svyatskiy

  Process kernel that couples flow and energy in matrix and fractures.
*/

#ifndef AMANZI_FLOW_ENERGY_MATRIX_FRACTURE_PK_HH_
#define AMANZI_FLOW_ENERGY_MATRIX_FRACTURE_PK_HH_

#include "Teuchos_RCP.hpp"

#include "independent_variable_field_evaluator_fromfunction.hh"
#include "PDE_CouplingFlux.hh"
#include "PK_BDF.hh"
#include "PK_MPCStrong.hh"
#include "PK_Factory.hh"
#include "TreeOperator.hh"
#include "secondary_variable_field_evaluator.hh"

namespace Amanzi {

class FlowEnergyMatrixFracture_PK : public PK_MPCStrong<PK_BDF> {
 public:
  FlowEnergyMatrixFracture_PK(Teuchos::ParameterList& pk_tree,
                              const Teuchos::RCP<Teuchos::ParameterList>& glist,
                              const Teuchos::RCP<State>& S,
                              const Teuchos::RCP<TreeVector>& soln);

  // PK methods
  virtual void Setup(const Teuchos::Ptr<State>& S);
  virtual void Initialize(const Teuchos::Ptr<State>& S);

  // -- dt is the minimum of the sub pks
  // virtual double get_dt();
  // virtual void set_dt(double dt);

  // -- advance each sub pk from t_old to t_new.
  virtual bool AdvanceStep(double t_old, double t_new, bool reinit = false);
  // virtual void CommitStep(double t_old, double t_new);

  virtual void FunctionalResidual(
      double t_old, double t_new,
      Teuchos::RCP<TreeVector> u_old, Teuchos::RCP<TreeVector> u_new,
      Teuchos::RCP<TreeVector> f);
  
  // -- update and application of preconditioner
  virtual void UpdatePreconditioner(double t, Teuchos::RCP<const TreeVector> up, double dt);
  virtual int ApplyPreconditioner(Teuchos::RCP<const TreeVector> u, Teuchos::RCP<TreeVector> Pu);

<<<<<<< HEAD
  // -- convergence control
  virtual double ErrorNorm(Teuchos::RCP<const TreeVector> u,
                           Teuchos::RCP<const TreeVector> du,
                           Teuchos::RCP<const TreeVector> res,
                           const AmanziSolvers::ConvergenceMonitor& monitor);
=======
  virtual double ErrorNorm(Teuchos::RCP<const TreeVector> u, 
                            Teuchos::RCP<const TreeVector> du);
>>>>>>> d74527c0

  std::string name() { return "thermal flow matrix fracture"; } 

 private:
  // use flag to avoid double counting of coupling terms for Darcy PK
  std::vector<Teuchos::RCP<Operators::PDE_CouplingFlux> > AddCouplingFluxes_(
      Teuchos::RCP<CompositeVectorSpace>& cvs_matrix,
      Teuchos::RCP<CompositeVectorSpace>& cvs_fracture,
      std::shared_ptr<const std::vector<std::vector<int> > > inds_matrix,
      std::shared_ptr<const std::vector<std::vector<int> > > inds_fracture,
      std::shared_ptr<const std::vector<double> > values,
      int i, int j, Teuchos::RCP<Operators::TreeOperator>& op_tree);

  void UpdateCouplingFluxes_(
      const std::vector<Teuchos::RCP<Operators::PDE_CouplingFlux> >& adv_coupling);

  void SwapEvaluatorField_(
      const Key& key, const std::string& passwd,
      Teuchos::RCP<CompositeVector>& fdm_copy,
      Teuchos::RCP<CompositeVector>& fdf_copy);

 public:
  // virtual void CalculateDiagnostics() {};
  Teuchos::RCP<const Teuchos::ParameterList> linear_operator_list_;
  Teuchos::RCP<const Teuchos::ParameterList> preconditioner_list_;
  Teuchos::RCP<Teuchos::ParameterList> ti_list_;
  
 private:
  const Teuchos::RCP<Teuchos::ParameterList>& glist_;
  Teuchos::RCP<const AmanziMesh::Mesh> mesh_domain_, mesh_fracture_;

  Key normal_permeability_key_, normal_conductivity_key_;

  std::vector<Teuchos::RCP<Operators::PDE_CouplingFlux> > adv_coupling_matrix_, adv_coupling_pc_;

  Teuchos::RCP<Matrix<TreeVector, TreeVectorSpace>> op_pc_solver_;

  double residual_norm_;

  // factory registration
  static RegisteredPKFactory<FlowEnergyMatrixFracture_PK> reg_;
};


// non-member function
int ApplyFlattened(const Operators::TreeOperator& op, const TreeVector& X, TreeVector& Y);


// supporting class that is used to due to ApplyFlattened
namespace Operators {

class FlatTreeOperator : public Operators::TreeOperator {
 public:
  using Vector_t = TreeVector;
  using VectorSpace_t = TreeVector::VectorSpace_t;

  FlatTreeOperator(const Teuchos::RCP<const TreeVectorSpace>& tvs) 
    : TreeOperator(tvs) {};

  virtual int Apply(const TreeVector& X, TreeVector& Y) const override {
    return ApplyFlattened(*this, X, Y);
  }
};

}  // namespace Operators

}  // namespace Amanzi
#endif<|MERGE_RESOLUTION|>--- conflicted
+++ resolved
@@ -55,16 +55,11 @@
   virtual void UpdatePreconditioner(double t, Teuchos::RCP<const TreeVector> up, double dt);
   virtual int ApplyPreconditioner(Teuchos::RCP<const TreeVector> u, Teuchos::RCP<TreeVector> Pu);
 
-<<<<<<< HEAD
   // -- convergence control
   virtual double ErrorNorm(Teuchos::RCP<const TreeVector> u,
                            Teuchos::RCP<const TreeVector> du,
                            Teuchos::RCP<const TreeVector> res,
                            const AmanziSolvers::ConvergenceMonitor& monitor);
-=======
-  virtual double ErrorNorm(Teuchos::RCP<const TreeVector> u, 
-                            Teuchos::RCP<const TreeVector> du);
->>>>>>> d74527c0
 
   std::string name() { return "thermal flow matrix fracture"; } 
 
