/*
  Copyright 2010-202x held jointly by participating institutions.
  Amanzi is released under the three-clause BSD License.
  The terms of use and "as is" disclaimer for this license are
  provided in the top-level COPYRIGHT file.

  Authors: Konstantin Lipnikov
           Daniil Svyatskiy
*/

/*
  MPC PK

  Process kernel that couples flow and energy in matrix and fractures.
*/

#ifndef AMANZI_FLOW_ENERGY_MATRIX_FRACTURE_PK_HH_
#define AMANZI_FLOW_ENERGY_MATRIX_FRACTURE_PK_HH_

#include "Teuchos_RCP.hpp"

#include "EvaluatorIndependentFunction.hh"
#include "EvaluatorSecondary.hh"
#include "PDE_CouplingFlux.hh"
#include "PK_BDF.hh"
#include "PK_MPCStrong.hh"
#include "PK_Factory.hh"
#include "TreeOperator.hh"

namespace Amanzi {

class FlowEnergyMatrixFracture_PK : public PK_MPCStrong<PK_BDF> {
 public:
  FlowEnergyMatrixFracture_PK(Teuchos::ParameterList& pk_tree,
                              const Teuchos::RCP<Teuchos::ParameterList>& glist,
                              const Teuchos::RCP<State>& S,
                              const Teuchos::RCP<TreeVector>& soln);

  // PK methods
  virtual void Setup() override;
  virtual void Initialize() override;

  // -- dt is the minimum of the sub pks
  // virtual double get_dt();
  // virtual void set_dt(double dt);

  // -- advance each sub pk from t_old to t_new.
  virtual bool AdvanceStep(double t_old, double t_new, bool reinit = false) override;

  virtual void FunctionalResidual(double t_old,
                                  double t_new,
                                  Teuchos::RCP<const TreeVector> u_old,
                                  Teuchos::RCP<TreeVector> u_new,
                                  Teuchos::RCP<TreeVector> f) override;

  // -- preconditioner
  virtual void UpdatePreconditioner(double t,
                                    Teuchos::RCP<const TreeVector> up,
                                    double dt) override;

  virtual int ApplyPreconditioner(Teuchos::RCP<const TreeVector> u,
                                  Teuchos::RCP<TreeVector> Pu) override;

  // -- error norm for coupled system
  virtual double ErrorNorm(Teuchos::RCP<const TreeVector> u,
                           Teuchos::RCP<const TreeVector> du) override;

<<<<<<< HEAD
  std::string name() override { return "flow and energy matrix fracture"; }
=======
  std::string name() override { return "thermal flow matrix fracture"; }

 private:
  // use flag to avoid double counting of coupling terms for Darcy PK
  std::vector<Teuchos::RCP<Operators::PDE_CouplingFlux>> AddCouplingFluxes_(
    const Teuchos::RCP<CompositeVectorSpace>& cvs_matrix,
    const Teuchos::RCP<CompositeVectorSpace>& cvs_fracture,
    std::shared_ptr<const std::vector<std::vector<int>>> inds_matrix,
    std::shared_ptr<const std::vector<std::vector<int>>> inds_fracture,
    std::shared_ptr<const std::vector<double>> values,
    int i,
    Teuchos::RCP<Operators::TreeOperator>& op_tree);

  void SwapEvaluatorField_(const Key& key,
                           Teuchos::RCP<CompositeVector>& fdm_copy,
                           Teuchos::RCP<CompositeVector>& fdf_copy);
>>>>>>> 8fd02f82

 public:
  // virtual void CalculateDiagnostics() {};
  Teuchos::RCP<const Teuchos::ParameterList> linear_operator_list_;
  Teuchos::RCP<const Teuchos::ParameterList> preconditioner_list_;
  Teuchos::RCP<Teuchos::ParameterList> ti_list_;

 private:
  const Teuchos::RCP<Teuchos::ParameterList>& glist_;
  Teuchos::RCP<const AmanziMesh::Mesh> mesh_domain_, mesh_fracture_;

  Teuchos::RCP<Matrix<TreeVector, TreeVectorSpace>> op_pc_solver_;

  double residual_norm_;

  // factory registration
  static RegisteredPKFactory<FlowEnergyMatrixFracture_PK> reg_;
};

} // namespace Amanzi
#endif<|MERGE_RESOLUTION|>--- conflicted
+++ resolved
@@ -65,26 +65,7 @@
   virtual double ErrorNorm(Teuchos::RCP<const TreeVector> u,
                            Teuchos::RCP<const TreeVector> du) override;
 
-<<<<<<< HEAD
   std::string name() override { return "flow and energy matrix fracture"; }
-=======
-  std::string name() override { return "thermal flow matrix fracture"; }
-
- private:
-  // use flag to avoid double counting of coupling terms for Darcy PK
-  std::vector<Teuchos::RCP<Operators::PDE_CouplingFlux>> AddCouplingFluxes_(
-    const Teuchos::RCP<CompositeVectorSpace>& cvs_matrix,
-    const Teuchos::RCP<CompositeVectorSpace>& cvs_fracture,
-    std::shared_ptr<const std::vector<std::vector<int>>> inds_matrix,
-    std::shared_ptr<const std::vector<std::vector<int>>> inds_fracture,
-    std::shared_ptr<const std::vector<double>> values,
-    int i,
-    Teuchos::RCP<Operators::TreeOperator>& op_tree);
-
-  void SwapEvaluatorField_(const Key& key,
-                           Teuchos::RCP<CompositeVector>& fdm_copy,
-                           Teuchos::RCP<CompositeVector>& fdf_copy);
->>>>>>> 8fd02f82
 
  public:
   // virtual void CalculateDiagnostics() {};
