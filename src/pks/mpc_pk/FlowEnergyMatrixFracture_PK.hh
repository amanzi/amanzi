/*
  MPC PK

  Copyright 2010-201x held jointly by LANS/LANL, LBNL, and PNNL. 
  Amanzi is released under the three-clause BSD License. 
  The terms of use and "as is" disclaimer for this license are 
  provided in the top-level COPYRIGHT file.

  Authors: Konstantin Lipnikov
           Daniil Svyatskiy

  Process kernel that couples flow and energy in matrix and fractures.
*/

#ifndef AMANZI_FLOW_ENERGY_MATRIX_FRACTURE_PK_HH_
#define AMANZI_FLOW_ENERGY_MATRIX_FRACTURE_PK_HH_

#include "Teuchos_RCP.hpp"

#include "EvaluatorIndependentFunction.hh"
#include "EvaluatorSecondary.hh"
#include "PDE_CouplingFlux.hh"
#include "PK_BDF.hh"
#include "PK_MPCStrong.hh"
#include "PK_Factory.hh"
#include "TreeOperator.hh"

namespace Amanzi {

class FlowEnergyMatrixFracture_PK : public PK_MPCStrong<PK_BDF> {
 public:
  FlowEnergyMatrixFracture_PK(Teuchos::ParameterList& pk_tree,
                              const Teuchos::RCP<Teuchos::ParameterList>& glist,
                              const Teuchos::RCP<State>& S,
                              const Teuchos::RCP<TreeVector>& soln);

  // PK methods
  virtual void Setup() override;
  virtual void Initialize() override;

  // -- dt is the minimum of the sub pks
  // virtual double get_dt();
  // virtual void set_dt(double dt);

  // -- advance each sub pk from t_old to t_new.
  virtual bool AdvanceStep(double t_old, double t_new, bool reinit = false) override;
  // virtual void CommitStep(double t_old, double t_new, const Tag& tag);

  virtual void FunctionalResidual(
      double t_old, double t_new,
      Teuchos::RCP<TreeVector> u_old, Teuchos::RCP<TreeVector> u_new,
      Teuchos::RCP<TreeVector> f) override;
  
<<<<<<< HEAD
  // -- update and application of preconditioner
  virtual void UpdatePreconditioner(double t, Teuchos::RCP<const TreeVector> up, double dt);
  virtual int ApplyPreconditioner(Teuchos::RCP<const TreeVector> u, Teuchos::RCP<TreeVector> Pu);

  // -- convergence control
  virtual double ErrorNorm(Teuchos::RCP<const TreeVector> u,
                           Teuchos::RCP<const TreeVector> du,
                           Teuchos::RCP<const TreeVector> res,
                           const AmanziSolvers::ConvergenceMonitor& monitor);
=======
  // updates the preconditioner
  virtual void UpdatePreconditioner(double t, Teuchos::RCP<const TreeVector> up, double dt) override;
  
  // preconditioner application
  virtual
  int ApplyPreconditioner(Teuchos::RCP<const TreeVector> u, Teuchos::RCP<TreeVector> Pu) override;

  virtual
  double ErrorNorm(Teuchos::RCP<const TreeVector> u, 
                   Teuchos::RCP<const TreeVector> du) override;
>>>>>>> 668b9bea

  std::string name() override { return "thermal flow matrix fracture"; } 

 private:
  void AddDefaultPrimaryEvaluator_(const Key& key, const Tag& tag);

  // use flag to avoid double counting of coupling terms for Darcy PK
  std::vector<Teuchos::RCP<Operators::PDE_CouplingFlux> > AddCouplingFluxes_(
      const Teuchos::RCP<CompositeVectorSpace>& cvs_matrix,
      const Teuchos::RCP<CompositeVectorSpace>& cvs_fracture,
      std::shared_ptr<const std::vector<std::vector<int> > > inds_matrix,
      std::shared_ptr<const std::vector<std::vector<int> > > inds_fracture,
      std::shared_ptr<const std::vector<double> > values,
      int i, Teuchos::RCP<Operators::TreeOperator>& op_tree);

  void UpdateCouplingFluxes_(
      const std::vector<Teuchos::RCP<Operators::PDE_CouplingFlux> >& adv_coupling);

  void SwapEvaluatorField_(
      const Key& key,
      Teuchos::RCP<CompositeVector>& fdm_copy,
      Teuchos::RCP<CompositeVector>& fdf_copy);

 public:
  // virtual void CalculateDiagnostics() {};
  Teuchos::RCP<const Teuchos::ParameterList> linear_operator_list_;
  Teuchos::RCP<const Teuchos::ParameterList> preconditioner_list_;
  Teuchos::RCP<Teuchos::ParameterList> ti_list_;
  
 private:
  const Teuchos::RCP<Teuchos::ParameterList>& glist_;
  Teuchos::RCP<const AmanziMesh::Mesh> mesh_domain_, mesh_fracture_;

  Key normal_permeability_key_, normal_conductivity_key_;
  Key matrix_vol_flowrate_key_, fracture_vol_flowrate_key_;

  std::vector<Teuchos::RCP<Operators::PDE_CouplingFlux> > adv_coupling_matrix_, adv_coupling_pc_;

  Teuchos::RCP<Matrix<TreeVector, TreeVectorSpace>> op_pc_solver_;

  double residual_norm_;

  // factory registration
  static RegisteredPKFactory<FlowEnergyMatrixFracture_PK> reg_;
};

}  // namespace Amanzi
#endif<|MERGE_RESOLUTION|>--- conflicted
+++ resolved
@@ -51,7 +51,6 @@
       Teuchos::RCP<TreeVector> u_old, Teuchos::RCP<TreeVector> u_new,
       Teuchos::RCP<TreeVector> f) override;
   
-<<<<<<< HEAD
   // -- update and application of preconditioner
   virtual void UpdatePreconditioner(double t, Teuchos::RCP<const TreeVector> up, double dt);
   virtual int ApplyPreconditioner(Teuchos::RCP<const TreeVector> u, Teuchos::RCP<TreeVector> Pu);
@@ -61,18 +60,6 @@
                            Teuchos::RCP<const TreeVector> du,
                            Teuchos::RCP<const TreeVector> res,
                            const AmanziSolvers::ConvergenceMonitor& monitor);
-=======
-  // updates the preconditioner
-  virtual void UpdatePreconditioner(double t, Teuchos::RCP<const TreeVector> up, double dt) override;
-  
-  // preconditioner application
-  virtual
-  int ApplyPreconditioner(Teuchos::RCP<const TreeVector> u, Teuchos::RCP<TreeVector> Pu) override;
-
-  virtual
-  double ErrorNorm(Teuchos::RCP<const TreeVector> u, 
-                   Teuchos::RCP<const TreeVector> du) override;
->>>>>>> 668b9bea
 
   std::string name() override { return "thermal flow matrix fracture"; } 
 
