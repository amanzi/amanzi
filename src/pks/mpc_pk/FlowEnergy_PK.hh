--- conflicted
+++ resolved
@@ -55,7 +55,6 @@
   Teuchos::RCP<IndependentVariableFieldEvaluatorFromFunction> porosity_eval;
   Teuchos::RCP<IndependentVariableFieldEvaluatorFromFunction> saturation_liquid_eval;
 
-<<<<<<< HEAD
   // keys
   Key ie_rock_key_, ie_gas_key_, ie_liquid_key_, energy_key_, prev_energy_key_;
   Key particle_density_key_, effective_pressure_key_;
@@ -65,8 +64,6 @@
 
   Teuchos::RCP<VerboseObject> vo_;
 
-=======
->>>>>>> 070931d2
   // factory registration
   static RegisteredPKFactory<FlowEnergy_PK> reg_;
 };
