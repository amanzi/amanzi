--- conflicted
+++ resolved
@@ -31,7 +31,6 @@
   }
   std::string domain = Keys::getDomain(my_keys_[0].first);
 
-<<<<<<< HEAD
   if (domain == "surface" || domain == "street"){
      primary_variable_key_ = plist_.get<std::string>("ponded depth key", Keys::getKey(domain, "ponded_depth"));
   } else if(domain == "pipe" || domain == "network"){
@@ -40,10 +39,6 @@
      std::cout<<"Unknown domain in discharge evaluator"<<std::endl;
      AMANZI_ASSERT(false);
   }
-=======
-  ponded_depth_key_ =
-    plist_.get<std::string>("ponded depth key", Keys::getKey(domain, "ponded_depth"));
->>>>>>> 4acb2677
   velocity_key_ = plist_.get<std::string>("velocity key", Keys::getKey(domain, "velocity"));
 
   dependencies_.insert(std::make_pair(primary_variable_key_, Tags::DEFAULT));
