/*
  Copyright 2010-202x held jointly by participating institutions.
  Amanzi is released under the three-clause BSD License.
  The terms of use and "as is" disclaimer for this license are
  provided in the top-level COPYRIGHT file.

  Authors: Konstantin Lipnikov (lipnikov@lanl.gov)
*/

/*
  Shallow Water PK

*/

#ifndef SHALLOW_WATER_NUMERICAL_FLUX_HH_
#define SHALLOW_WATER_NUMERICAL_FLUX_HH_

#include <vector>

namespace Amanzi {
namespace ShallowWater {

class NumericalFlux {
 public:
  virtual ~NumericalFlux(){};

  std::vector<double> PhysicalFlux(const std::vector<double>& U, double HydrostaticPressureForce);
  double minmod(double a, double b);

<<<<<<< HEAD
  virtual std::vector<double> Compute(
          const std::vector<double>& UL, const std::vector<double>& UR, const double & HPFL, const double & HPFR) = 0;
=======
  virtual std::vector<double>
  Compute(const std::vector<double>& UL, const std::vector<double>& UR) = 0;
>>>>>>> 4acb2677

  double MaxSpeed() const { return lambda_max_; }
  double MinSpeed() const { return lambda_min_; }

 protected:
  double g_;
  double lambda_max_, lambda_min_;
  double celerity_;

};

<<<<<<< HEAD
inline
std::vector<double> NumericalFlux::PhysicalFlux(const std::vector<double>& U, double HydrostaticPressureForce)
=======
inline std::vector<double>
NumericalFlux::PhysicalFlux(const std::vector<double>& U)
>>>>>>> 4acb2677
{
  std::vector<double> F(3);

  double h2, u;
  double eps2 = 1e-12;

  // U[0] = primary variable (ponded depth or wetted area)
  // U[1] = U[0] * u
  // U[2] = U[0] * v
  h2 = U[0] * U[0];
  u = 2.0 * U[0] * U[1] / (h2 + std::fmax(h2, eps2));

  F[0] = U[1];
  F[1] = U[1] * u + HydrostaticPressureForce;
  F[2] = U[2] * u;

  return F;
}


//--------------------------------------------------------------
// minmod function
//--------------------------------------------------------------
inline double
NumericalFlux::minmod(double a, double b)
{
  double m;

  if (a * b > 0) {
    if (std::fabs(a) < std::fabs(b)) {
      m = a;
    } else {
      m = b;
    }
  } else {
    m = 0.0;
  }

  return m;
}


} // namespace ShallowWater
} // namespace Amanzi

#endif<|MERGE_RESOLUTION|>--- conflicted
+++ resolved
@@ -27,13 +27,8 @@
   std::vector<double> PhysicalFlux(const std::vector<double>& U, double HydrostaticPressureForce);
   double minmod(double a, double b);
 
-<<<<<<< HEAD
   virtual std::vector<double> Compute(
           const std::vector<double>& UL, const std::vector<double>& UR, const double & HPFL, const double & HPFR) = 0;
-=======
-  virtual std::vector<double>
-  Compute(const std::vector<double>& UL, const std::vector<double>& UR) = 0;
->>>>>>> 4acb2677
 
   double MaxSpeed() const { return lambda_max_; }
   double MinSpeed() const { return lambda_min_; }
@@ -45,13 +40,8 @@
 
 };
 
-<<<<<<< HEAD
 inline
 std::vector<double> NumericalFlux::PhysicalFlux(const std::vector<double>& U, double HydrostaticPressureForce)
-=======
-inline std::vector<double>
-NumericalFlux::PhysicalFlux(const std::vector<double>& U)
->>>>>>> 4acb2677
 {
   std::vector<double> F(3);
 
