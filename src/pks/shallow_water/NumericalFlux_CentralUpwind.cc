/*
  Copyright 2010-202x held jointly by participating institutions.
  Amanzi is released under the three-clause BSD License.
  The terms of use and "as is" disclaimer for this license are
  provided in the top-level COPYRIGHT file.

  Authors:
*/

/*
  Shallow Water PK

*/

#include <cmath>
#include <string>

#include "NumericalFlux_CentralUpwind.hh"

namespace Amanzi {
namespace ShallowWater {

/* ******************************************************************
* Numerical flux
****************************************************************** */
NumericalFlux_CentralUpwind::NumericalFlux_CentralUpwind(Teuchos::ParameterList& plist)
{
  g_ = plist.get<double>("gravity");
}


/* ******************************************************************
* Numerical flux
****************************************************************** */
<<<<<<< HEAD
std::vector<double> NumericalFlux_CentralUpwind::Compute(
    const std::vector<double>& UL, const std::vector<double>& UR, const double & HPFL, const double & HPFR)
=======
std::vector<double>
NumericalFlux_CentralUpwind::Compute(const std::vector<double>& UL, const std::vector<double>& UR)
>>>>>>> 4acb2677
{
  std::vector<double> FL, FR, F(3), U_star(3), dU(3);

  double hL, uL, hR, uR, qxL, qxR;
  double apx, amx, factor, ghL, ghR;
  double eps0 = 1.0e-12, eps1 = 1.0e-14;

  // SW conservative variables: (h, hu, hv)

  hL = UL[0];
  qxL = UL[1];
  factor = 2 * hL / (hL * hL + std::fmax(hL * hL, eps0));
  uL = qxL * factor;

  hR = UR[0];
  qxR = UR[1];
  factor = 2 * hR / (hR * hR + std::fmax(hR * hR, eps0));
  uR = qxR * factor;

  ghL = std::sqrt(g_ * hL);
  ghR = std::sqrt(g_ * hR);
  apx = std::max(std::max(uL + ghL, uR + ghR), 0.0);
  lambda_max_ = apx;

  amx = std::min(std::min(uL - ghL, uR - ghR), 0.0);
  lambda_min_ = amx;

<<<<<<< HEAD
  FL = PhysicalFlux(UL, HPFL);
  FR = PhysicalFlux(UR, HPFR);
  
  for (int i = 0; i < 3; i++) {
    U_star[i] = (apx*UR[i] - amx*UL[i] - (FR[i] - FL[i])) / (apx - amx + eps1);
  }
=======
  FL = PhysicalFlux(UL);
  FR = PhysicalFlux(UR);
>>>>>>> 4acb2677

  for (int i = 0; i < 3; i++) {
    U_star[i] = (apx * UR[i] - amx * UL[i] - (FR[i] - FL[i])) / (apx - amx + eps1);
  }

  for (int i = 0; i < 3; i++) { dU[i] = minmod(UR[i] - U_star[i], U_star[i] - UL[i]); }

  for (int i = 0; i < 3; i++) {
    F[i] = (apx * FL[i] - amx * FR[i] + apx * amx * (UR[i] - UL[i] - dU[i])) / (apx - amx + eps1);
  }

  return F;
}

} // namespace ShallowWater
} // namespace Amanzi<|MERGE_RESOLUTION|>--- conflicted
+++ resolved
@@ -32,13 +32,8 @@
 /* ******************************************************************
 * Numerical flux
 ****************************************************************** */
-<<<<<<< HEAD
 std::vector<double> NumericalFlux_CentralUpwind::Compute(
     const std::vector<double>& UL, const std::vector<double>& UR, const double & HPFL, const double & HPFR)
-=======
-std::vector<double>
-NumericalFlux_CentralUpwind::Compute(const std::vector<double>& UL, const std::vector<double>& UR)
->>>>>>> 4acb2677
 {
   std::vector<double> FL, FR, F(3), U_star(3), dU(3);
 
@@ -66,17 +61,12 @@
   amx = std::min(std::min(uL - ghL, uR - ghR), 0.0);
   lambda_min_ = amx;
 
-<<<<<<< HEAD
   FL = PhysicalFlux(UL, HPFL);
   FR = PhysicalFlux(UR, HPFR);
   
   for (int i = 0; i < 3; i++) {
     U_star[i] = (apx*UR[i] - amx*UL[i] - (FR[i] - FL[i])) / (apx - amx + eps1);
   }
-=======
-  FL = PhysicalFlux(UL);
-  FR = PhysicalFlux(UR);
->>>>>>> 4acb2677
 
   for (int i = 0; i < 3; i++) {
     U_star[i] = (apx * UR[i] - amx * UL[i] - (FR[i] - FL[i])) / (apx - amx + eps1);
