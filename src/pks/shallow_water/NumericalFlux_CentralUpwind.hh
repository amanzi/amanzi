--- conflicted
+++ resolved
@@ -26,16 +26,10 @@
 class NumericalFlux_CentralUpwind : public NumericalFlux {
  public:
   explicit NumericalFlux_CentralUpwind(Teuchos::ParameterList& plist);
-<<<<<<< HEAD
   ~NumericalFlux_CentralUpwind() {};
   
   virtual std::vector<double> Compute(
           const std::vector<double>& UL, const std::vector<double>& UR, const double & HPFL, const double & HPFR);
-=======
-  ~NumericalFlux_CentralUpwind(){};
->>>>>>> 4acb2677
-
-  virtual std::vector<double> Compute(const std::vector<double>& UL, const std::vector<double>& UR);
 
  private:
   static Utils::RegisteredFactory<NumericalFlux, NumericalFlux_CentralUpwind> reg_;
