--- conflicted
+++ resolved
@@ -22,11 +22,7 @@
 
 // Amanzi::ShallowWater
 #include "ShallowWater_PK.hh"
-<<<<<<< HEAD
-#include "Elements.hh"
-=======
 #include "DischargeEvaluator.hh"
->>>>>>> 83ce0de2
 
 namespace Amanzi {
 namespace ShallowWater {
@@ -326,23 +322,20 @@
   // Shallow water equations have the form
   // U_t + F_x(U) + G_y(U) = S(U)
 
-  int orientation;
-  AmanziMesh::Entity_ID_List cfaces, cnodes;
-
-  std::vector<double> FL, FR, FNum(3), FNum_rot, FS(3);  // fluxes
-  std::vector<double> S;                                 // source term
-  std::vector<double> UL(3), UR(3), U, U_new(3);         // numerical fluxes
+  AmanziMesh::Entity_ID_List cfaces, fcells;
+  std::vector<double> U_new(3);
 
   // Simplest first-order form
   // U_i^{n+1} = U_i^n - dt/vol * (F_{i+1/2}^n - F_{i-1/2}^n) + dt * S_i
 
   for (int c = 0; c < ncells_owned; c++) {
-      
-    const Amanzi::AmanziGeometry::Point& xc = mesh_->cell_centroid(c);
-
+
+    mesh_->cell_get_faces(c,&cfaces);
+
+    // cell volume
+    double farea;
     double vol = mesh_->cell_volume(c);
 
-<<<<<<< HEAD
     std::vector<double> Phi;                         // residuals
     std::vector<double> S;                           // source term
     std::vector<double> U, U_pr, U_new;              // solution vectors
@@ -395,135 +388,12 @@
         Phi[i][nDOF] = beta[i][nDOF]*Phi_total[i];
       }
     }
-=======
-    mesh_->cell_get_faces(c, &cfaces);
-    mesh_->cell_get_nodes(c, &cnodes);
-    
-    for (int i = 0; i < 3; i++) FS[i] = 0.0;
-
-    for (int n = 0; n < cfaces.size(); ++n) {
-      int f = cfaces[n];
-      double farea = mesh_->face_area(f);
-      const AmanziGeometry::Point& xcf = mesh_->face_centroid(f);
-      AmanziGeometry::Point normal = mesh_->face_normal(f, false, c, &orientation);
-      normal /= farea;
-
-      double ht_rec = total_depth_grad_->getValue(c, xcf);
-  
-      int edge = cfaces[n];
-      double B_rec = Bathymetry_edge_value(c, edge, xcf, B_n);
-        
-
-      if (ht_rec < B_rec) {
-        ht_rec = ht_c[0][c];
-        B_rec = B_c[0][c];
-      }
-      double h_rec = ht_rec - B_rec;
-      ErrorDiagnostics_(c, h_rec, ht_rec, B_rec);
-
-      double vx_rec = velocity_x_grad_->getValue(c, xcf);
-      double vy_rec = velocity_y_grad_->getValue(c, xcf);
-      double qx_rec = discharge_x_grad_->getValue(c, xcf);
-      double qy_rec = discharge_y_grad_->getValue(c, xcf);
-
-      double h2 = h_rec * h_rec;
-      double factor = 2.0 * h_rec / (h2 + std::fmax(h2, eps2));
-      vx_rec = factor * qx_rec;
-      vy_rec = factor * qy_rec;
-
-      // rotating velovity to the face-based coordinate system
-      double vn, vt;
-      vn =  vx_rec * normal[0] + vy_rec * normal[1];
-      vt = -vx_rec * normal[1] + vy_rec * normal[0];
-
-      UL[0] = h_rec;
-      UL[1] = h_rec * vn;
-      UL[2] = h_rec * vt;
-
-      int cn = WhetStone::cell_get_face_adj_cell(*mesh_, c, f);
-
-      if (cn == -1) {
-          if (bcs_.size() > 0 && bcs_[0]->bc_find(f)){
-              for (int i = 0; i < 3; ++i){ UR[i] = bcs_[0]->bc_value(f)[i]; } }
-
-        else
-          UR = UL;
-
-      }
-      else {
-          
-        const Amanzi::AmanziGeometry::Point& xcn = mesh_->cell_centroid(cn);
-          
-        ht_rec = total_depth_grad_->getValue(cn, xcf);
-          
-        B_rec = Bathymetry_edge_value(cn, edge, xcf, B_n);
-          
-        if (ht_rec < B_rec) {
-            std::cout<<"ht_rec < B_rec"<<std::endl;
-          ht_rec = ht_c[0][cn];
-          B_rec = B_c[0][cn];
-        }
-        h_rec = ht_rec - B_rec;
-        ErrorDiagnostics_(cn, h_rec, ht_rec, B_rec);
-
-        vx_rec = velocity_x_grad_->getValue(cn, xcf);
-        vy_rec = velocity_y_grad_->getValue(cn, xcf);
-        qx_rec = discharge_x_grad_->getValue(cn, xcf);
-        qy_rec = discharge_y_grad_->getValue(cn, xcf);
-
-        h2 = h_rec * h_rec;
-        factor = 2.0 * h_rec / (h2 + std::fmax(h2, eps2));
-        vx_rec = factor * qx_rec;
-        vy_rec = factor * qy_rec;
-
-        vn =  vx_rec * normal[0] + vy_rec * normal[1];
-        vt = -vx_rec * normal[1] + vy_rec * normal[0];
-
-        UR[0] = h_rec;
-        UR[1] = h_rec * vn;
-        UR[2] = h_rec * vt;
-      }
-
-      FNum_rot = NumericalFlux_x(UL, UR);
-
-      FNum[0] = FNum_rot[0];
-      FNum[1] = FNum_rot[1] * normal[0] - FNum_rot[2] * normal[1];
-      FNum[2] = FNum_rot[1] * normal[1] + FNum_rot[2] * normal[0];
-        
-
-      // update accumulated cell-based flux
-      for (int i = 0; i < 3; i++) {
-        FS[i] += FNum[i] * farea;
-      }
-    }
-
-    double h, u, v, qx, qy;
-    U.resize(3);
-
-    h  = h_c[0][c];
-      
-    qx = q_c[0][c];
-    qy = q_c[1][c];
-    double factor = 2.0 * h / (h * h + std::fmax(h * h, eps2));
-    u = factor * qx;
-    v = factor * qy;
-
-    U[0] = h;
-    U[1] = h * u;
-    U[2] = h * v;
-
-    S = NumericalSource(U, c);
->>>>>>> 83ce0de2
 
     // update solution
     for (int i = 0; i < 3; i++) {
-<<<<<<< HEAD
       for (int nDOF = 0, nDOF < nDOFs; nDOF++) {
         U_new[i] = U_pr[i] - dt/vol*Phi[i];
       }
-=======
-      U_new[i] = U[i] - dt / vol * FS[i] + dt * S[i];
->>>>>>> 83ce0de2
     }
       
     // transform to conservative variables
