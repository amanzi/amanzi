/*
 Shallow water PK

 Copyright 2010-201x held jointly by LANS/LANL, LBNL, and PNNL.
 Amanzi is released under the three-clause BSD License.
 The terms of use and "as is" disclaimer for this license are
 provided in the top-level COPYRIGHT file.

 Authors: Svetlana Tokareva (tokareva@lanl.gov)
          Giacomo Capodaglio (gcapodaglio@lanl.gov)
          Naren Vohra (vohra@lanl.gov)
*/

#include <algorithm>
#include <cfloat>
#include <cmath>
#include <vector>

#include "PK_DomainFunctionFactory.hh"

#include "CompositeVector.hh"

// Amanzi::ShallowWater
#include "DischargeEvaluator.hh"
#include "HydrostaticPressureEvaluator.hh"
#include "NumericalFluxFactory.hh"
#include "ShallowWater_PK.hh"

namespace Amanzi {
namespace ShallowWater {

using CV_t = CompositeVector;
using CVS_t = CompositeVectorSpace;

//--------------------------------------------------------------
// Standard constructor
//--------------------------------------------------------------
ShallowWater_PK::ShallowWater_PK(Teuchos::ParameterList& pk_tree,
                                 const Teuchos::RCP<Teuchos::ParameterList>& glist,
                                 const Teuchos::RCP<State>& S,
                                 const Teuchos::RCP<TreeVector>& soln)
  : PK(pk_tree, glist, S, soln), glist_(glist), soln_(soln), S_(S), passwd_(""), iters_(0)
{
  std::string pk_name = pk_tree.name();
  auto found = pk_name.rfind("->");
  if (found != std::string::npos) pk_name.erase(0, found + 2);

  // Create miscellaneous lists.
  Teuchos::RCP<Teuchos::ParameterList> pk_list = Teuchos::sublist(glist, "PKs", true);
  sw_list_ = Teuchos::sublist(pk_list, pk_name, true);

  // domain name
  domain_ = sw_list_->template get<std::string>("domain name", "surface");

  cfl_ = sw_list_->get<double>("cfl", 0.1);
  max_iters_ = sw_list_->get<int>("number of reduced cfl cycles", 10);
  cfl_positivity_ = sw_list_->get<double>("depth positivity cfl", 0.95);
  velocity_desingularization_eps_ = sw_list_->get<double>("desingularization epsilon", 1.e-04);
  source_key_ = sw_list_->get<std::string>("source key", "");

  Teuchos::ParameterList vlist;
  vlist.sublist("verbose object") = sw_list_->sublist("verbose object");
  vo_ = Teuchos::rcp(new VerboseObject("ShallowWater", vlist));
}


//--------------------------------------------------------------
// Register fields and field evaluators with the state
// Conservative variables: (h, hu, hv)
//--------------------------------------------------------------
void
ShallowWater_PK::Setup()
{
  mesh_ = S_->GetMesh(domain_);
  dim_ = mesh_->space_dimension();

  // domain name
  velocity_key_ = Keys::getKey(domain_, "velocity");
  discharge_key_ = Keys::getKey(domain_, "discharge");
  total_depth_key_ = Keys::getKey(domain_, "total_depth");
  bathymetry_key_ = Keys::getKey(domain_, "bathymetry");
  hydrostatic_pressure_key_ = Keys::getKey(domain_, "ponded_pressure");
  riemann_flux_key_ = Keys::getKey(domain_, "riemann_flux");
  SetupPrimaryVariableKeys();
  SetupExtraEvaluatorsKeys();

  //-------------------------------
  // constant fields
  //-------------------------------
  if (!S_->HasRecord("gravity")) {
    S_->Require<AmanziGeometry::Point>("gravity", Tags::DEFAULT, "state");
  }

  // required for calculating hydrostatic pressure
  if (!S_->HasRecord("const_fluid_density")) {
    S_->Require<double>("const_fluid_density", Tags::DEFAULT, "state");
  }

  if (!S_->HasRecord("atmospheric_pressure")) {
    S_->Require<double>("atmospheric_pressure", Tags::DEFAULT, "state");
  }

  //-------------------------------
  // primary fields
  //-------------------------------
  // -- ponded depth for shallow water, wetted area for pipe flow
  if (!S_->HasRecord(primary_variable_key_)) {
    S_->Require<CV_t, CVS_t>(primary_variable_key_, Tags::DEFAULT, passwd_)
      .SetMesh(mesh_)
      ->SetGhosted(true)
      ->SetComponent("cell", AmanziMesh::CELL, 1);
    AddDefaultPrimaryEvaluator_(primary_variable_key_);
  }

  // -- velocity
  if (!S_->HasRecord(velocity_key_)) {
    S_->Require<CV_t, CVS_t>(velocity_key_, Tags::DEFAULT, passwd_)
      .SetMesh(mesh_)
      ->SetGhosted(true)
      ->SetComponent("cell", AmanziMesh::CELL, 2);
    AddDefaultPrimaryEvaluator_(velocity_key_);
  }

  // -- discharge
  if (!S_->HasRecord(discharge_key_)) {
    S_->Require<CV_t, CVS_t>(discharge_key_, Tags::DEFAULT, discharge_key_)
      .SetMesh(mesh_)
      ->SetGhosted(true)
      ->SetComponent("cell", AmanziMesh::CELL, 2);

    Teuchos::ParameterList elist(discharge_key_);
    elist.set<std::string>("my key", discharge_key_).set<std::string>("tag", "");
    auto eval = Teuchos::rcp(new DischargeEvaluator(elist));
    S_->SetEvaluator(discharge_key_, Tags::DEFAULT, eval);
  }

  //-------------------------------
  // secondary fields
  //-------------------------------

<<<<<<< HEAD
  // -- pipe drain 
  if(!source_key_.empty()){ 
     if (!S_->HasRecord(source_key_)) {
        S_->Require<CV_t, CVS_t>(source_key_, Tags::NEXT, source_key_)
          .SetMesh(mesh_) ->SetGhosted(true)->SetComponent("cell", AmanziMesh::CELL, 1);

        S_->RequireEvaluator(source_key_, Tags::NEXT);
     }
=======
  // -- pipe drain
  if (!source_key_.empty()) {
    if (!S_->HasRecord(source_key_)) {
      S_->Require<CV_t, CVS_t>(source_key_, Tags::DEFAULT, source_key_)
        .SetMesh(mesh_)
        ->SetGhosted(true)
        ->SetComponent("cell", AmanziMesh::CELL, 1);

      S_->RequireEvaluator(source_key_, Tags::DEFAULT);
    }
>>>>>>> 74b056f6
  }

  // -- bathymetry
  if (!S_->HasRecord(bathymetry_key_)) {
    std::vector<std::string> names({ "cell", "node", "cmax" });
    std::vector<int> ndofs({ 1, 1, 1 });
    std::vector<AmanziMesh::Entity_kind> locations(
      { AmanziMesh::CELL, AmanziMesh::NODE, AmanziMesh::CELL });

    S_->Require<CV_t, CVS_t>(bathymetry_key_, Tags::DEFAULT, passwd_)
      .SetMesh(mesh_)
      ->SetGhosted(true)
      ->SetComponents(names, locations, ndofs);
  }

  // -- hydrostatic pressure
  if (!S_->HasRecord(hydrostatic_pressure_key_)) {
    S_->Require<CV_t, CVS_t>(hydrostatic_pressure_key_, Tags::DEFAULT, hydrostatic_pressure_key_)
      .SetMesh(mesh_)
      ->SetGhosted(true)
      ->SetComponent("cell", AmanziMesh::CELL, 1);


    Teuchos::ParameterList elist(hydrostatic_pressure_key_);
    elist.set<std::string>("my key", hydrostatic_pressure_key_).set<std::string>("tag", "");
    auto eval = Teuchos::rcp(new HydrostaticPressureEvaluator(elist));
    S_->SetEvaluator(hydrostatic_pressure_key_, Tags::DEFAULT, eval);
  }

  // -- riemann flux
  if (!S_->HasRecord(riemann_flux_key_)) {
    S_->Require<CV_t, CVS_t>(riemann_flux_key_, Tags::DEFAULT, passwd_)
      .SetMesh(mesh_)
      ->SetGhosted(true)
      ->SetComponent("face", AmanziMesh::FACE, 1);
  }

  // -- total depth
  if (!S_->HasRecord(total_depth_key_)) {
    S_->Require<CV_t, CVS_t>(total_depth_key_, Tags::DEFAULT, passwd_)
      .SetMesh(mesh_)
      ->SetGhosted(true)
      ->SetComponent("cell", AmanziMesh::CELL, 1);
  }

  // -- previous state of primary variable (for coupling)
  if (!S_->HasRecord(prev_primary_variable_key_)) {
    S_->Require<CV_t, CVS_t>(prev_primary_variable_key_, Tags::DEFAULT, passwd_)
      .SetMesh(mesh_)
      ->SetGhosted(true)
      ->SetComponent("cell", AmanziMesh::CELL, 1);
    S_->GetRecordW(prev_primary_variable_key_, passwd_).set_io_vis(false);
  }
}


//--------------------------------------------------------------
// Initialize internal data
//--------------------------------------------------------------
void
ShallowWater_PK::Initialize()
{
  // Create BC objects
  Teuchos::RCP<ShallowWaterBoundaryFunction> bc;
  Teuchos::RCP<Teuchos::ParameterList> bc_list =
    Teuchos::rcp(new Teuchos::ParameterList(sw_list_->sublist("boundary conditions", false)));

  bcs_.clear();

  //primary variable BC is required on nodes
  // primary variable BC
  SetPrimaryVariableBC(bc_list);

  // velocity BC is required on faces
  // -- velocity BC
  if (bc_list->isSublist("velocity")) {
    PK_DomainFunctionFactory<ShallowWaterBoundaryFunction> bc_factory(mesh_, S_);

    Teuchos::ParameterList& tmp_list = bc_list->sublist("velocity");
    for (auto it = tmp_list.begin(); it != tmp_list.end(); ++it) {
      std::string name = it->first;
      if (tmp_list.isSublist(name)) {
        Teuchos::ParameterList& spec = tmp_list.sublist(name);

        bc = bc_factory.Create(spec, "velocity", AmanziMesh::FACE, Teuchos::null);
        bc->set_bc_name("velocity");
        bc->set_type(WhetStone::DOF_Type::VECTOR);
        bcs_.push_back(bc);
      }
    }
  }

  // -- discharge BC
  if (bc_list->isSublist("discharge")) {
    PK_DomainFunctionFactory<ShallowWaterBoundaryFunction> bc_factory(mesh_, S_);

    Teuchos::ParameterList& tmp_list = bc_list->sublist("discharge");
    for (auto it = tmp_list.begin(); it != tmp_list.end(); ++it) {
      std::string name = it->first;
      if (tmp_list.isSublist(name)) {
        Teuchos::ParameterList& spec = tmp_list.sublist(name);

        bc = bc_factory.Create(spec, "discharge", AmanziMesh::FACE, Teuchos::null);
        bc->set_bc_name("discharge");
        bc->set_type(WhetStone::DOF_Type::VECTOR);
        bcs_.push_back(bc);
      }
    }
  }


  if (bc_list->isSublist("outward discharge")) {
    // in the xml, a negative sign on the BC will mean inflow of water
    PK_DomainFunctionFactory<ShallowWaterBoundaryFunction> bc_factory(mesh_, S_);

    Teuchos::ParameterList& tmp_list = bc_list->sublist("outward discharge");
    for (auto it = tmp_list.begin(); it != tmp_list.end(); ++it) {
      std::string name = it->first;
      if (tmp_list.isSublist(name)) {
        Teuchos::ParameterList& spec = tmp_list.sublist(name);

        bc = bc_factory.Create(spec, "outward discharge", AmanziMesh::FACE, Teuchos::null);
        bc->set_bc_name("outward discharge");
        bc->set_type(WhetStone::DOF_Type::VECTOR);
        bcs_.push_back(bc);
      }
    }
  }

  // source term
  if (sw_list_->isSublist("source terms")) {
    PK_DomainFunctionFactory<PK_DomainFunction> factory(mesh_, S_);
    auto src_list = sw_list_->sublist("source terms");
    for (auto it = src_list.begin(); it != src_list.end(); ++it) {
      std::string name = it->first;
      if (src_list.isSublist(name)) {
        Teuchos::ParameterList& spec = src_list.sublist(name);

        srcs_.push_back(factory.Create(spec, "source", AmanziMesh::CELL, Teuchos::null));
      }
    }
  }

  // gravity
  g_ = norm(S_->Get<AmanziGeometry::Point>("gravity"));

  // numerical flux
  Teuchos::ParameterList model_list;
  model_list
    .set<std::string>("numerical flux",
                      sw_list_->get<std::string>("numerical flux", "central upwind"))
    .set<double>("gravity", g_);
  NumericalFluxFactory nf_factory;
  numerical_flux_ = nf_factory.Create(model_list);

  // reconstruction
  Teuchos::ParameterList plist = sw_list_->sublist("reconstruction");

  total_depth_grad_ = Teuchos::rcp(new Operators::ReconstructionCellLinear(mesh_));
  total_depth_grad_->Init(plist);

  discharge_x_grad_ = Teuchos::rcp(new Operators::ReconstructionCellLinear(mesh_));
  discharge_x_grad_->Init(plist);

  discharge_y_grad_ = Teuchos::rcp(new Operators::ReconstructionCellLinear(mesh_));
  discharge_y_grad_->Init(plist);

  use_limiter_ = sw_list_->get<bool>("use limiter", true);
  if (use_limiter_ == true) {
    limiter_ = Teuchos::rcp(new Operators::LimiterCell(mesh_));
    limiter_->Init(plist);
  }

  // default
  int ncells_owned = mesh_->num_entities(AmanziMesh::CELL, AmanziMesh::Parallel_type::OWNED);

  if (!S_->GetRecord(bathymetry_key_).initialized()) {
    InitializeCVField(S_, *vo_, bathymetry_key_, Tags::DEFAULT, passwd_, 0.0);
  }

  const auto& B_n = *S_->Get<CV_t>(bathymetry_key_).ViewComponent("node");
  auto& B_c = *S_->GetW<CV_t>(bathymetry_key_, Tags::DEFAULT, passwd_).ViewComponent("cell");
  auto& B_max = *S_->GetW<CV_t>(bathymetry_key_, Tags::DEFAULT, passwd_).ViewComponent("cmax");

  // compute B_c from B_n for well balanced scheme (Beljadid et. al. 2016)
  S_->Get<CV_t>(bathymetry_key_).ScatterMasterToGhosted("node");

  double cell_area_max = 0.0;
  for (int c = 0; c < ncells_owned; ++c) {
    const Amanzi::AmanziGeometry::Point& xc = mesh_->cell_centroid(c);

    cell_area_max = std::max(cell_area_max, mesh_->cell_volume(c));
    Amanzi::AmanziMesh::Entity_ID_List cfaces;
    mesh_->cell_get_faces(c, &cfaces);
    int nfaces_cell = cfaces.size();

    // compute cell averaged bathymery (Bc)
    Amanzi::AmanziGeometry::Point x0, x1;
    AmanziMesh::Entity_ID_List face_nodes;

    double tmp(0.0);
    for (int f = 0; f < nfaces_cell; ++f) {
      int edge = cfaces[f];

      mesh_->face_get_nodes(edge, &face_nodes);
      int n0 = face_nodes[0];
      int n1 = face_nodes[1];

      mesh_->node_get_coordinates(n0, &x0);
      mesh_->node_get_coordinates(n1, &x1);

      AmanziGeometry::Point area = (xc - x0) ^ (xc - x1);
      tmp += norm(area) * (B_n[0][n0] + B_n[0][n1]) / 4;

      B_max[0][c] = std::max(B_max[0][c], B_n[0][n0]);
      B_max[0][c] = std::max(B_max[0][c], B_n[0][n1]);
    }
    B_c[0][c] = tmp / mesh_->cell_volume(c);
  }
  // redistribute the result
  S_->Get<CV_t>(bathymetry_key_).ScatterMasterToGhosted("cell");
  S_->Get<CV_t>(bathymetry_key_).ScatterMasterToGhosted("cmax");

  // calculate cell area square (used as a tolerance)
  cell_area2_max_ = cell_area_max * cell_area_max;

  InitializeFields();

  InitializeCVField(S_, *vo_, velocity_key_, Tags::DEFAULT, passwd_, 0.0);
  InitializeCVField(S_, *vo_, discharge_key_, Tags::DEFAULT, discharge_key_, 0.0);

  // secondary fields
  S_->GetEvaluator(hydrostatic_pressure_key_).Update(*S_, passwd_);

  InitializeCVField(S_, *vo_, riemann_flux_key_, Tags::DEFAULT, passwd_, 0.0);
  InitializeFieldFromField_(prev_primary_variable_key_, primary_variable_key_, false);

  // soln_ is the TreeVector of conservative variables [h hu hv]
  Teuchos::RCP<TreeVector> tmp_h = Teuchos::rcp(new TreeVector());
  Teuchos::RCP<TreeVector> tmp_q = Teuchos::rcp(new TreeVector());

  soln_->PushBack(tmp_h);
  soln_->PushBack(tmp_q);

  auto soln_h = S_->GetPtrW<CV_t>(primary_variable_key_, Tags::DEFAULT, passwd_);
  auto soln_q = S_->GetPtrW<CV_t>(discharge_key_, Tags::DEFAULT, discharge_key_);

  soln_->SubVector(0)->SetData(soln_h);
  soln_->SubVector(1)->SetData(soln_q);

  // temporal discretization order
  temporal_disc_order_ = sw_list_->get<int>("temporal discretization order", 1);

  // summary of initialization
  if (vo_->getVerbLevel() >= Teuchos::VERB_MEDIUM) {
    Teuchos::OSTab tab = vo_->getOSTab();
    double bmin, bmax;
    B_c.MinValue(&bmin);
    B_c.MinValue(&bmax);
    *vo_->os() << "bathymetry min=" << bmin << ", max=" << bmax
               << "\nShallow water PK was initialized." << std::endl;
  }
}


//--------------------------------------------------------------
// Auxiliary initialization technique.
//--------------------------------------------------------------
void
ShallowWater_PK::InitializeFieldFromField_(const std::string& field0,
                                           const std::string& field1,
                                           bool call_evaluator)
{
  if (S_->HasRecord(field0)) {
    if (S_->GetRecord(field0).owner() == passwd_) {
      if (!S_->GetRecord(field0).initialized()) {
        if (call_evaluator) S_->GetEvaluator(field1).Update(*S_, passwd_);

        const auto& f1 = S_->Get<CV_t>(field1);
        auto& f0 = S_->GetW<CV_t>(field0, Tags::DEFAULT, passwd_);
        f0 = f1;

        S_->GetRecordW(field0, passwd_).set_initialized();

        Teuchos::OSTab tab = vo_->getOSTab();
        if (vo_->getVerbLevel() >= Teuchos::VERB_MEDIUM)
          *vo_->os() << "initialized " << field0 << " to " << field1 << std::endl;
      }
    }
  }
}


//--------------------------------------------------------------
// Advance conservative variables: (h, hu, hv)
//--------------------------------------------------------------
bool
ShallowWater_PK::AdvanceStep(double t_old, double t_new, bool reinit)
{
  double dt = t_new - t_old;
  iters_++;

  int ncells_owned = mesh_->num_entities(AmanziMesh::CELL, AmanziMesh::Parallel_type::OWNED);

  S_->GetEvaluator(discharge_key_).Update(*S_, passwd_);

  // distribute data to ghost cells
  S_->Get<CV_t>(total_depth_key_).ScatterMasterToGhosted("cell");
  S_->Get<CV_t>(primary_variable_key_).ScatterMasterToGhosted("cell");
  S_->Get<CV_t>(velocity_key_).ScatterMasterToGhosted("cell");
  S_->Get<CV_t>(discharge_key_).ScatterMasterToGhosted("cell");
  ScatterMasterToGhostedExtraEvaluators();

  // save a copy of primary and conservative fields
  auto& B_c = *S_->GetW<CV_t>(bathymetry_key_, Tags::DEFAULT, passwd_).ViewComponent("cell", true);
  auto& h_c =
    *S_->GetW<CV_t>(primary_variable_key_, Tags::DEFAULT, passwd_).ViewComponent("cell", true);
  auto& ht_c =
    *S_->GetW<CV_t>(total_depth_key_, Tags::DEFAULT, passwd_).ViewComponent("cell", true);
  auto& vel_c = *S_->GetW<CV_t>(velocity_key_, Tags::DEFAULT, passwd_).ViewComponent("cell", true);

  S_->GetEvaluator(discharge_key_).Update(*S_, passwd_);
  auto& q_c =
    *S_->GetW<CV_t>(discharge_key_, Tags::DEFAULT, discharge_key_).ViewComponent("cell", true);

  // create copies of primary fields
  StateArchive archive(S_, vo_);
  CopyPrimaryFields(archive);

  Epetra_MultiVector& h_old = *soln_->SubVector(0)->Data()->ViewComponent("cell");
  Epetra_MultiVector& q_old = *soln_->SubVector(1)->Data()->ViewComponent("cell");

  for (int c = 0; c < ncells_owned; ++c) {
    double factor = inverse_with_tolerance(h_old[0][c], cell_area2_max_);
    h_c[0][c] = h_old[0][c];
    q_c[0][c] = q_old[0][c];
    q_c[1][c] = q_old[1][c];
    vel_c[0][c] = factor * q_old[0][c];
    vel_c[1][c] = factor * q_old[1][c];
  }
  UpdateSecondaryFields();

  // update source (external) terms
  for (int i = 0; i < srcs_.size(); ++i) { srcs_[i]->Compute(t_old, t_new); }

  // compute total source value for each time step
  total_source_ = 0.0;
  for (int i = 0; i < srcs_.size(); ++i) {
    for (auto it = srcs_[i]->begin(); it != srcs_[i]->end(); ++it) {
      int c = it->first;
      total_source_ += it->second[0] * mesh_->cell_volume(c) * dt; // data unit is [m^3]
    }
  }

  // Shallow water equations have the form
  // U_t + F_x(U) + G_y(U) = S(U)

  // initialize time integrator
  auto ti_method = Explicit_TI::forward_euler;
  if (temporal_disc_order_ == 2) {
    ti_method = Explicit_TI::midpoint;
  } else if (temporal_disc_order_ == 3) {
    ti_method = Explicit_TI::tvd_3rd_order;
  } else if (temporal_disc_order_ == 4) {
    ti_method = Explicit_TI::runge_kutta_4th_order;
  }

  // To use evaluators, we need to overwrite state variables. Since,
  // soln_ is a shallow copy of state variables, we cannot use it.
  // Instead, we need its deep copy. This is by design of the DAG.
  int ierr(0);
  try {
    auto soln_old = Teuchos::rcp(new TreeVector(*soln_));
    auto soln_new = Teuchos::rcp(new TreeVector(*soln_));

    Explicit_TI::RK<TreeVector> rk1(*this, ti_method, *soln_old);
    rk1.TimeStep(t_old, dt, *soln_old, *soln_new);

    *soln_ = *soln_new;
    VerifySolution_(*soln_);
  } catch (...) {
    ierr = -1;
  }

  // recover state in case of error
  if (ierr < 0) {
    archive.Restore(passwd_);
    cfl_ *= 0.75;
    return true;
  }

  // For consistency with other flow models, we need to track previous h
  // which was placed earlier in the archive.
  S_->GetW<CV_t>(prev_primary_variable_key_, Tags::DEFAULT, passwd_) =
    archive.get(primary_variable_key_);

  return false;
}


//--------------------------------------------------------------
// Advance conservative variables: (h, hu, hv)
//--------------------------------------------------------------
void
ShallowWater_PK::CommitStep(double t_old, double t_new, const Tag& tag)
{
  int ncells_owned = mesh_->num_entities(AmanziMesh::CELL, AmanziMesh::Parallel_type::OWNED);
  int nfaces_owned = mesh_->num_entities(AmanziMesh::FACE, AmanziMesh::Parallel_type::OWNED);

  auto& B_c = *S_->GetW<CV_t>(bathymetry_key_, Tags::DEFAULT, passwd_).ViewComponent("cell", true);
  auto& h_c =
    *S_->GetW<CV_t>(primary_variable_key_, Tags::DEFAULT, passwd_).ViewComponent("cell", true);
  auto& ht_c =
    *S_->GetW<CV_t>(total_depth_key_, Tags::DEFAULT, passwd_).ViewComponent("cell", true);
  auto& q_c =
    *S_->GetW<CV_t>(discharge_key_, Tags::DEFAULT, discharge_key_).ViewComponent("cell", true);
  auto& vel_c = *S_->GetW<CV_t>(velocity_key_, Tags::DEFAULT, passwd_).ViewComponent("cell", true);

  Epetra_MultiVector& h_new = *soln_->SubVector(0)->Data()->ViewComponent("cell");
  Epetra_MultiVector& q_new = *soln_->SubVector(1)->Data()->ViewComponent("cell");

  // update solution
  for (int c = 0; c < ncells_owned; ++c) {
    double factor = inverse_with_tolerance(h_new[0][c], cell_area2_max_);
    h_c[0][c] = h_new[0][c];
    q_c[0][c] = q_new[0][c];
    q_c[1][c] = q_new[1][c];
    vel_c[0][c] = factor * q_new[0][c];
    vel_c[1][c] = factor * q_new[1][c];
  }
  UpdateSecondaryFields();

  if (!source_key_.empty()) {
    S_->GetEvaluator(source_key_).Update(*S_, passwd_); // in this evaluator when running pipe flow
  }

  Teuchos::rcp_dynamic_cast<EvaluatorPrimary<CV_t, CVS_t>>(
    S_->GetEvaluatorPtr(primary_variable_key_, Tags::DEFAULT))
    ->SetChanged();

  Teuchos::rcp_dynamic_cast<EvaluatorPrimary<CV_t, CVS_t>>(
    S_->GetEvaluatorPtr(velocity_key_, Tags::DEFAULT))
    ->SetChanged();

  S_->GetEvaluator(hydrostatic_pressure_key_).Update(*S_, passwd_);

  UpdateExtraEvaluators();

  // min-max values
  if (vo_->getVerbLevel() >= Teuchos::VERB_HIGH) {
    double hmin(DBL_MAX), hmax(DBL_MIN);
    for (int c = 0; c < ncells_owned; ++c) {
      hmin = std::min(hmin, h_c[0][c]);
      hmax = std::max(hmax, h_c[0][c]);
    }

    double qmin(DBL_MAX), qmax(DBL_MIN);
    auto& riemann_f = *S_->GetW<CompositeVector>(riemann_flux_key_, passwd_).ViewComponent("face");
    for (int f = 0; f < nfaces_owned; ++f) {
      double flux = riemann_f[0][f] / mesh_->face_area(f);
      qmin = std::min(qmin, flux);
      qmax = std::max(qmax, flux);
    }

    double outmin[2], inmin[2] = { hmin, qmin };
    double outmax[2], inmax[2] = { hmax, qmax };
    mesh_->get_comm()->MinAll(inmin, outmin, 2);
    mesh_->get_comm()->MaxAll(inmax, outmax, 2);

    Teuchos::OSTab tab = vo_->getOSTab();
    *vo_->os() << "min/max(h): " << outmin[0] << "/" << outmax[0]
               << ", min/max(flux): " << outmin[1] << "/" << outmax[1] << std::endl;
  }
}


//--------------------------------------------------------------
// Total Depth ht = h + B (Evaluate value at edge midpoint for a polygonal cell)
// Reconstruct if necessary for positivity
//--------------------------------------------------------------
double
ShallowWater_PK::TotalDepthEdgeValue(int c,
                                     int e,
                                     double htc,
                                     double Bc,
                                     double Bmax,
                                     const Epetra_MultiVector& B_n)
{
  double ht_edge(0.0); // value to return

  auto& ht_grad = *total_depth_grad_->data()->ViewComponent("cell", true);

  const auto& xc = mesh_->cell_centroid(c);
  const auto& xf = mesh_->face_centroid(e);
  Amanzi::AmanziMesh::Entity_ID_List cfaces;

  bool cell_is_dry, cell_is_fully_flooded, cell_is_partially_wet;
  cell_is_partially_wet = false;
  cell_is_dry = false;
  cell_is_fully_flooded = false;

  // characterize cell based on [Beljadid et al.' 16]
  if ((htc > Bmax) && (htc - Bc > 0.0)) {
    cell_is_fully_flooded = true;
  } else if (std::abs(htc - Bc) < 1.e-15) {
    cell_is_dry = true;
  } else {
    cell_is_partially_wet = true;
  }

  // depth poisitivity based on [Beljadid et al.' 2016, Computers and Fluids]
  if (cell_is_fully_flooded) {
    ht_edge = total_depth_grad_->getValue(c, xf);
  } else if (cell_is_dry) {
    ht_edge = BathymetryEdgeValue(e, B_n);
  } else if (cell_is_partially_wet) {
    Amanzi::AmanziMesh::Entity_ID_List cfaces;
    mesh_->cell_get_faces(c, &cfaces);

    double mu_eps_sum = 0.0;

    for (int f = 0; f < cfaces.size(); ++f) {
      Amanzi::AmanziGeometry::Point x0, x1;
      int edge = cfaces[f];

      Amanzi::AmanziMesh::Entity_ID_List face_nodes;
      mesh_->face_get_nodes(edge, &face_nodes);
      int n0 = face_nodes[0], n1 = face_nodes[1];

      mesh_->node_get_coordinates(n0, &x0);
      mesh_->node_get_coordinates(n1, &x1);

      double area = norm((xc - x0) ^ (xc - x1)) / 2.0;

      double epsilon;

      if ((htc < B_n[0][n0]) && (htc < B_n[0][n1])) {
        epsilon = 0.0;
      } else if ((htc >= B_n[0][n0]) && (htc >= B_n[0][n1])) {
        epsilon = 1.0;
      } else {
        epsilon = 0.5;
      }

      mu_eps_sum += (area / mesh_->cell_volume(c)) * (epsilon);
    }

    Amanzi::AmanziMesh::Entity_ID_List face_nodes;
    mesh_->face_get_nodes(e, &face_nodes);

    ht_edge = 0.0;
    for (int i = 0; i < face_nodes.size(); ++i) {
      if (htc < B_n[0][face_nodes[i]]) {
        ht_edge += B_n[0][face_nodes[i]];
      } else {
        ht_edge += B_n[0][face_nodes[i]] + ((htc - Bc) / mu_eps_sum);
      }
    }
    ht_edge /= 2.0;
    ht_grad[0][c] = 0.0;
    ht_grad[1][c] = 0.0;
  }

  return ht_edge;
}


//--------------------------------------------------------------------
// Discretization of the bed slope source term (well-balanced for lake at rest)
// To be used for the shallow water model only
//--------------------------------------------------------------------
std::vector<double>
ShallowWater_PK::NumericalSourceBedSlope(int c,
                                         double htc,
                                         double Bc,
                                         double Bmax,
                                         const Epetra_MultiVector& B_n)
{
  AmanziMesh::Entity_ID_List cfaces, cnodes;
  mesh_->cell_get_faces(c, &cfaces);
  mesh_->cell_get_nodes(c, &cnodes);

  int orientation;
  double S1(0.0), S2(0.0);
  double vol = mesh_->cell_volume(c);

  for (int n = 0; n < cfaces.size(); ++n) {
    int f = cfaces[n];
    const auto& normal = mesh_->face_normal(f, false, c, &orientation);

    double ht_rec = TotalDepthEdgeValue(c, f, htc, Bc, Bmax, B_n);
    double B_rec = BathymetryEdgeValue(f, B_n);

    // Polygonal meshes [Beljadid et al.' 2016, Computers and Fluids]
    S1 += (0.5) * (ht_rec - B_rec) * (ht_rec - B_rec) * normal[0];
    S2 += (0.5) * (ht_rec - B_rec) * (ht_rec - B_rec) * normal[1];
  }

  auto& ht_grad = *total_depth_grad_->data()->ViewComponent("cell", true);

  S1 /= vol;
  S2 /= vol;
  S1 -= ht_grad[0][c] * (htc - Bc);
  S2 -= ht_grad[1][c] * (htc - Bc);
  S1 *= g_;
  S2 *= g_;

  std::vector<double> S(3);

  S[0] = 0.0;
  S[1] = S1;
  S[2] = S2;

  return S;
}

//--------------------------------------------------------------
// Calculation of time step limited by the CFL condition
//--------------------------------------------------------------
double
ShallowWater_PK::get_dt()
{
  int dir;
  double d, d_min = 1.e10, vn, dt = 1.e10, dt_dry = 1.e-1;
  double h, vx, vy;
  double vnMax = 0.0;
  double hMax = 0.0;

  const auto& h_c = *S_->Get<CV_t>(primary_variable_key_).ViewComponent("cell", true);
  const auto& vel_c = *S_->Get<CV_t>(velocity_key_).ViewComponent("cell", true);

  int ncells_owned = mesh_->num_entities(AmanziMesh::CELL, AmanziMesh::Parallel_type::OWNED);
  AmanziMesh::Entity_ID_List cfaces;

  for (int c = 0; c < ncells_owned; c++) {
    const Amanzi::AmanziGeometry::Point& xc = mesh_->cell_centroid(c);

    mesh_->cell_get_faces(c, &cfaces);

    for (int n = 0; n < cfaces.size(); ++n) {
      int f = cfaces[n];
      double farea = mesh_->face_area(f);
      const auto& xf = mesh_->face_centroid(f);
      AmanziGeometry::Point normal = mesh_->face_normal(f, false, c, &dir);
      normal /= farea;

      h = h_c[0][c];
      vx = vel_c[0][c];
      vy = vel_c[1][c];

      // computing local (cell, face) time step using Kurganov's estimate d / (2a)
      vn = (vx * normal[0] + vy * normal[1]);
      d = norm(xc - xf);
      d_min = std::min(d_min, d);

      dt = std::min(d / std::max((2.0 * (std::abs(vn) + std::sqrt(g_ * h))), 1.e-12), dt);
      vnMax = std::max(std::abs(vn), vnMax);
      hMax = std::max(h, hMax);
    }
  }

  // reduce dt_min when dt is too large for completely dry conditions (h = 0, qx = 0, qy = 0)
  if (dt >= d_min * 1.e8) { dt = d_min * dt_dry; }

  double dt_min;
  mesh_->get_comm()->MinAll(&dt, &dt_min, 1);

  if (vo_->getVerbLevel() >= Teuchos::VERB_MEDIUM) {
    Teuchos::OSTab tab = vo_->getOSTab();
    *vo_->os() << "stable dt = " << dt_min << ", cfl = " << cfl_ << std::endl;
    *vo_->os() << "max abs vel normal to face = " << vnMax << ", max primary variable = " << hMax
               << std::endl;
  }

  if (vo_->getVerbLevel() >= Teuchos::VERB_HIGH && iters_ == max_iters_) {
    Teuchos::OSTab tab = vo_->getOSTab();
    *vo_->os() << "switching from reduced to regular cfl=" << cfl_ << std::endl;
  }

  if (iters_ < max_iters_) {
    return 0.1 * cfl_ * dt_min;
  } else {
    return cfl_ * dt_min;
  }
}


//--------------------------------------------------------------
// Throws an error if solution u is not valid.
//--------------------------------------------------------------
void
ShallowWater_PK::VerifySolution_(TreeVector& u)
{
  int ncells_owned = mesh_->num_entities(AmanziMesh::CELL, AmanziMesh::Parallel_type::OWNED);
  const auto& h_c = *u.SubVector(0)->Data()->ViewComponent("cell");

  int ierr(0);
  for (int c = 0; c < ncells_owned; ++c) {
    if (h_c[0][c] < 0.0) {
      ierr = -1;
      break;
    }
  }

  int ierr_tmp(ierr);
  mesh_->get_comm()->MinAll(&ierr_tmp, &ierr, 1);
  if (ierr < 0) {
    Errors::Message msg;
    msg << "Negative primary variable.\n";
    Exceptions::amanzi_throw(msg);
  }
}


//--------------------------------------------------------------
// Bathymetry (evaluate value at edge midpoint for a polygonal cell)
//--------------------------------------------------------------
double
ShallowWater_PK::BathymetryEdgeValue(int e, const Epetra_MultiVector& B_n)
{
  AmanziMesh::Entity_ID_List nodes;
  mesh_->face_get_nodes(e, &nodes);

  return (B_n[0][nodes[0]] + B_n[0][nodes[1]]) / 2.0;
}

//--------------------------------------------------------------
// Setup primary variable keys
//--------------------------------------------------------------
void
ShallowWater_PK::SetupPrimaryVariableKeys()
{
  primary_variable_key_ = Keys::getKey(domain_, "ponded_depth");
  prev_primary_variable_key_ = Keys::getKey(domain_, "prev_ponded_depth");
}

//--------------------------------------------------------------
// Set primary variable BC
//--------------------------------------------------------------
void
ShallowWater_PK::SetPrimaryVariableBC(Teuchos::RCP<Teuchos::ParameterList>& bc_list)
{
  // -- ponded depth BC
  if (bc_list->isSublist("ponded depth")) {
    PK_DomainFunctionFactory<ShallowWaterBoundaryFunction> bc_factory(mesh_, S_);

    Teuchos::ParameterList& tmp_list = bc_list->sublist("ponded depth");
    for (auto it = tmp_list.begin(); it != tmp_list.end(); ++it) {
      std::string name = it->first;
      if (tmp_list.isSublist(name)) {
        Teuchos::ParameterList& spec = tmp_list.sublist(name);

        Teuchos::RCP<ShallowWaterBoundaryFunction> bc =
          bc_factory.Create(spec, "ponded depth", AmanziMesh::NODE, Teuchos::null);
        bc->set_bc_name("ponded depth");
        bc->set_type(WhetStone::DOF_Type::SCALAR);
        bcs_.push_back(bc);
      }
    }
  }
}

//--------------------------------------------------------------------
// Update total depth for shallow water model
//--------------------------------------------------------------------
void
ShallowWater_PK::UpdateSecondaryFields()
{
  auto& h_c =
    *S_->GetW<CV_t>(primary_variable_key_, Tags::DEFAULT, passwd_).ViewComponent("cell", true);
  auto& ht_c =
    *S_->GetW<CV_t>(total_depth_key_, Tags::DEFAULT, passwd_).ViewComponent("cell", true);
  auto& B_c = *S_->GetW<CV_t>(bathymetry_key_, Tags::DEFAULT, passwd_).ViewComponent("cell", true);
  int ncells_owned = mesh_->num_entities(AmanziMesh::CELL, AmanziMesh::Parallel_type::OWNED);

  for (int c = 0; c < ncells_owned; ++c) { ht_c[0][c] = ComputeTotalDepth(h_c[0][c], B_c[0][c]); }
}

//--------------------------------------------------------------
// Initialize fields
//--------------------------------------------------------------
void
ShallowWater_PK::InitializeFields()
{
  int ncells_owned = mesh_->num_entities(AmanziMesh::CELL, AmanziMesh::Parallel_type::OWNED);
  auto& B_c = *S_->GetW<CV_t>(bathymetry_key_, Tags::DEFAULT, passwd_).ViewComponent("cell");

  if (!S_->GetRecord(primary_variable_key_, Tags::DEFAULT).initialized()) {
    auto& h_c =
      *S_->GetW<CV_t>(primary_variable_key_, Tags::DEFAULT, passwd_).ViewComponent("cell");
    auto& ht_c = *S_->GetW<CV_t>(total_depth_key_, Tags::DEFAULT, passwd_).ViewComponent("cell");

    for (int c = 0; c < ncells_owned; c++) { h_c[0][c] = ht_c[0][c] - B_c[0][c]; }

    S_->GetRecordW(primary_variable_key_, Tags::DEFAULT, passwd_).set_initialized();
  }

  if (!S_->GetRecord(total_depth_key_).initialized()) {
    const auto& h_c = *S_->Get<CV_t>(primary_variable_key_).ViewComponent("cell");
    auto& ht_c = *S_->GetW<CV_t>(total_depth_key_, Tags::DEFAULT, passwd_).ViewComponent("cell");

    for (int c = 0; c < ncells_owned; c++) { ht_c[0][c] = ComputeTotalDepth(h_c[0][c], B_c[0][c]); }

    S_->GetRecordW(total_depth_key_, Tags::DEFAULT, passwd_).set_initialized();
  }
}

//--------------------------------------------------------------
// Compute external forcing on cells
//--------------------------------------------------------------
void
ShallowWater_PK::ComputeExternalForcingOnCells(std::vector<double>& forcing)
{
  for (int i = 0; i < srcs_.size(); ++i) {
    for (auto it = srcs_[i]->begin(); it != srcs_[i]->end(); ++it) {
      int c = it->first;
      forcing[c] = it->second[0] / mesh_->cell_volume(c); // [m/s] for SW
    }
  }
}

//--------------------------------------------------------------------
// Compute ponded depth at edge location
//--------------------------------------------------------------------
double
ShallowWater_PK::ComputeFieldOnEdge(int c,
                                    int e,
                                    double htc,
                                    double Bc,
                                    double Bmax,
                                    const Epetra_MultiVector& B_n)
{
  double ht_rec = TotalDepthEdgeValue(c, e, htc, Bc, Bmax, B_n);
  double B_rec = BathymetryEdgeValue(e, B_n);
  double V_rec = ht_rec - B_rec;

  return V_rec;
}


//--------------------------------------------------------------
// Copy primary fields
//--------------------------------------------------------------
void
ShallowWater_PK::CopyPrimaryFields(StateArchive& archive)
{
  archive.Add({ primary_variable_key_ },
              { discharge_key_ },
              { primary_variable_key_, velocity_key_ },
              Tags::DEFAULT,
              "shallow_water");
}

//--------------------------------------------------------------
// Inversion operation protected for small values
//--------------------------------------------------------------
double
ShallowWater_PK::inverse_with_tolerance(double h, double tol)
{
  double eps(velocity_desingularization_eps_);

  if (h > eps) return 1.0 / h;

  double h2 = h * h;
  return 2 * h / (h2 + std::max(h2, tol));
}

} // namespace ShallowWater
} // namespace Amanzi<|MERGE_RESOLUTION|>--- conflicted
+++ resolved
@@ -138,27 +138,17 @@
   // secondary fields
   //-------------------------------
 
-<<<<<<< HEAD
-  // -- pipe drain 
-  if(!source_key_.empty()){ 
-     if (!S_->HasRecord(source_key_)) {
-        S_->Require<CV_t, CVS_t>(source_key_, Tags::NEXT, source_key_)
-          .SetMesh(mesh_) ->SetGhosted(true)->SetComponent("cell", AmanziMesh::CELL, 1);
-
-        S_->RequireEvaluator(source_key_, Tags::NEXT);
-     }
-=======
   // -- pipe drain
   if (!source_key_.empty()) {
     if (!S_->HasRecord(source_key_)) {
-      S_->Require<CV_t, CVS_t>(source_key_, Tags::DEFAULT, source_key_)
+      S_->Require<CV_t, CVS_t>(source_key_, Tags::NEXT, source_key_)
         .SetMesh(mesh_)
         ->SetGhosted(true)
         ->SetComponent("cell", AmanziMesh::CELL, 1);
 
-      S_->RequireEvaluator(source_key_, Tags::DEFAULT);
-    }
->>>>>>> 74b056f6
+      S_->RequireEvaluator(source_key_, Tags::NEXT);
+    }
+
   }
 
   // -- bathymetry
