/*
  Copyright 2010-202x held jointly by participating institutions.
  Amanzi is released under the three-clause BSD License.
  The terms of use and "as is" disclaimer for this license are
  provided in the top-level COPYRIGHT file.

  Authors: Svetlana Tokareva (tokareva@lanl.gov)
*/

/*
 Shallow water PK

<<<<<<< HEAD
 Authors: Svetlana Tokareva (tokareva@lanl.gov)
          Giacomo Capodaglio (gcapodaglio@lanl.gov)
          Naren Vohra (vohra@lanl.gov)
=======
>>>>>>> 4acb2677
*/

#include <algorithm>
#include <cfloat>
#include <cmath>
#include <vector>

#include "CompositeVector.hh"
#include "PK_DomainFunctionFactory.hh"
#include "StateArchive.hh"

// Amanzi::ShallowWater
#include "DischargeEvaluator.hh"
#include "HydrostaticPressureEvaluator.hh"
#include "NumericalFluxFactory.hh"
#include "ShallowWater_PK.hh"

namespace Amanzi {
namespace ShallowWater {

using CV_t = CompositeVector;
using CVS_t = CompositeVectorSpace;

//--------------------------------------------------------------
// Standard constructor
//--------------------------------------------------------------
ShallowWater_PK::ShallowWater_PK(Teuchos::ParameterList& pk_tree,
                                 const Teuchos::RCP<Teuchos::ParameterList>& glist,
                                 const Teuchos::RCP<State>& S,
                                 const Teuchos::RCP<TreeVector>& soln)
  : PK(pk_tree, glist, S, soln), glist_(glist), soln_(soln), S_(S), passwd_(""), iters_(0)
{
  std::string pk_name = pk_tree.name();
  auto found = pk_name.rfind("->");
  if (found != std::string::npos) pk_name.erase(0, found + 2);

  // Create miscellaneous lists.
  Teuchos::RCP<Teuchos::ParameterList> pk_list = Teuchos::sublist(glist, "PKs", true);
  Teuchos::RCP<Teuchos::ParameterList> state_list = Teuchos::sublist(glist, "state", true);
  sw_list_ = Teuchos::sublist(pk_list, pk_name, true);

  // domain name
  domain_ = sw_list_->template get<std::string>("domain name", "surface");

  cfl_ = sw_list_->get<double>("cfl", 0.1);
  max_iters_ = sw_list_->get<int>("number of reduced cfl cycles", 10);
  cfl_positivity_ = sw_list_->get<double>("depth positivity cfl", 0.95);
  velocity_desingularization_eps_ = sw_list_->get<double>("desingularization epsilon", 1.e-04); 
  source_key_ = sw_list_->get<std::string>("source key", "");

  Teuchos::ParameterList vlist;
  vlist.sublist("verbose object") = sw_list_->sublist("verbose object");
  vo_ = Teuchos::rcp(new VerboseObject("ShallowWater", vlist));
}


//--------------------------------------------------------------
// Register fields and field evaluators with the state
// Conservative variables: (h, hu, hv)
//--------------------------------------------------------------
void
ShallowWater_PK::Setup()
{
  mesh_ = S_->GetMesh(domain_);
  dim_ = mesh_->getSpaceDimension();

  // domain name
  velocity_key_ = Keys::getKey(domain_, "velocity");
  discharge_key_ = Keys::getKey(domain_, "discharge");
  total_depth_key_ = Keys::getKey(domain_, "total_depth");
  bathymetry_key_ = Keys::getKey(domain_, "bathymetry");
  hydrostatic_pressure_key_ = Keys::getKey(domain_, "ponded_pressure");
  riemann_flux_key_ = Keys::getKey(domain_, "riemann_flux");
  SetupPrimaryVariableKeys();
  SetupExtraEvaluatorsKeys();

  //-------------------------------
  // constant fields
  //-------------------------------
  if (!S_->HasRecord("gravity")) {
    S_->Require<AmanziGeometry::Point>("gravity", Tags::DEFAULT, "state");
  }

  // required for calculating hydrostatic pressure
  if (!S_->HasRecord("const_fluid_density")) {
    S_->Require<double>("const_fluid_density", Tags::DEFAULT, "state");
  }

  if (!S_->HasRecord("atmospheric_pressure")) {
    S_->Require<double>("atmospheric_pressure", Tags::DEFAULT, "state");
  }

  //-------------------------------
  // primary fields
  //-------------------------------
<<<<<<< HEAD
  // -- ponded depth for shallow water, wetted area for pipe flow
  if (!S_->HasRecord(primary_variable_key_)) {
    S_->Require<CV_t, CVS_t>(primary_variable_key_, Tags::DEFAULT, passwd_)
      .SetMesh(mesh_)
      ->SetGhosted(true)
      ->SetComponent("cell", AmanziMesh::CELL, 1);
    AddDefaultPrimaryEvaluator_(primary_variable_key_);
=======
  // -- ponded depth
  if (!S_->HasRecord(ponded_depth_key_)) {
    S_->Require<CV_t, CVS_t>(ponded_depth_key_, Tags::DEFAULT, passwd_)
      .SetMesh(mesh_)
      ->SetGhosted(true)
      ->SetComponent("cell", AmanziMesh::CELL, 1);
    AddDefaultPrimaryEvaluator(S_, ponded_depth_key_);
  }

  // -- total depth
  if (!S_->HasRecord(total_depth_key_)) {
    S_->Require<CV_t, CVS_t>(total_depth_key_, Tags::DEFAULT, passwd_)
      .SetMesh(mesh_)
      ->SetGhosted(true)
      ->SetComponent("cell", AmanziMesh::Entity_kind::CELL, 1);
>>>>>>> 4acb2677
  }

  // -- velocity
  if (!S_->HasRecord(velocity_key_)) {
    S_->Require<CV_t, CVS_t>(velocity_key_, Tags::DEFAULT, passwd_)
      .SetMesh(mesh_)
      ->SetGhosted(true)
      ->SetComponent("cell", AmanziMesh::CELL, 2);
    AddDefaultPrimaryEvaluator(S_, velocity_key_);
  }

  // -- discharge
  if (!S_->HasRecord(discharge_key_)) {
    S_->Require<CV_t, CVS_t>(discharge_key_, Tags::DEFAULT, discharge_key_)
      .SetMesh(mesh_)
      ->SetGhosted(true)
      ->SetComponent("cell", AmanziMesh::Entity_kind::CELL, 2);

    Teuchos::ParameterList elist(discharge_key_);
    elist.set<std::string>("my key", discharge_key_).set<std::string>("tag", "");
    auto eval = Teuchos::rcp(new DischargeEvaluator(elist));
    S_->SetEvaluator(discharge_key_, Tags::DEFAULT, eval);
  }

  //-------------------------------
  // secondary fields
  //-------------------------------

  // -- pipe drain 
  if(!source_key_.empty()){ 
     if (!S_->HasRecord(source_key_)) {
        S_->Require<CV_t, CVS_t>(source_key_, Tags::DEFAULT, source_key_)
          .SetMesh(mesh_) ->SetGhosted(true)->SetComponent("cell", AmanziMesh::CELL, 1);

        S_->RequireEvaluator(source_key_, Tags::DEFAULT);
     }
  }

  // -- bathymetry
  if (!S_->HasRecord(bathymetry_key_)) {
    std::vector<std::string> names({ "cell", "node", "cmax" });
    std::vector<int> ndofs({ 1, 1, 1 });
    std::vector<AmanziMesh::Entity_kind> locations({ AmanziMesh::Entity_kind::CELL,
                                                     AmanziMesh::Entity_kind::NODE,
                                                     AmanziMesh::Entity_kind::CELL });

    S_->Require<CV_t, CVS_t>(bathymetry_key_, Tags::DEFAULT, passwd_)
      .SetMesh(mesh_)
      ->SetGhosted(true)
      ->SetComponents(names, locations, ndofs);
  }

  // -- hydrostatic pressure
  if (!S_->HasRecord(hydrostatic_pressure_key_)) {
    S_->Require<CV_t, CVS_t>(hydrostatic_pressure_key_, Tags::DEFAULT, hydrostatic_pressure_key_)
      .SetMesh(mesh_)
      ->SetGhosted(true)
      ->SetComponent("cell", AmanziMesh::Entity_kind::CELL, 1);

    Teuchos::ParameterList elist(hydrostatic_pressure_key_);
    elist.set<std::string>("my key", hydrostatic_pressure_key_).set<std::string>("tag", "");
    auto eval = Teuchos::rcp(new HydrostaticPressureEvaluator(elist));
    S_->SetEvaluator(hydrostatic_pressure_key_, Tags::DEFAULT, eval);
  }

  // -- riemann flux
  if (!S_->HasRecord(riemann_flux_key_)) {
    S_->Require<CV_t, CVS_t>(riemann_flux_key_, Tags::DEFAULT, passwd_)
      .SetMesh(mesh_)
      ->SetGhosted(true)
      ->SetComponent("face", AmanziMesh::Entity_kind::FACE, 1);
  }

  // -- total depth
  if (!S_->HasRecord(total_depth_key_)) {
    S_->Require<CV_t, CVS_t>(total_depth_key_, Tags::DEFAULT, passwd_)
      .SetMesh(mesh_)
      ->SetGhosted(true)
      ->SetComponent("cell", AmanziMesh::CELL, 1);
  }

  // -- previous state of primary variable (for coupling)
  if (!S_->HasRecord(prev_primary_variable_key_)) {
    S_->Require<CV_t, CVS_t>(prev_primary_variable_key_, Tags::DEFAULT, passwd_)
      .SetMesh(mesh_)
      ->SetGhosted(true)
<<<<<<< HEAD
      ->SetComponent("cell", AmanziMesh::CELL, 1);
    S_->GetRecordW(prev_primary_variable_key_, passwd_).set_io_vis(false);
=======
      ->SetComponent("cell", AmanziMesh::Entity_kind::CELL, 1);
    S_->GetRecordW(prev_ponded_depth_key_, passwd_).set_io_vis(false);
>>>>>>> 4acb2677
  }
}


//--------------------------------------------------------------
// Initialize internal data
//--------------------------------------------------------------
void
ShallowWater_PK::Initialize()
{
  // Create BC objects
  Teuchos::RCP<ShallowWaterBoundaryFunction> bc;
  Teuchos::RCP<Teuchos::ParameterList> bc_list =
    Teuchos::rcp(new Teuchos::ParameterList(sw_list_->sublist("boundary conditions", false)));

  bcs_.clear();

  //primary variable BC is required on nodes
  // primary variable BC
  SetPrimaryVariableBC(bc_list);

  // velocity BC is required on faces
  // -- velocity BC
  if (bc_list->isSublist("velocity")) {
    PK_DomainFunctionFactory<ShallowWaterBoundaryFunction> bc_factory(mesh_, S_);

    Teuchos::ParameterList& tmp_list = bc_list->sublist("velocity");
    for (auto it = tmp_list.begin(); it != tmp_list.end(); ++it) {
      std::string name = it->first;
      if (tmp_list.isSublist(name)) {
        Teuchos::ParameterList& spec = tmp_list.sublist(name);

        bc = bc_factory.Create(
          spec, "velocity", AmanziMesh::Entity_kind::FACE, Teuchos::null, Tags::DEFAULT, true);
        bc->set_bc_name("velocity");
        bc->set_type(WhetStone::DOF_Type::VECTOR);
        bcs_.push_back(bc);
      }
    }
  }

  // -- discharge BC
  if (bc_list->isSublist("discharge")) {
    PK_DomainFunctionFactory<ShallowWaterBoundaryFunction> bc_factory(mesh_, S_);

    Teuchos::ParameterList& tmp_list = bc_list->sublist("discharge");
    for (auto it = tmp_list.begin(); it != tmp_list.end(); ++it) {
      std::string name = it->first;
      if (tmp_list.isSublist(name)) {
        Teuchos::ParameterList& spec = tmp_list.sublist(name);

<<<<<<< HEAD
        bc = bc_factory.Create(spec, "discharge", AmanziMesh::FACE, Teuchos::null);
        bc->set_bc_name("discharge");
        bc->set_type(WhetStone::DOF_Type::VECTOR);
        bcs_.push_back(bc);
      }
    }
  }

  
  if (bc_list->isSublist("outward discharge")) {
    // in the xml, a negative sign on the BC will mean inflow of water  
    PK_DomainFunctionFactory<ShallowWaterBoundaryFunction> bc_factory(mesh_, S_);

    Teuchos::ParameterList& tmp_list = bc_list->sublist("outward discharge");
    for (auto it = tmp_list.begin(); it != tmp_list.end(); ++it) {
      std::string name = it->first;
      if (tmp_list.isSublist(name)) {
        Teuchos::ParameterList& spec = tmp_list.sublist(name);

        bc = bc_factory.Create(spec, "outward discharge", AmanziMesh::FACE, Teuchos::null);
        bc->set_bc_name("outward discharge");
        bc->set_type(WhetStone::DOF_Type::VECTOR);
=======
        bc = bc_factory.Create(
          spec, "ponded depth", AmanziMesh::Entity_kind::NODE, Teuchos::null, Tags::DEFAULT, true);
        bc->set_bc_name("ponded depth");
        bc->set_type(WhetStone::DOF_Type::SCALAR);
>>>>>>> 4acb2677
        bcs_.push_back(bc);
      }
    }
  }

  // source term
  if (sw_list_->isSublist("source terms")) {
    PK_DomainFunctionFactory<PK_DomainFunction> factory(mesh_, S_);
    auto src_list = sw_list_->sublist("source terms");
    for (auto it = src_list.begin(); it != src_list.end(); ++it) {
      std::string name = it->first;
      if (src_list.isSublist(name)) {
        Teuchos::ParameterList& spec = src_list.sublist(name);

        srcs_.push_back(
          factory.Create(spec, "source", AmanziMesh::Entity_kind::CELL, Teuchos::null));
      }
    }
  }

  // gravity
  g_ = norm(S_->Get<AmanziGeometry::Point>("gravity"));

  // numerical flux
  Teuchos::ParameterList model_list;
  model_list
    .set<std::string>("numerical flux",
                      sw_list_->get<std::string>("numerical flux", "central upwind"))
    .set<double>("gravity", g_);
  NumericalFluxFactory nf_factory;
  numerical_flux_ = nf_factory.Create(model_list);

  // reconstruction
  Teuchos::ParameterList plist = sw_list_->sublist("reconstruction");

  total_depth_grad_ = Teuchos::rcp(new Operators::ReconstructionCellLinear(mesh_));
  total_depth_grad_->Init(plist);

  bathymetry_grad_ = Teuchos::rcp(new Operators::ReconstructionCellLinear(mesh_));
  bathymetry_grad_->Init(plist);

  discharge_x_grad_ = Teuchos::rcp(new Operators::ReconstructionCellLinear(mesh_));
  discharge_x_grad_->Init(plist);

  discharge_y_grad_ = Teuchos::rcp(new Operators::ReconstructionCellLinear(mesh_));
  discharge_y_grad_->Init(plist);

  use_limiter_ = sw_list_->get<bool>("use limiter", true);
  if (use_limiter_ == true) {
    limiter_ = Teuchos::rcp(new Operators::LimiterCell(mesh_));
    limiter_->Init(plist);
  }

  // default
  int ncells_owned =
    mesh_->getNumEntities(AmanziMesh::Entity_kind::CELL, AmanziMesh::Parallel_kind::OWNED);

  if (!S_->GetRecord(bathymetry_key_).initialized()) {
    InitializeCVField(S_, *vo_, bathymetry_key_, Tags::DEFAULT, passwd_, 0.0);
  }

  const auto& B_n = *S_->Get<CV_t>(bathymetry_key_).ViewComponent("node");
  auto& B_c = *S_->GetW<CV_t>(bathymetry_key_, Tags::DEFAULT, passwd_).ViewComponent("cell");
  auto& B_max = *S_->GetW<CV_t>(bathymetry_key_, Tags::DEFAULT, passwd_).ViewComponent("cmax");

  // compute B_c from B_n for well balanced scheme (Beljadid et. al. 2016)
  S_->Get<CV_t>(bathymetry_key_).ScatterMasterToGhosted("node");

  double cell_area_max = 0.0;
  for (int c = 0; c < ncells_owned; ++c) {
    const Amanzi::AmanziGeometry::Point& xc = mesh_->getCellCentroid(c);

    cell_area_max = std::max(cell_area_max, mesh_->getCellVolume(c));
    auto cfaces = mesh_->getCellFaces(c);
    int nfaces_cell = cfaces.size();

    // compute cell averaged bathymery (Bc)
    Amanzi::AmanziGeometry::Point x0, x1;
    double tmp(0.0);
    for (int f = 0; f < nfaces_cell; ++f) {
      int edge = cfaces[f];

      auto face_nodes = mesh_->getFaceNodes(edge);
      int n0 = face_nodes[0];
      int n1 = face_nodes[1];

      x0 = mesh_->getNodeCoordinate(n0);
      x1 = mesh_->getNodeCoordinate(n1);

      AmanziGeometry::Point area = (xc - x0) ^ (xc - x1);
      tmp += norm(area) * (B_n[0][n0] + B_n[0][n1]) / 4;

      B_max[0][c] = std::max(B_max[0][c], B_n[0][n0]);
      B_max[0][c] = std::max(B_max[0][c], B_n[0][n1]);
    }
    B_c[0][c] = tmp / mesh_->getCellVolume(c);
  }
  // redistribute the result
  S_->Get<CV_t>(bathymetry_key_).ScatterMasterToGhosted("cell");
  S_->Get<CV_t>(bathymetry_key_).ScatterMasterToGhosted("cmax");

  // calculate cell area square (used as a tolerance)
  cell_area2_max_ = cell_area_max * cell_area_max;

  InitializeFields();

  InitializeCVField(S_, *vo_, velocity_key_, Tags::DEFAULT, passwd_, 0.0);
  InitializeCVField(S_, *vo_, discharge_key_, Tags::DEFAULT, discharge_key_, 0.0);

  // secondary fields
  S_->GetEvaluator(hydrostatic_pressure_key_).Update(*S_, passwd_);

  InitializeCVField(S_, *vo_, riemann_flux_key_, Tags::DEFAULT, passwd_, 0.0);
<<<<<<< HEAD
  InitializeFieldFromField_(prev_primary_variable_key_, primary_variable_key_, false);
=======
  InitializeCVFieldFromCVField(S_, *vo_, prev_ponded_depth_key_, ponded_depth_key_, passwd_);
>>>>>>> 4acb2677

  // soln_ is the TreeVector of conservative variables [h hu hv]
  Teuchos::RCP<TreeVector> tmp_h = Teuchos::rcp(new TreeVector());
  Teuchos::RCP<TreeVector> tmp_q = Teuchos::rcp(new TreeVector());

  soln_->PushBack(tmp_h);
  soln_->PushBack(tmp_q);

  auto soln_h = S_->GetPtrW<CV_t>(primary_variable_key_, Tags::DEFAULT, passwd_);
  auto soln_q = S_->GetPtrW<CV_t>(discharge_key_, Tags::DEFAULT, discharge_key_);

  soln_->SubVector(0)->SetData(soln_h);
  soln_->SubVector(1)->SetData(soln_q);

  // temporal discretization order
  temporal_disc_order_ = sw_list_->get<int>("temporal discretization order", 1);

  // summary of initialization
  if (vo_->getVerbLevel() >= Teuchos::VERB_MEDIUM) {
    Teuchos::OSTab tab = vo_->getOSTab();
    double bmin, bmax;
    B_c.MinValue(&bmin);
    B_c.MinValue(&bmax);
    *vo_->os() << "bathymetry min=" << bmin << ", max=" << bmax
               << "\nShallow water PK was initialized." << std::endl;
  }
}


//--------------------------------------------------------------
// Advance conservative variables: (h, hu, hv)
//--------------------------------------------------------------
bool
ShallowWater_PK::AdvanceStep(double t_old, double t_new, bool reinit)
{
  double dt = t_new - t_old;
  iters_++;

<<<<<<< HEAD
  int ncells_owned = mesh_->num_entities(AmanziMesh::CELL, AmanziMesh::Parallel_type::OWNED);

  ComputeCellArrays();
=======
  int ncells_owned =
    mesh_->getNumEntities(AmanziMesh::Entity_kind::CELL, AmanziMesh::Parallel_kind::OWNED);
  int nfaces_owned =
    mesh_->getNumEntities(AmanziMesh::Entity_kind::FACE, AmanziMesh::Parallel_kind::OWNED);
>>>>>>> 4acb2677

  S_->GetEvaluator(discharge_key_).Update(*S_, passwd_);

  // distribute data to ghost cells
  S_->Get<CV_t>(total_depth_key_).ScatterMasterToGhosted("cell");
  S_->Get<CV_t>(primary_variable_key_).ScatterMasterToGhosted("cell");
  S_->Get<CV_t>(velocity_key_).ScatterMasterToGhosted("cell");
  S_->Get<CV_t>(discharge_key_).ScatterMasterToGhosted("cell");
  ScatterMasterToGhostedExtraEvaluators();

  // save a copy of primary and conservative fields
<<<<<<< HEAD
  auto& B_c = *S_->GetW<CV_t>(bathymetry_key_, Tags::DEFAULT, passwd_).ViewComponent("cell", true);
  auto& h_c = *S_->GetW<CV_t>(primary_variable_key_, Tags::DEFAULT, passwd_).ViewComponent("cell", true);
  auto& ht_c = *S_->GetW<CV_t>(total_depth_key_, Tags::DEFAULT, passwd_).ViewComponent("cell", true);
  auto& vel_c = *S_->GetW<CV_t>(velocity_key_, Tags::DEFAULT, passwd_).ViewComponent("cell", true);

  S_->GetEvaluator(discharge_key_).Update(*S_, passwd_);
  auto& q_c = *S_->GetW<CV_t>(discharge_key_, Tags::DEFAULT, discharge_key_).ViewComponent("cell", true);
=======
  auto tag = Tags::DEFAULT;
  auto& B_c = *S_->GetW<CV_t>(bathymetry_key_, tag, passwd_).ViewComponent("cell", true);
  auto& h_c = *S_->GetW<CV_t>(ponded_depth_key_, tag, passwd_).ViewComponent("cell", true);
  auto& ht_c = *S_->GetW<CV_t>(total_depth_key_, tag, passwd_).ViewComponent("cell", true);
  auto& vel_c = *S_->GetW<CV_t>(velocity_key_, tag, passwd_).ViewComponent("cell", true);
  auto& q_c = *S_->GetW<CV_t>(discharge_key_, tag, discharge_key_).ViewComponent("cell", true);
>>>>>>> 4acb2677

  // create copies of primary fields
  std::vector<std::string> fields({ ponded_depth_key_, velocity_key_ });
  StateArchive archive(S_, vo_);
<<<<<<< HEAD
  CopyPrimaryFields(archive);
=======
  archive.Add(fields, Tags::DEFAULT);
>>>>>>> 4acb2677

  Epetra_MultiVector& h_old = *soln_->SubVector(0)->Data()->ViewComponent("cell");
  Epetra_MultiVector& q_old = *soln_->SubVector(1)->Data()->ViewComponent("cell");

  for (int c = 0; c < ncells_owned; ++c) {
    double factor = inverse_with_tolerance(h_old[0][c], cell_area2_max_);
    h_c[0][c] = h_old[0][c];
    q_c[0][c] = q_old[0][c];
    q_c[1][c] = q_old[1][c];
    vel_c[0][c] = factor * q_old[0][c];
    vel_c[1][c] = factor * q_old[1][c];
  }
  UpdateSecondaryFields();

  // update source (external) terms
  for (int i = 0; i < srcs_.size(); ++i) { srcs_[i]->Compute(t_old, t_new); }

  // compute total source value for each time step
  total_source_ = 0.0;
  for (int i = 0; i < srcs_.size(); ++i) {
    for (auto it = srcs_[i]->begin(); it != srcs_[i]->end(); ++it) {
      int c = it->first;
      total_source_ += it->second[0] * mesh_->getCellVolume(c) * dt; // data unit is [m^3]
    }
  }

  // Shallow water equations have the form
  // U_t + F_x(U) + G_y(U) = S(U)

  // initialize time integrator
  auto ti_method = Explicit_TI::forward_euler;
  if (temporal_disc_order_ == 2) {
    ti_method = Explicit_TI::midpoint;
  } else if (temporal_disc_order_ == 3) {
    ti_method = Explicit_TI::tvd_3rd_order;
  } else if (temporal_disc_order_ == 4) {
    ti_method = Explicit_TI::runge_kutta_4th_order;
  }

  // To use evaluators, we need to overwrite state variables. Since,
  // soln_ is a shallow copy of state variables, we cannot use it.
  // Instead, we need its deep copy. This is by design of the DAG.
  int ierr(0);
  try {
    auto soln_old = Teuchos::rcp(new TreeVector(*soln_));
    auto soln_new = Teuchos::rcp(new TreeVector(*soln_));

    Explicit_TI::RK<TreeVector> rk1(*this, ti_method, *soln_old);
    rk1.TimeStep(t_old, dt, *soln_old, *soln_new);

    *soln_ = *soln_new;
    VerifySolution_(*soln_);
  } catch (...) {
    ierr = -1;
  }

  // recover state in case of error
  if (ierr < 0) {
    archive.Restore(passwd_);
    cfl_*=0.75;
    return true;
  }

  // For consistency with other flow models, we need to track previous h
  // which was placed earlier in the archive.
  S_->GetW<CV_t>(prev_primary_variable_key_, Tags::DEFAULT, passwd_) = archive.get(primary_variable_key_);

  return false;
}


//--------------------------------------------------------------
// Advance conservative variables: (h, hu, hv)
//--------------------------------------------------------------
void
ShallowWater_PK::CommitStep(double t_old, double t_new, const Tag& tag)
{

  int ncells_owned = mesh_->num_entities(AmanziMesh::CELL, AmanziMesh::Parallel_type::OWNED);
  int nfaces_owned = mesh_->num_entities(AmanziMesh::FACE, AmanziMesh::Parallel_type::OWNED);

  auto& B_c = *S_->GetW<CV_t>(bathymetry_key_, Tags::DEFAULT, passwd_).ViewComponent("cell", true);
  auto& h_c = *S_->GetW<CV_t>(primary_variable_key_, Tags::DEFAULT, passwd_).ViewComponent("cell", true);
  auto& ht_c = *S_->GetW<CV_t>(total_depth_key_, Tags::DEFAULT, passwd_).ViewComponent("cell", true);
  auto& q_c = *S_->GetW<CV_t>(discharge_key_, Tags::DEFAULT, discharge_key_).ViewComponent("cell", true);
  auto& vel_c = *S_->GetW<CV_t>(velocity_key_, Tags::DEFAULT, passwd_).ViewComponent("cell", true);

  Epetra_MultiVector& h_new = *soln_->SubVector(0)->Data()->ViewComponent("cell");
  Epetra_MultiVector& q_new = *soln_->SubVector(1)->Data()->ViewComponent("cell");

  // update solution
  for (int c = 0; c < ncells_owned; ++c) {
    double factor = inverse_with_tolerance(h_new[0][c], cell_area2_max_);
    h_c[0][c] = h_new[0][c];
    q_c[0][c] = q_new[0][c];
    q_c[1][c] = q_new[1][c];
    vel_c[0][c] = factor * q_new[0][c];
    vel_c[1][c] = factor * q_new[1][c];
  }
  UpdateSecondaryFields();

  if(!source_key_.empty()){
     S_->GetEvaluator(source_key_).Update(*S_, passwd_); // in this evaluator when running pipe flow
  }

  Teuchos::rcp_dynamic_cast<EvaluatorPrimary<CV_t, CVS_t>>(
<<<<<<< HEAD
    S_->GetEvaluatorPtr(primary_variable_key_, Tags::DEFAULT))->SetChanged();
=======
    S_->GetEvaluatorPtr(ponded_depth_key_, Tags::DEFAULT))
    ->SetChanged();
>>>>>>> 4acb2677

  Teuchos::rcp_dynamic_cast<EvaluatorPrimary<CV_t, CVS_t>>(
    S_->GetEvaluatorPtr(velocity_key_, Tags::DEFAULT))
    ->SetChanged();

  S_->GetEvaluator(hydrostatic_pressure_key_).Update(*S_, passwd_);

  UpdateExtraEvaluators();

    // min-max values
  if (vo_->getVerbLevel() >= Teuchos::VERB_HIGH) {
    double hmin(DBL_MAX), hmax(DBL_MIN);
    for (int c = 0; c < ncells_owned; ++c) {
      hmin = std::min(hmin, h_c[0][c]);
      hmax = std::max(hmax, h_c[0][c]);
    }

    double qmin(DBL_MAX), qmax(DBL_MIN);
    auto& riemann_f = *S_->GetW<CompositeVector>(riemann_flux_key_, passwd_).ViewComponent("face");
    for (int f = 0; f < nfaces_owned; ++f) {
      double flux = riemann_f[0][f] / mesh_->getFaceArea(f);
      qmin = std::min(qmin, flux);
      qmax = std::max(qmax, flux);
    }

    double outmin[2], inmin[2] = { hmin, qmin };
    double outmax[2], inmax[2] = { hmax, qmax };
    mesh_->getComm()->MinAll(inmin, outmin, 2);
    mesh_->getComm()->MaxAll(inmax, outmax, 2);

    Teuchos::OSTab tab = vo_->getOSTab();
    *vo_->os() << "min/max(h): " << outmin[0] << "/" << outmax[0]
               << ", min/max(flux): " << outmin[1] << "/" << outmax[1] << std::endl;
  }
}


//--------------------------------------------------------------
// Total Depth ht = h + B (Evaluate value at edge midpoint for a polygonal cell)
// Reconstruct if necessary for positivity
//--------------------------------------------------------------
double
ShallowWater_PK::TotalDepthEdgeValue(int c,
                                     int e,
                                     double htc,
                                     double Bc,
                                     double Bmax,
                                     const Epetra_MultiVector& B_n)
{
  double ht_edge(0.0); // value to return

  auto& ht_grad = *total_depth_grad_->data()->ViewComponent("cell", true);

  const auto& xc = mesh_->getCellCentroid(c);
  const auto& xf = mesh_->getFaceCentroid(e);

  bool cell_is_dry, cell_is_fully_flooded, cell_is_partially_wet;
  cell_is_partially_wet = false;
  cell_is_dry = false;
  cell_is_fully_flooded = false;

  // characterize cell based on [Beljadid et al.' 16]
  if ((htc > Bmax) && (htc - Bc > 0.0)) { 
    cell_is_fully_flooded = true;
  } else if (std::abs(htc - Bc) < 1.e-15) {
    cell_is_dry = true;
  } else {
    cell_is_partially_wet = true;
  }

  // depth poisitivity based on [Beljadid et al.' 2016, Computers and Fluids]
  if (cell_is_fully_flooded) {
    ht_edge = total_depth_grad_->getValue(c, xf);
  } else if (cell_is_dry) {
    ht_edge = BathymetryEdgeValue(e, B_n);
  } else if (cell_is_partially_wet) {
    auto cfaces = mesh_->getCellFaces(c);

    double mu_eps_sum = 0.0;

    for (int f = 0; f < cfaces.size(); ++f) {
      Amanzi::AmanziGeometry::Point x0, x1;
      int edge = cfaces[f];

      auto face_nodes = mesh_->getFaceNodes(edge);
      int n0 = face_nodes[0], n1 = face_nodes[1];

      x0 = mesh_->getNodeCoordinate(n0);
      x1 = mesh_->getNodeCoordinate(n1);

      double area = norm((xc - x0) ^ (xc - x1)) / 2.0;

      double epsilon;

      if ((htc < B_n[0][n0]) && (htc < B_n[0][n1])) {
        epsilon = 0.0;
      } else if ((htc >= B_n[0][n0]) && (htc >= B_n[0][n1])) {
        epsilon = 1.0;
      } else {
        epsilon = 0.5;
      }

      mu_eps_sum += (area / mesh_->getCellVolume(c)) * (epsilon);
    }

    auto face_nodes = mesh_->getFaceNodes(e);

    ht_edge = 0.0;
    for (int i = 0; i < face_nodes.size(); ++i) {
      if (htc < B_n[0][face_nodes[i]]) {
        ht_edge += B_n[0][face_nodes[i]];
      } else {
        ht_edge += B_n[0][face_nodes[i]] + ((htc - Bc) / mu_eps_sum);
      }
    }
    ht_edge /= 2.0;
    ht_grad[0][c] = 0.0;
    ht_grad[1][c] = 0.0;
  }

  return ht_edge;
}


//--------------------------------------------------------------------
// Discretization of the bed slope source term (well-balanced for lake at rest) 
// To be used for the shallow water model only 
//--------------------------------------------------------------------
std::vector<double>
<<<<<<< HEAD
ShallowWater_PK::NumericalSourceBedSlope( int c, double htc, double Bc, double Bmax, const Epetra_MultiVector& B_n)
=======
ShallowWater_PK::NumericalSource(int c,
                                 double htc,
                                 double Bc,
                                 double Bmax,
                                 const Epetra_MultiVector& B_n)
>>>>>>> 4acb2677
{
  auto cfaces = mesh_->getCellFaces(c);
  auto cnodes = mesh_->getCellNodes(c);

  int orientation;
  double S1(0.0), S2(0.0);
  double vol = mesh_->getCellVolume(c);

  for (int n = 0; n < cfaces.size(); ++n) {
    int f = cfaces[n];
    const auto& normal = mesh_->getFaceNormal(f, c, &orientation);

    double ht_rec = TotalDepthEdgeValue(c, f, htc, Bc, Bmax, B_n);
    double B_rec = BathymetryEdgeValue(f, B_n);

    // Polygonal meshes [Beljadid et al.' 2016, Computers and Fluids]
    S1 += (0.5) * (ht_rec - B_rec) * (ht_rec - B_rec) * normal[0];
    S2 += (0.5) * (ht_rec - B_rec) * (ht_rec - B_rec) * normal[1];
  }

  auto& ht_grad = *total_depth_grad_->data()->ViewComponent("cell", true);

  S1 /= vol;
  S2 /= vol;
  S1 -= ht_grad[0][c] * (htc - Bc);
  S2 -= ht_grad[1][c] * (htc - Bc);
  S1 *= g_;
  S2 *= g_;

  std::vector<double> S(3);

  S[0] = 0.0;
  S[1] = S1;
  S[2] = S2;

  return S;
}

//--------------------------------------------------------------
// Calculation of time step limited by the CFL condition
//--------------------------------------------------------------
double
ShallowWater_PK::get_dt()
{

  int dir;
  double d, d_min = 1.e10, vn, dt = 1.e10, dt_dry = 1.e-1;
  double h, vx, vy;
  double vnMax = 0.0;
  double hMax = 0.0;

  const auto& h_c = *S_->Get<CV_t>(primary_variable_key_).ViewComponent("cell", true);
  const auto& vel_c = *S_->Get<CV_t>(velocity_key_).ViewComponent("cell", true);

  int ncells_owned =
    mesh_->getNumEntities(AmanziMesh::Entity_kind::CELL, AmanziMesh::Parallel_kind::OWNED);

  for (int c = 0; c < ncells_owned; c++) {
    const Amanzi::AmanziGeometry::Point& xc = mesh_->getCellCentroid(c);

    auto cfaces = mesh_->getCellFaces(c);

    for (int n = 0; n < cfaces.size(); ++n) {
      int f = cfaces[n];
<<<<<<< HEAD
      double farea = mesh_->face_area(f);
      const auto& xf = mesh_->face_centroid(f);
      AmanziGeometry::Point normal = mesh_->face_normal(f, false, c, &dir);
      normal /= farea;
=======
      double farea = mesh_->getFaceArea(f);
      const auto& xf = mesh_->getFaceCentroid(f);
      const auto& normal = mesh_->getFaceNormal(f);
>>>>>>> 4acb2677

      h = h_c[0][c];
      vx = vel_c[0][c];
      vy = vel_c[1][c];

      // computing local (cell, face) time step using Kurganov's estimate d / (2a)
      vn = (vx * normal[0] + vy * normal[1]);
      d = norm(xc - xf);
      d_min = std::min(d_min, d);

      dt = std::min(d / std::max((2.0 * (std::abs(vn) + std::sqrt(g_ * h))), 1.e-12), dt);
      vnMax = std::max(std::abs(vn), vnMax);
      hMax = std::max(h, hMax);
    }
  }

  // reduce dt_min when dt is too large for completely dry conditions (h = 0, qx = 0, qy = 0)
  if (dt >= d_min * 1.e8) { dt = d_min * dt_dry; }

  double dt_min;
  mesh_->getComm()->MinAll(&dt, &dt_min, 1);

  if (vo_->getVerbLevel() >= Teuchos::VERB_MEDIUM) {
    Teuchos::OSTab tab = vo_->getOSTab();
    *vo_->os() << "stable dt = " << dt_min << ", cfl = " << cfl_ << std::endl;
    *vo_->os() << "max abs vel normal to face = " << vnMax << ", max primary variable = " << hMax << std::endl;
  }

  if (vo_->getVerbLevel() >= Teuchos::VERB_HIGH && iters_ == max_iters_) {
    Teuchos::OSTab tab = vo_->getOSTab();
    *vo_->os() << "switching from reduced to regular cfl=" << cfl_ << std::endl;
  }

  if (iters_ < max_iters_) {
    return 0.1 * cfl_ * dt_min;
  } else {
    return cfl_ * dt_min;
  }
}


//--------------------------------------------------------------
// Throws an error if solution u is not valid.
//--------------------------------------------------------------
void
ShallowWater_PK::VerifySolution_(TreeVector& u)
{
  int ncells_owned =
    mesh_->getNumEntities(AmanziMesh::Entity_kind::CELL, AmanziMesh::Parallel_kind::OWNED);
  const auto& h_c = *u.SubVector(0)->Data()->ViewComponent("cell");

  int ierr(0);
  for (int c = 0; c < ncells_owned; ++c) {
    if (h_c[0][c] < 0.0) {
      ierr = -1;
      break;
    }
  }

  int ierr_tmp(ierr);
  mesh_->getComm()->MinAll(&ierr_tmp, &ierr, 1);
  if (ierr < 0) {
    Errors::Message msg;
    msg << "Negative primary variable.\n";
    Exceptions::amanzi_throw(msg);
  }
}


//--------------------------------------------------------------
// Bathymetry (evaluate value at edge midpoint for a polygonal cell)
//--------------------------------------------------------------
double
ShallowWater_PK::BathymetryEdgeValue(int e, const Epetra_MultiVector& B_n)
{
  auto nodes = mesh_->getFaceNodes(e);

  return (B_n[0][nodes[0]] + B_n[0][nodes[1]]) / 2.0;
}

//--------------------------------------------------------------
// Setup primary variable keys
//--------------------------------------------------------------
void ShallowWater_PK::SetupPrimaryVariableKeys(){

  primary_variable_key_ = Keys::getKey(domain_, "ponded_depth");
  prev_primary_variable_key_ = Keys::getKey(domain_, "prev_ponded_depth");

}

//--------------------------------------------------------------
// Set primary variable BC
//--------------------------------------------------------------
void ShallowWater_PK::SetPrimaryVariableBC(Teuchos::RCP<Teuchos::ParameterList> &bc_list){

  // -- ponded depth BC
  if (bc_list->isSublist("ponded depth")) {
    PK_DomainFunctionFactory<ShallowWaterBoundaryFunction> bc_factory(mesh_, S_);

    Teuchos::ParameterList& tmp_list = bc_list->sublist("ponded depth");
    for (auto it = tmp_list.begin(); it != tmp_list.end(); ++it) {
      std::string name = it->first;
      if (tmp_list.isSublist(name)) {
        Teuchos::ParameterList& spec = tmp_list.sublist(name);

        Teuchos::RCP<ShallowWaterBoundaryFunction> bc = bc_factory.Create(spec, "ponded depth", AmanziMesh::NODE, Teuchos::null);
        bc->set_bc_name("ponded depth");
        bc->set_type(WhetStone::DOF_Type::SCALAR);
        bcs_.push_back(bc);
      }
    }
  }

}

//--------------------------------------------------------------------
// Update total depth for shallow water model
//--------------------------------------------------------------------
void ShallowWater_PK::UpdateSecondaryFields(){

   auto& h_c = *S_->GetW<CV_t>(primary_variable_key_, Tags::DEFAULT, passwd_).ViewComponent("cell", true);
   auto& ht_c = *S_->GetW<CV_t>(total_depth_key_, Tags::DEFAULT, passwd_).ViewComponent("cell", true);
   auto& B_c = *S_->GetW<CV_t>(bathymetry_key_, Tags::DEFAULT, passwd_).ViewComponent("cell", true);
   int ncells_owned = mesh_->num_entities(AmanziMesh::CELL, AmanziMesh::Parallel_type::OWNED);

   for (int c = 0; c < ncells_owned; ++c) {
       ht_c[0][c] = ComputeTotalDepth(h_c[0][c], B_c[0][c]);
   }

}

//--------------------------------------------------------------
// Initialize fields
//--------------------------------------------------------------
void ShallowWater_PK::InitializeFields(){

     int ncells_owned = mesh_->num_entities(AmanziMesh::CELL, AmanziMesh::Parallel_type::OWNED);
     auto& B_c = *S_->GetW<CV_t>(bathymetry_key_, Tags::DEFAULT, passwd_).ViewComponent("cell");

     if (!S_->GetRecord(primary_variable_key_, Tags::DEFAULT).initialized()) {
        auto& h_c = *S_->GetW<CV_t>(primary_variable_key_, Tags::DEFAULT, passwd_).ViewComponent("cell");
        auto& ht_c = *S_->GetW<CV_t>(total_depth_key_, Tags::DEFAULT, passwd_).ViewComponent("cell");

        for (int c = 0; c < ncells_owned; c++) { h_c[0][c] = ht_c[0][c] - B_c[0][c]; }

        S_->GetRecordW(primary_variable_key_, Tags::DEFAULT, passwd_).set_initialized();
     }

     if (!S_->GetRecord(total_depth_key_).initialized()) {
        const auto& h_c = *S_->Get<CV_t>(primary_variable_key_).ViewComponent("cell");
        auto& ht_c = *S_->GetW<CV_t>(total_depth_key_, Tags::DEFAULT, passwd_).ViewComponent("cell");

        for (int c = 0; c < ncells_owned; c++) { ht_c[0][c] = ComputeTotalDepth(h_c[0][c], B_c[0][c]); }

        S_->GetRecordW(total_depth_key_, Tags::DEFAULT, passwd_).set_initialized();
     }

}

//--------------------------------------------------------------
// Compute external forcing on cells
//--------------------------------------------------------------
void ShallowWater_PK::ComputeExternalForcingOnCells(std::vector<double> &forcing){

     for (int i = 0; i < srcs_.size(); ++i) {
         for (auto it = srcs_[i]->begin(); it != srcs_[i]->end(); ++it) {
             int c = it->first;
             forcing[c] = it->second[0] / mesh_->cell_volume(c); // [m/s] for SW
         }
     }

}

//--------------------------------------------------------------------
// Compute ponded depth at edge location
//--------------------------------------------------------------------
double ShallowWater_PK::ComputeFieldOnEdge(int c, int e, double htc, double Bc, double Bmax, const Epetra_MultiVector& B_n)
{

  double ht_rec = TotalDepthEdgeValue(c, e, htc, Bc, Bmax, B_n);
  double B_rec = BathymetryEdgeValue(e, B_n);
  double V_rec = ht_rec - B_rec;

  return V_rec;

}


//--------------------------------------------------------------
// Copy primary fields
//--------------------------------------------------------------
void ShallowWater_PK::CopyPrimaryFields( StateArchive & archive ){

  archive.Add({ primary_variable_key_ }, { discharge_key_ },
                 { primary_variable_key_, velocity_key_ },
                 Tags::DEFAULT, "shallow_water");
}

//--------------------------------------------------------------
// Inversion operation protected for small values
//--------------------------------------------------------------
double ShallowWater_PK::inverse_with_tolerance(double h, double tol)
{
  double eps(velocity_desingularization_eps_); 

  if (h > eps) return 1.0 / h;

  double h2 = h * h;
  return 2 * h / (h2 + std::max(h2, tol));
}

} // namespace ShallowWater
} // namespace Amanzi<|MERGE_RESOLUTION|>--- conflicted
+++ resolved
@@ -10,12 +10,9 @@
 /*
  Shallow water PK
 
-<<<<<<< HEAD
  Authors: Svetlana Tokareva (tokareva@lanl.gov)
           Giacomo Capodaglio (gcapodaglio@lanl.gov)
           Naren Vohra (vohra@lanl.gov)
-=======
->>>>>>> 4acb2677
 */
 
 #include <algorithm>
@@ -111,7 +108,6 @@
   //-------------------------------
   // primary fields
   //-------------------------------
-<<<<<<< HEAD
   // -- ponded depth for shallow water, wetted area for pipe flow
   if (!S_->HasRecord(primary_variable_key_)) {
     S_->Require<CV_t, CVS_t>(primary_variable_key_, Tags::DEFAULT, passwd_)
@@ -119,23 +115,6 @@
       ->SetGhosted(true)
       ->SetComponent("cell", AmanziMesh::CELL, 1);
     AddDefaultPrimaryEvaluator_(primary_variable_key_);
-=======
-  // -- ponded depth
-  if (!S_->HasRecord(ponded_depth_key_)) {
-    S_->Require<CV_t, CVS_t>(ponded_depth_key_, Tags::DEFAULT, passwd_)
-      .SetMesh(mesh_)
-      ->SetGhosted(true)
-      ->SetComponent("cell", AmanziMesh::CELL, 1);
-    AddDefaultPrimaryEvaluator(S_, ponded_depth_key_);
-  }
-
-  // -- total depth
-  if (!S_->HasRecord(total_depth_key_)) {
-    S_->Require<CV_t, CVS_t>(total_depth_key_, Tags::DEFAULT, passwd_)
-      .SetMesh(mesh_)
-      ->SetGhosted(true)
-      ->SetComponent("cell", AmanziMesh::Entity_kind::CELL, 1);
->>>>>>> 4acb2677
   }
 
   // -- velocity
@@ -222,13 +201,8 @@
     S_->Require<CV_t, CVS_t>(prev_primary_variable_key_, Tags::DEFAULT, passwd_)
       .SetMesh(mesh_)
       ->SetGhosted(true)
-<<<<<<< HEAD
-      ->SetComponent("cell", AmanziMesh::CELL, 1);
+      ->SetComponent("cell", AmanziMesh::Entity_kind::CELL, 1);
     S_->GetRecordW(prev_primary_variable_key_, passwd_).set_io_vis(false);
-=======
-      ->SetComponent("cell", AmanziMesh::Entity_kind::CELL, 1);
-    S_->GetRecordW(prev_ponded_depth_key_, passwd_).set_io_vis(false);
->>>>>>> 4acb2677
   }
 }
 
@@ -280,8 +254,7 @@
       if (tmp_list.isSublist(name)) {
         Teuchos::ParameterList& spec = tmp_list.sublist(name);
 
-<<<<<<< HEAD
-        bc = bc_factory.Create(spec, "discharge", AmanziMesh::FACE, Teuchos::null);
+        bc = bc_factory.Create(spec, "discharge", AmanziMesh::Entity_kind::FACE, Teuchos::null);
         bc->set_bc_name("discharge");
         bc->set_type(WhetStone::DOF_Type::VECTOR);
         bcs_.push_back(bc);
@@ -300,15 +273,9 @@
       if (tmp_list.isSublist(name)) {
         Teuchos::ParameterList& spec = tmp_list.sublist(name);
 
-        bc = bc_factory.Create(spec, "outward discharge", AmanziMesh::FACE, Teuchos::null);
+        bc = bc_factory.Create(spec, "outward discharge", AmanziMesh::Entity_kind::FACE, Teuchos::null);
         bc->set_bc_name("outward discharge");
         bc->set_type(WhetStone::DOF_Type::VECTOR);
-=======
-        bc = bc_factory.Create(
-          spec, "ponded depth", AmanziMesh::Entity_kind::NODE, Teuchos::null, Tags::DEFAULT, true);
-        bc->set_bc_name("ponded depth");
-        bc->set_type(WhetStone::DOF_Type::SCALAR);
->>>>>>> 4acb2677
         bcs_.push_back(bc);
       }
     }
@@ -422,11 +389,7 @@
   S_->GetEvaluator(hydrostatic_pressure_key_).Update(*S_, passwd_);
 
   InitializeCVField(S_, *vo_, riemann_flux_key_, Tags::DEFAULT, passwd_, 0.0);
-<<<<<<< HEAD
   InitializeFieldFromField_(prev_primary_variable_key_, primary_variable_key_, false);
-=======
-  InitializeCVFieldFromCVField(S_, *vo_, prev_ponded_depth_key_, ponded_depth_key_, passwd_);
->>>>>>> 4acb2677
 
   // soln_ is the TreeVector of conservative variables [h hu hv]
   Teuchos::RCP<TreeVector> tmp_h = Teuchos::rcp(new TreeVector());
@@ -465,16 +428,10 @@
   double dt = t_new - t_old;
   iters_++;
 
-<<<<<<< HEAD
-  int ncells_owned = mesh_->num_entities(AmanziMesh::CELL, AmanziMesh::Parallel_type::OWNED);
-
-  ComputeCellArrays();
-=======
   int ncells_owned =
     mesh_->getNumEntities(AmanziMesh::Entity_kind::CELL, AmanziMesh::Parallel_kind::OWNED);
-  int nfaces_owned =
-    mesh_->getNumEntities(AmanziMesh::Entity_kind::FACE, AmanziMesh::Parallel_kind::OWNED);
->>>>>>> 4acb2677
+
+  ComputeCellArrays();
 
   S_->GetEvaluator(discharge_key_).Update(*S_, passwd_);
 
@@ -486,7 +443,6 @@
   ScatterMasterToGhostedExtraEvaluators();
 
   // save a copy of primary and conservative fields
-<<<<<<< HEAD
   auto& B_c = *S_->GetW<CV_t>(bathymetry_key_, Tags::DEFAULT, passwd_).ViewComponent("cell", true);
   auto& h_c = *S_->GetW<CV_t>(primary_variable_key_, Tags::DEFAULT, passwd_).ViewComponent("cell", true);
   auto& ht_c = *S_->GetW<CV_t>(total_depth_key_, Tags::DEFAULT, passwd_).ViewComponent("cell", true);
@@ -494,23 +450,11 @@
 
   S_->GetEvaluator(discharge_key_).Update(*S_, passwd_);
   auto& q_c = *S_->GetW<CV_t>(discharge_key_, Tags::DEFAULT, discharge_key_).ViewComponent("cell", true);
-=======
-  auto tag = Tags::DEFAULT;
-  auto& B_c = *S_->GetW<CV_t>(bathymetry_key_, tag, passwd_).ViewComponent("cell", true);
-  auto& h_c = *S_->GetW<CV_t>(ponded_depth_key_, tag, passwd_).ViewComponent("cell", true);
-  auto& ht_c = *S_->GetW<CV_t>(total_depth_key_, tag, passwd_).ViewComponent("cell", true);
-  auto& vel_c = *S_->GetW<CV_t>(velocity_key_, tag, passwd_).ViewComponent("cell", true);
-  auto& q_c = *S_->GetW<CV_t>(discharge_key_, tag, discharge_key_).ViewComponent("cell", true);
->>>>>>> 4acb2677
 
   // create copies of primary fields
   std::vector<std::string> fields({ ponded_depth_key_, velocity_key_ });
   StateArchive archive(S_, vo_);
-<<<<<<< HEAD
   CopyPrimaryFields(archive);
-=======
-  archive.Add(fields, Tags::DEFAULT);
->>>>>>> 4acb2677
 
   Epetra_MultiVector& h_old = *soln_->SubVector(0)->Data()->ViewComponent("cell");
   Epetra_MultiVector& q_old = *soln_->SubVector(1)->Data()->ViewComponent("cell");
@@ -617,12 +561,7 @@
   }
 
   Teuchos::rcp_dynamic_cast<EvaluatorPrimary<CV_t, CVS_t>>(
-<<<<<<< HEAD
     S_->GetEvaluatorPtr(primary_variable_key_, Tags::DEFAULT))->SetChanged();
-=======
-    S_->GetEvaluatorPtr(ponded_depth_key_, Tags::DEFAULT))
-    ->SetChanged();
->>>>>>> 4acb2677
 
   Teuchos::rcp_dynamic_cast<EvaluatorPrimary<CV_t, CVS_t>>(
     S_->GetEvaluatorPtr(velocity_key_, Tags::DEFAULT))
@@ -752,15 +691,7 @@
 // To be used for the shallow water model only 
 //--------------------------------------------------------------------
 std::vector<double>
-<<<<<<< HEAD
 ShallowWater_PK::NumericalSourceBedSlope( int c, double htc, double Bc, double Bmax, const Epetra_MultiVector& B_n)
-=======
-ShallowWater_PK::NumericalSource(int c,
-                                 double htc,
-                                 double Bc,
-                                 double Bmax,
-                                 const Epetra_MultiVector& B_n)
->>>>>>> 4acb2677
 {
   auto cfaces = mesh_->getCellFaces(c);
   auto cnodes = mesh_->getCellNodes(c);
@@ -825,16 +756,10 @@
 
     for (int n = 0; n < cfaces.size(); ++n) {
       int f = cfaces[n];
-<<<<<<< HEAD
-      double farea = mesh_->face_area(f);
-      const auto& xf = mesh_->face_centroid(f);
-      AmanziGeometry::Point normal = mesh_->face_normal(f, false, c, &dir);
-      normal /= farea;
-=======
       double farea = mesh_->getFaceArea(f);
       const auto& xf = mesh_->getFaceCentroid(f);
       const auto& normal = mesh_->getFaceNormal(f);
->>>>>>> 4acb2677
+      normal /= farea;
 
       h = h_c[0][c];
       vx = vel_c[0][c];
