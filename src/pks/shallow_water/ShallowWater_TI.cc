--- conflicted
+++ resolved
@@ -10,12 +10,9 @@
 /*
  Shallow water PK
 
-<<<<<<< HEAD
  Authors: Svetlana Tokareva (tokareva@lanl.gov)
           Giacomo Capodaglio (gcapodaglio@lanl.gov)
           Naren Vohra (vohra@lanl.gov)
-=======
->>>>>>> 4acb2677
  */
 
 #include "errors.hh"
@@ -55,12 +52,7 @@
 
   auto& ht_c = *S_->GetW<CompositeVector>(total_depth_key_, passwd_).ViewComponent("cell", true);
   auto& vel_c = *S_->GetW<CompositeVector>(velocity_key_, passwd_).ViewComponent("cell", true);
-<<<<<<< HEAD
   auto& riemann_f = *S_->GetW<CompositeVector>(riemann_flux_key_, passwd_).ViewComponent("face", true);
-=======
-  auto& riemann_f =
-    *S_->GetW<CompositeVector>(riemann_flux_key_, passwd_).ViewComponent("face", true);
->>>>>>> 4acb2677
 
   for (int c = 0; c < ncells_wghost; ++c) {
     double factor = inverse_with_tolerance(h_temp[0][c], cell_area2_max_);
@@ -102,7 +94,6 @@
     }
   }
 
-<<<<<<< HEAD
   // velocity or discharge BCs
   // extract primary variable BC at nodes to ensure well-balancedness
   for (int i = 0; i < bcs_.size(); ++i) {
@@ -148,22 +139,6 @@
              bc_value_ht[f] = ComputeTotalDepth(bc_value_h[f], bc_value_b[f]);
           }
        }
-=======
-  // extract ponded depth BC at nodes to ensure well-balancedness
-  for (int i = 0; i < bcs_.size(); ++i) {
-    if (bcs_[i]->get_bc_name() == "velocity") {
-      for (auto it = bcs_[i]->begin(); it != bcs_[i]->end(); ++it) {
-        int f = it->first;
-        auto nodes = mesh_->getFaceNodes(f);
-        int n0 = nodes[0], n1 = nodes[1];
-
-        bc_model[f] = Operators::OPERATOR_BC_DIRICHLET;
-        bc_value_h[f] = (bc_value_hn[n0] + bc_value_hn[n1]) / 2.0;
-        bc_value_qx[f] = bc_value_h[f] * it->second[0];
-        bc_value_qy[f] = bc_value_h[f] * it->second[1];
-        bc_value_ht[f] = bc_value_h[f] + (B_n[0][n0] + B_n[0][n1]) / 2.0;
-      }
->>>>>>> 4acb2677
     }
     
     else if (bcs_[i]->get_bc_name() == "outward discharge") {
@@ -192,27 +167,16 @@
   auto tmp1 =
     S_->GetW<CompositeVector>(total_depth_key_, Tags::DEFAULT, passwd_).ViewComponent("cell", true);
   total_depth_grad_->Compute(tmp1);
-<<<<<<< HEAD
   if (use_limiter_)
     limiter_->ApplyLimiter(tmp1, 0, total_depth_grad_, bc_model_scalar, bc_value_ht);
-=======
-  if (use_limiter_) limiter_->ApplyLimiter(tmp1, 0, total_depth_grad_, bc_model, bc_value_ht);
->>>>>>> 4acb2677
   total_depth_grad_->data()->ScatterMasterToGhosted("cell");
 
   // additional depth-positivity correction limiting for fully flooded cells
   auto& ht_grad = *total_depth_grad_->data()->ViewComponent("cell", true);
 
-<<<<<<< HEAD
-  for (int c = 0; c < ncells_wghost; ++c ) {
-     Amanzi::AmanziMesh::Entity_ID_List cnodes, cfaces;
-     mesh_->cell_get_nodes(c, &cnodes);
-    
-=======
   for (int c = 0; c < ncells_wghost; ++c) {
     auto cnodes = mesh_->getCellNodes(c);
 
->>>>>>> 4acb2677
     // calculate maximum bathymetry value on cell nodes
     double Bmax = 0.0;
     for (int i = 0; i < cnodes.size(); ++i) { Bmax = std::max(B_n[0][cnodes[i]], Bmax); }
@@ -237,7 +201,6 @@
     }
   }
 
-<<<<<<< HEAD
   // compute bathymetry gradient for bed slope source
   auto tmp7 = S_->GetW<CompositeVector>(bathymetry_key_, Tags::DEFAULT, passwd_).ViewComponent("cell", true);
   bathymetry_grad_->Compute(tmp7);
@@ -249,22 +212,12 @@
   discharge_x_grad_->Compute(tmp5, 0);
   if (use_limiter_)
     limiter_->ApplyLimiter(tmp5, 0, discharge_x_grad_, bc_model_vector, bc_value_qx);
-=======
-  // flux
-  auto tmp5 = A.SubVector(1)->Data()->ViewComponent("cell", true);
-  discharge_x_grad_->Compute(tmp5, 0);
-  if (use_limiter_) limiter_->ApplyLimiter(tmp5, 0, discharge_x_grad_, bc_model, bc_value_qx);
->>>>>>> 4acb2677
   discharge_x_grad_->data()->ScatterMasterToGhosted("cell");
 
   auto tmp6 = A.SubVector(1)->Data()->ViewComponent("cell", true);
   discharge_y_grad_->Compute(tmp6, 1);
-<<<<<<< HEAD
   if (use_limiter_)
     limiter_->ApplyLimiter(tmp6, 1, discharge_y_grad_, bc_model_vector, bc_value_qy);
-=======
-  if (use_limiter_) limiter_->ApplyLimiter(tmp6, 1, discharge_y_grad_, bc_model, bc_value_qy);
->>>>>>> 4acb2677
   discharge_y_grad_->data()->ScatterMasterToGhosted("cell");
 
   // update source (external) terms
@@ -280,12 +233,7 @@
   // U_t + F_x(U) + G_y(U) = S(U)
 
   int dir, c1, c2, ierr;
-<<<<<<< HEAD
   double h, qx, qy, factor, dx;
-  AmanziMesh::Entity_ID_List cells;
-=======
-  double h, qx, qy, factor;
->>>>>>> 4acb2677
 
   std::vector<double> FNum_rot(3,0.0);        // fluxes
   std::vector<double> BedSlopeSource;  // bed slope source
@@ -304,38 +252,22 @@
     c2 = (cells.size() == 2) ? cells[1] : -1;
     if (c1 > ncells_owned && c2 == -1) continue;
     if (c2 > ncells_owned) std::swap(c1, c2);
-<<<<<<< HEAD
-    AmanziGeometry::Point normal = mesh_->face_normal(f, false, c1, &dir);
-=======
 
     AmanziGeometry::Point normal = mesh_->getFaceNormal(f, c1, &dir);
->>>>>>> 4acb2677
     normal /= farea;
 
     // primary field at the edge
     double V_rec = 0.0;
 
-<<<<<<< HEAD
     V_rec = ComputeFieldOnEdge(c1, f, ht_c[0][c1], B_c[0][c1], B_max[0][c1], B_n);
     ierr = ErrorDiagnostics_(t, c1, V_rec);
-=======
-    double B_rec = BathymetryEdgeValue(f, B_n);
-
-    double h_rec = ht_rec - B_rec;
-    ierr = ErrorDiagnostics_(t, c1, h_rec, B_rec, ht_rec);
->>>>>>> 4acb2677
     if (ierr < 0) break;
 
     double qx_rec = discharge_x_grad_->getValue(c1, xf);
     double qy_rec = discharge_y_grad_->getValue(c1, xf);
 
-<<<<<<< HEAD
     factor = inverse_with_tolerance(V_rec, cell_area2_max_);
   
-=======
-    factor = inverse_with_tolerance(h_rec, cell_area2_max_);
-
->>>>>>> 4acb2677
     double vx_rec = factor * qx_rec;
     double vy_rec = factor * qy_rec;
 
@@ -387,16 +319,8 @@
      ierr = ErrorDiagnostics_(t, c2, V_rec);
      if (ierr < 0) break;
 
-
-<<<<<<< HEAD
      qx_rec = discharge_x_grad_->getValue(c2, xf);
      qy_rec = discharge_y_grad_->getValue(c2, xf);
-=======
-      qx_rec = discharge_x_grad_->getValue(c2, xf);
-      qy_rec = discharge_y_grad_->getValue(c2, xf);
-
-      factor = inverse_with_tolerance(h_rec, cell_area2_max_);
->>>>>>> 4acb2677
 
      factor = inverse_with_tolerance(V_rec, cell_area2_max_);
 
@@ -416,7 +340,6 @@
  double HPFL = ComputeHydrostaticPressureForce(DL);
  double HPFR = ComputeHydrostaticPressureForce(DR);
 
-<<<<<<< HEAD
  FNum_rot = numerical_flux_->Compute(UL, UR, HPFL, HPFR);
 
  h = FNum_rot[0];
@@ -427,7 +350,7 @@
  riemann_f[0][f] = FNum_rot[0] * farea * dir;
 
  // add fluxes to temporary fields 
- double vol = mesh_->cell_volume(c1);
+ double vol = mesh_->getCellVolume(c1);
  factor = farea / vol;
  h_c_tmp[0][c1] -= h * factor;
  q_c_tmp[0][c1] -= qx * factor;
@@ -435,7 +358,7 @@
 
  if (c2 != -1) {
 
-   vol = mesh_->cell_volume(c2);
+   vol = mesh_->getCellVolume(c2);
    factor = farea / vol;
    h_c_tmp[0][c2] += h * factor;
    q_c_tmp[0][c2] += qx * factor;
@@ -443,25 +366,7 @@
 
  }
 
-
 }
-=======
-    // add fluxes to temporary fields
-    double vol = mesh_->getCellVolume(c1);
-    factor = farea / vol;
-    h_c_tmp[0][c1] -= h * factor;
-    q_c_tmp[0][c1] -= qx * factor;
-    q_c_tmp[1][c1] -= qy * factor;
-
-    if (c2 != -1) {
-      vol = mesh_->getCellVolume(c2);
-      factor = farea / vol;
-      h_c_tmp[0][c2] += h * factor;
-      q_c_tmp[0][c2] += qx * factor;
-      q_c_tmp[1][c2] += qy * factor;
-    }
-  }
->>>>>>> 4acb2677
 
   // sync errors across processors, otherwise any MPI call
   // will lead to an error.
@@ -482,13 +387,6 @@
     qx = q_c_tmp[0][c] + BedSlopeSource[1];
     qy = q_c_tmp[1][c] + BedSlopeSource[2];
 
-<<<<<<< HEAD
-=======
-    h = h_c_tmp[0][c] + (S[0] + ext_S_cell[c]);
-    qx = q_c_tmp[0][c] + S[1];
-    qy = q_c_tmp[1][c] + S[2];
-
->>>>>>> 4acb2677
     f_temp0[0][c] = h;
     f_temp1[0][c] = qx;
     f_temp1[1][c] = qy;
@@ -504,13 +402,7 @@
 ShallowWater_PK::ErrorDiagnostics_(double t, int c, double h)
 {
   if (h < 0.0) {
-<<<<<<< HEAD
-
-    const auto& xc = mesh_->cell_centroid(c);
-=======
     const auto& xc = mesh_->getCellCentroid(c);
->>>>>>> 4acb2677
-
     if (vo_->getVerbLevel() >= Teuchos::VERB_EXTREME) {
       Teuchos::OSTab tab = vo_->getOSTab();
       *vo_->os() << "negative primary variable in cell " << c << ", xc=(" << xc[0] << ", " << xc[1] << ")"
