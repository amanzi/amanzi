/*
 Shallow water PK

 Copyright 2010-201x held jointly by LANS/LANL, LBNL, and PNNL.
 Amanzi is released under the three-clause BSD License.
 The terms of use and "as is" disclaimer for this license are
 provided in the top-level COPYRIGHT file.

 Authors: Svetlana Tokareva (tokareva@lanl.gov)
          Giacomo Capodaglio (gcapodaglio@lanl.gov)
 */

#include "errors.hh"

#include "ShallowWater_PK.hh"

namespace Amanzi {
namespace ShallowWater {

void
ShallowWater_PK::FunctionalTimeDerivative(double t, const TreeVector& A,
                                          TreeVector& fun)
{

  const auto& h_temp = *A.SubVector(0)->Data()->ViewComponent("cell", true);
  const auto& q_temp = *A.SubVector(1)->Data()->ViewComponent("cell", true);

  auto& f_temp0 = *fun.SubVector(0)->Data()->ViewComponent("cell");
  auto& f_temp1 = *fun.SubVector(1)->Data()->ViewComponent("cell");

  int ncells_owned = mesh_->num_entities(AmanziMesh::CELL, AmanziMesh::Parallel_type::OWNED);
  int ncells_wghost = mesh_->num_entities(AmanziMesh::CELL, AmanziMesh::Parallel_type::ALL);
  int nfaces_wghost = mesh_->num_entities(AmanziMesh::FACE, AmanziMesh::Parallel_type::ALL);
  int nnodes_wghost = mesh_->num_entities(AmanziMesh::NODE, AmanziMesh::Parallel_type::ALL);

  // distribute data to ghost cells
  A.SubVector(0)->Data()->ScatterMasterToGhosted("cell");
  A.SubVector(1)->Data()->ScatterMasterToGhosted("cell");

  // get primary and conservative fields
  const auto& B_c = *S_->Get<CompositeVector>(bathymetry_key_).ViewComponent("cell", true);
  const auto& B_n = *S_->Get<CompositeVector>(bathymetry_key_).ViewComponent("node", true);
  const auto& B_max = *S_->Get<CompositeVector>(bathymetry_key_).ViewComponent("cmax", true);

  auto& ht_c = *S_->GetW<CompositeVector>(total_depth_key_, passwd_).ViewComponent("cell", true);
  auto& vel_c = *S_->GetW<CompositeVector>(velocity_key_, passwd_).ViewComponent("cell", true);
  auto& riemann_f = *S_->GetW<CompositeVector>(riemann_flux_key_, passwd_).ViewComponent("face", true);

  auto& WettedAngle_c = *S_->GetW<CompositeVector>(wetted_angle_key_, passwd_).ViewComponent("cell", true); 

  for (int c = 0; c < model_cells_wghost_.size(); ++c) {
    int cell = model_cells_wghost_[c];  
    double factor = inverse_with_tolerance(h_temp[0][cell], cell_area2_max_);
    vel_c[0][cell] = factor * q_temp[0][cell];
    vel_c[1][cell] = factor * q_temp[1][cell];
    ht_c[0][cell] = ComputeTotalDepth(h_temp[0][cell], B_c[0][cell], WettedAngle_c[0][cell]);
  }

  for (int c = 0; c < junction_cells_wghost_.size(); ++c) {
    int cell = junction_cells_wghost_[c];
    double factor = inverse_with_tolerance(h_temp[0][cell], cell_area2_max_);
    vel_c[0][cell] = factor * q_temp[0][cell];
    vel_c[1][cell] = factor * q_temp[1][cell];
    ht_c[0][cell] = ShallowWater_PK::ComputeTotalDepth(h_temp[0][cell], B_c[0][cell], WettedAngle_c[0][cell]);
  }

  // allocate memory for temporary fields
  Epetra_MultiVector h_c_tmp(h_temp);
  Epetra_MultiVector q_c_tmp(q_temp);

  h_c_tmp.PutScalar(0.0);
  q_c_tmp.PutScalar(0.0);

  // update boundary conditions given by [h u v]
  for (int i = 0; i < bcs_.size(); ++i) { bcs_[i]->Compute(t, t); }

  std::vector<int> bc_model_scalar(nfaces_wghost, Operators::OPERATOR_BC_NONE);
  std::vector<int> bc_model_vector(nfaces_wghost, Operators::OPERATOR_BC_NONE);
  std::vector<double> bc_value_hn(nnodes_wghost, 0.0);
  std::vector<double> bc_value_h(nfaces_wghost, 0.0);
  std::vector<double> bc_value_b(nfaces_wghost, 0.0);
  std::vector<double> bc_value_ht(nfaces_wghost, 0.0);
  std::vector<double> bc_value_qx(nfaces_wghost, 0.0);
  std::vector<double> bc_value_qy(nfaces_wghost, 0.0);
  unsigned primary_variable_Dirichlet = 0;

  // NOTE: right now we are assuming that the junction cells cannot be boundary cells
  // so the code below does not take into account a scenario where such a thing happens

  // ponded depth or wetted area BCs 
  for (int i = 0; i < bcs_.size(); ++i) {
    if (bcs_[i]->get_bc_name() == "ponded depth" && shallow_water_model_ == 1) { // shallow water
      // BC is at nodes  
      for (auto it = bcs_[i]->begin(); it != bcs_[i]->end(); ++it) {
        int n = it->first;
        bc_value_hn[n] = it->second[0];
      }
      primary_variable_Dirichlet = 1;
    }
    if (bcs_[i]->get_bc_name() == "wetted area" && shallow_water_model_ == 0) { // pipe flow
      // BC is at nodes  
      for (auto it = bcs_[i]->begin(); it != bcs_[i]->end(); ++it) {
        int n = it->first;
        bc_value_hn[n] = it->second[0];
      }
      primary_variable_Dirichlet = 1;
    }
  }

  // velocity or discharge BCs
  // extract primary variable BC at nodes to ensure well-balancedness
  for (int i = 0; i < bcs_.size(); ++i) {
    if (bcs_[i]->get_bc_name() == "velocity") {
      if (!primary_variable_Dirichlet){
        if (vo_->getVerbLevel() >= Teuchos::VERB_MEDIUM) {
          Teuchos::OSTab tab = vo_->getOSTab();
          *vo_->os() << "Dirichlet BCs not set for primary variable" << std::endl;
          *vo_->os() << "Supply Dirichlet BCs for primary variable or" << std::endl;
          *vo_->os() << "alternatively set Dirichlet BCs for discharge only" << std::endl; 
        }
        abort();
      } 
      else {
        for (auto it = bcs_[i]->begin(); it != bcs_[i]->end(); ++it) {
          int f = it->first;
          bc_model_vector[f] = Operators::OPERATOR_BC_DIRICHLET; 
          AmanziMesh::Entity_ID_List nodes;
          mesh_->face_get_nodes(f, &nodes);
          int n0 = nodes[0], n1 = nodes[1];
          bc_value_h[f] = (bc_value_hn[n0] + bc_value_hn[n1]) / 2.0;
          bc_value_qx[f] = bc_value_h[f] * it->second[0];
          bc_value_qy[f] = bc_value_h[f] * it->second[1];
          bc_model_scalar[f] = Operators::OPERATOR_BC_DIRICHLET;
          bc_value_b[f] = (B_n[0][n0] + B_n[0][n1]) / 2.0;
          double WettedAngle_f = ComputeWettedAngleNewton(bc_value_h[f]);
          bc_value_ht[f] = ComputeTotalDepth(bc_value_h[f], bc_value_b[f], WettedAngle_f);
        }
      } 
    }
    if (bcs_[i]->get_bc_name() == "discharge") {
      for (auto it = bcs_[i]->begin(); it != bcs_[i]->end(); ++it) {
        int f = it->first;
        bc_model_vector[f] = Operators::OPERATOR_BC_DIRICHLET; 
        bc_value_qx[f] = it->second[0];
        bc_value_qy[f] = it->second[1];
        if (primary_variable_Dirichlet){
          AmanziMesh::Entity_ID_List nodes;
          mesh_->face_get_nodes(f, &nodes);
          int n0 = nodes[0], n1 = nodes[1];
          bc_model_scalar[f] = Operators::OPERATOR_BC_DIRICHLET;
          bc_value_h[f] = (bc_value_hn[n0] + bc_value_hn[n1]) / 2.0;
          bc_value_b[f] = (B_n[0][n0] + B_n[0][n1]) / 2.0;
          double WettedAngle_f = ComputeWettedAngleNewton(bc_value_h[f]);
          bc_value_ht[f] = ComputeTotalDepth(bc_value_h[f], bc_value_b[f], WettedAngle_f);
        }
      }
    }
  }

  // limited reconstructions using boundary data
  // total depth
  auto tmp1 = S_->GetW<CompositeVector>(total_depth_key_, Tags::DEFAULT, passwd_).ViewComponent("cell", true);
  total_depth_grad_->Compute(tmp1);
  if (use_limiter_)
    limiter_->ApplyLimiter(tmp1, 0, total_depth_grad_, bc_model_scalar, bc_value_ht);
  total_depth_grad_->data()->ScatterMasterToGhosted("cell");

  // additional depth-positivity correction limiting for fully flooded cells
  auto& ht_grad = *total_depth_grad_->data()->ViewComponent("cell", true);

  for (int c = 0; c < ncells_wghost; ++c ) {
    Amanzi::AmanziMesh::Entity_ID_List cnodes, cfaces;
    mesh_->cell_get_nodes(c, &cnodes);
    
    // calculate maximum bathymetry value on cell nodes
    double Bmax = 0.0;
    for (int i = 0; i < cnodes.size(); ++i) {
      Bmax = std::max(B_n[0][cnodes[i]], Bmax);
    }
    
    // check if cell is fully flooded and proceed with limiting
    if ((ht_c[0][c] > Bmax) && (ht_c[0][c] - B_c[0][c] > 0.0)) {
      Amanzi::AmanziMesh::Entity_ID_List cfaces;
      mesh_->cell_get_faces(c, &cfaces);

      double alpha = 1.0; // limiter value
      for (int f = 0; f < cfaces.size(); ++f) {
        const auto& xf = mesh_->face_centroid(cfaces[f]);
        double ht_rec = total_depth_grad_->getValue(c, xf);
        if (ht_rec - BathymetryEdgeValue(cfaces[f], B_n) < 0.0) {
          alpha = std::min(alpha, cfl_positivity_ * (BathymetryEdgeValue(cfaces[f], B_n) - ht_c[0][c]) / (ht_rec - ht_c[0][c]));
        }
      }
      
      ht_grad[0][c] *= alpha;
      ht_grad[1][c] *= alpha;
    }
  }

  // compute bathymetry gradient for bed slope source
  auto tmp7 = S_->GetW<CompositeVector>(bathymetry_key_, Tags::DEFAULT, passwd_).ViewComponent("cell", true);
  bathymetry_grad_->Compute(tmp7);
  bathymetry_grad_->data()->ScatterMasterToGhosted("cell");

  
  // flux
  auto tmp5 = A.SubVector(1)->Data()->ViewComponent("cell", true);
  discharge_x_grad_->Compute(tmp5, 0);
  if (use_limiter_)
    limiter_->ApplyLimiter(tmp5, 0, discharge_x_grad_, bc_model_vector, bc_value_qx);
  discharge_x_grad_->data()->ScatterMasterToGhosted("cell");

  auto tmp6 = A.SubVector(1)->Data()->ViewComponent("cell", true);
  discharge_y_grad_->Compute(tmp6, 1);
  if (use_limiter_)
    limiter_->ApplyLimiter(tmp6, 1, discharge_y_grad_, bc_model_vector, bc_value_qy);
  discharge_y_grad_->data()->ScatterMasterToGhosted("cell");

  // update source (external) terms
  for (int i = 0; i < srcs_.size(); ++i) { srcs_[i]->Compute(t, t); }

  // compute source (external) values
  // coupling submodel="rate" returns volumetric flux [m^3/s] integrated over
  // the time step in the last (the second) component of local data vector
  std::vector<double> ext_S_cell(ncells_owned, 0.0);
  ComputeExternalForcingOnCells(ext_S_cell);

  // Shallow water equations have the form
  // U_t + F_x(U) + G_y(U) = S(U)

  int dir, c1, c2, ierr;
  double h, qx, qy, factor, dx;
  AmanziMesh::Entity_ID_List cells;

  std::vector<double> FNum_rot(3,0.0);        // fluxes
  std::vector<double> FNum_rotTmp(3,0.0);        // fluxes
  std::vector<double> BedSlopeSource;  // bed slope source
  std::vector<double> FrictionSource(2, 0.0);   // friction source
  std::vector<double> UL(4), UR(4);    // local state vectors and wetted angle

  // Simplest flux form
  // U_i^{n+1} = U_i^n - dt/vol * (F_{i+1/2}^n - F_{i-1/2}^n) + dt * S_i

  for (int f = 0; f < nfaces_wghost; ++f) {
    double farea = mesh_->face_area(f);
    const AmanziGeometry::Point& xf = mesh_->face_centroid(f);
    bool c1IsJunction = false;
    bool c2IsJunction = false;
    bool skipFace = false;

    mesh_->face_get_cells(f, AmanziMesh::Parallel_type::ALL, &cells);
    c1 = cells[0];
    c2 = (cells.size() == 2) ? cells[1] : -1;
    if (c1 > ncells_owned && c2 == -1) continue;
    if (c2 > ncells_owned) std::swap(c1, c2);
    AmanziMesh::Entity_ID_List cellsAdj;
    discharge_x_grad_->GetCellFaceAdjCellsManifold_(c1, AmanziMesh::Parallel_type::ALL, cellsAdj);

    // we need to check that shallow_water_model_== 0 because
    // the wetted angle is initialized to -1 for the SW PK
    // since the numerical flux implements the SW physical flux
    // if the wetted angle is -1. Though in the SW model junctions
    // do not exist so neither c1 nor c2 can be flagged as junctions
<<<<<<< HEAD
    if(shallow_water_model_== 0 && c2 != -1 && WettedAngle_c[0][c1] < 0.0){
      c1IsJunction = true;
      // this also implies
      // c2 is next to the junction
=======
    if(shallow_water_model_== 0 && WettedAngle_c[0][c1] < 0.0){
       c1IsJunction = true;
       // this also implies
       // c2 is next to the junction
>>>>>>> 4d575be8
    }

    if(shallow_water_model_ == 0 && c2 != -1 && WettedAngle_c[0][c2] < 0.0){
      c2IsJunction = true;
      // this also implies
      // c1 is next to the junction
      // not that junctions are asumed to NOT be boundary cells at the moment
    }

    AmanziGeometry::Point normal = mesh_->face_normal(f, false, c1, &dir);
    AmanziGeometry::Point normalNotRotated = mesh_->face_normal(f, false, c1, &dir);
    AmanziGeometry::Point normalRotated = mesh_->face_normal(f, false, c1, &dir);
    normal /= farea;
    normalNotRotated /= farea;
    normalRotated /= farea;
    // If we have a junction or SW model (wetted angle = -1), we do not 
    // need to rotate the normal vector because for a junction both entries 
    // of the pipe direction are 0, and the SW model is a 2D model
    if(WettedAngle_c[0][c1] >= 0.0){
       // c1 is NOT a junction: 
       ProjectNormalOntoMeshDirection(c1, normal);
       ProjectNormalOntoMeshDirection(c1, normalRotated);
       SkipFace(normalRotated, skipFace);
    }
    else {
       // c1 is a junction:
       // in this case we consider the pipe direction of c2 to be 
       // the same as c1 which makes sense since the pipe and 
       // junction cells are contiguous
       if(c2 != -1){
          ProjectNormalOntoMeshDirection(c2, normalRotated);
          SkipFace(normalRotated, skipFace);
       }
    }
    if(!skipFace){

    // primary fields at the edge
    // V_rec[0]: primary variable
    // V_rec[1]: wetted angle 
    std::vector<double> V_rec(2,0.0);

    V_rec = ComputeFieldsOnEdge(c1, f, ht_c[0][c1], B_c[0][c1], B_max[0][c1], B_n);
    ierr = ErrorDiagnostics_(t, c1, V_rec[0]);
    if (ierr < 0) break;

    double qx_rec = discharge_x_grad_->getValue(c1, xf);
    double qy_rec = discharge_y_grad_->getValue(c1, xf);

    if(c1IsJunction || c2IsJunction){
       qx_rec = vel_c[0][c1] * V_rec[0];
       qy_rec = vel_c[1][c1] * V_rec[0];
    }

    factor = inverse_with_tolerance(V_rec[0], cell_area2_max_);
  
    double vx_rec = factor * qx_rec;
    double vy_rec = factor * qy_rec;

    // rotating velocity to the face-based coordinate system
    // note: this implicitly assumes that the velocity and the
    // normal and tangent to the face are expressed with respect
    // to the same reference frame.
    // for SW, that is the standard reference frame
    // for pipe, that is the pipe reference frame
    double vn, vt;
    vn = vx_rec * normal[0] + vy_rec * normal[1];
    vt = -vx_rec * normal[1] + vy_rec * normal[0];

    UL[0] = V_rec[0];
    UL[1] = V_rec[0] * vn;
    UL[2] = V_rec[0] * vt;
    UL[3] = V_rec[1];

  if (c2 == -1) {
     if (bc_model_scalar[f] == Operators::OPERATOR_BC_DIRICHLET) {
        UR[0] = bc_value_h[f];
        UR[3] = ComputeWettedAngleNewton(bc_value_h[f]);
        UL[0] = UR[0];
        UL[3] = UR[3];
     }
     else {
       UR[0] = UL[0];
       UR[3] = ComputeWettedAngleNewton(UL[0]); 
     }
     if (bc_model_vector[f] == Operators::OPERATOR_BC_DIRICHLET) {
       UR[1] = bc_value_qx[f] * normal[0] + bc_value_qy[f] * normal[1];
       UR[2] = -bc_value_qx[f] * normal[1] + bc_value_qy[f] * normal[0];
       UL[1] = UR[1];
       UL[2] = UR[2];
    } 
    else {
       // default outflow BC
       UR[1] = UL[1];
       UR[2] = UL[2];
    }
  } 
  else {

     V_rec = ComputeFieldsOnEdge(c2, f, ht_c[0][c2], B_c[0][c2], B_max[0][c2], B_n);
     ierr = ErrorDiagnostics_(t, c2, V_rec[0]);
     if (ierr < 0) break;

     if(!c2IsJunction && !c1IsJunction){

        qx_rec = discharge_x_grad_->getValue(c2, xf);
        qy_rec = discharge_y_grad_->getValue(c2, xf);

        factor = inverse_with_tolerance(V_rec[0], cell_area2_max_);

        vx_rec = factor * qx_rec;
        vy_rec = factor * qy_rec;

        vn = vx_rec * normal[0] + vy_rec * normal[1];
        vt = -vx_rec * normal[1] + vy_rec * normal[0];

     }

     if (c1IsJunction || c2IsJunction){

        qx_rec = vel_c[0][c2] * V_rec[0];
        qy_rec = vel_c[1][c2] * V_rec[0];

        factor = inverse_with_tolerance(V_rec[0], cell_area2_max_);

        vx_rec = factor * qx_rec;
        vy_rec = factor * qy_rec;

        if(c1IsJunction){
           // if c1 is a junction the normal has not been rotated,
           // c2 is a pipe cell so the normal should be rotated
           vn = vx_rec * normalRotated[0] + vy_rec * normalRotated[1];
           vt = -vx_rec * normalRotated[1] + vy_rec * normalRotated[0];
        }

        if(c2IsJunction){
           // if c2 is a junction, it means c1 is not, hence both normal
           // and normalRotated have been rotated. Hence we need to
           // use normalNotRotated
           vn = vx_rec * normalNotRotated[0] + vy_rec * normalNotRotated[1];
           vt = -vx_rec * normalNotRotated[1] + vy_rec * normalNotRotated[0];
        }
     }

     UR[0] = V_rec[0];
     UR[1] = V_rec[0] * vn;
     UR[2] = V_rec[0] * vt;
     UR[3] = V_rec[1];

 }

 if (!c1IsJunction && !c2IsJunction){
     FNum_rot = numerical_flux_->Compute(UL, UR);
 }
 if(c1IsJunction){
     FNum_rotTmp = numerical_flux_->Compute(UL, UR);
     FNum_rot[0] = FNum_rotTmp[0] / farea;
     FNum_rot[1] = FNum_rotTmp[1] / farea;
     FNum_rot[2] = FNum_rotTmp[2] / farea;
 }
 if(c2IsJunction){
     FNum_rot = numerical_flux_->Compute(UL, UR);
     FNum_rotTmp[0] = FNum_rot[0] / farea;
     FNum_rotTmp[1] = FNum_rot[1] / farea;
     FNum_rotTmp[2] = FNum_rot[2] / farea;
 }

 h = FNum_rot[0];
 qx = FNum_rot[1] * normal[0] - FNum_rot[2] * normal[1];
 qy = FNum_rot[1] * normal[1] + FNum_rot[2] * normal[0];

 // save riemann mass flux
 riemann_f[0][f] = FNum_rot[0] * farea * dir;

 // add fluxes to temporary fields 
 double vol = mesh_->cell_volume(c1);
 factor = farea / vol;
 h_c_tmp[0][c1] -= h * factor;
 q_c_tmp[0][c1] -= qx * factor;
 q_c_tmp[1][c1] -= qy * factor;

 if (c2 != -1) {

   if(!c1IsJunction && !c2IsJunction){  
      vol = mesh_->cell_volume(c2);
      factor = farea / vol;
      h_c_tmp[0][c2] += h * factor;
      q_c_tmp[0][c2] += qx * factor;
      q_c_tmp[1][c2] += qy * factor;
   }
   else { 
     h = FNum_rotTmp[0];
     if(c2IsJunction){
       qx = FNum_rotTmp[1] * normalNotRotated[0] - FNum_rotTmp[2] * normalNotRotated[1];
       qy = FNum_rotTmp[1] * normalNotRotated[1] + FNum_rotTmp[2] * normalNotRotated[0];
     }
     if(c1IsJunction){
       // if c1 is a junction, c2 is not and so we need to use the rotated normal  
       qx = FNum_rotTmp[1] * normalRotated[0] - FNum_rotTmp[2] * normalRotated[1];
       qy = FNum_rotTmp[1] * normalRotated[1] + FNum_rotTmp[2] * normalRotated[0];
     }
     vol = mesh_->cell_volume(c2);
     factor = farea / vol;
     h_c_tmp[0][c2] += h * factor;
     q_c_tmp[0][c2] += qx * factor;
     q_c_tmp[1][c2] += qy * factor;
   }

 }

}//if !skipFace

}

  // sync errors across processors, otherwise any MPI call
  // will lead to an error.
  int ierr_tmp(ierr);
  mesh_->get_comm()->MinAll(&ierr_tmp, &ierr, 1);
  if (ierr < 0) {
    Errors::Message msg;
    msg << "Negative primary variable.\n";
    Exceptions::amanzi_throw(msg);
  }

  // sources (bathymetry, flux exchange, etc)
  for (int c = 0; c < model_cells_owned_.size(); ++c) {
    int cell = model_cells_owned_[c];  
    double killer = 1.0;
    KillSecondComponent(killer);

    BedSlopeSource = NumericalSourceBedSlope(cell, ht_c[0][cell], B_c[0][cell], B_max[0][cell], B_n, bc_model_scalar, bc_value_h);
    FrictionSource[0] = NumericalSourceFriction(h_temp[0][cell], q_temp[0][cell], q_temp[1][cell], WettedAngle_c[0][cell], 0); 

    h = h_c_tmp[0][cell] + BedSlopeSource[0] + ext_S_cell[cell];
    qx = q_c_tmp[0][cell] + BedSlopeSource[1] + FrictionSource[0];
    qy = killer * (q_c_tmp[1][cell] + BedSlopeSource[2]);

    f_temp0[0][cell] = h;
    f_temp1[0][cell] = qx;
    f_temp1[1][cell] = qy;
  }

  // NOTE: we are currently assuming that the manholes cannot be
  // on cells where there is a junction of the pipe network
  // so the term ext_S_cell is currently not computed at junctions cells
  for (int c = 0; c < junction_cells_owned_.size(); ++c) {
    int cell = junction_cells_owned_[c];

    BedSlopeSource = NumericalSourceBedSlope(cell, ht_c[0][cell], B_c[0][cell], B_max[0][cell], B_n);

    FrictionSource[0] = NumericalSourceFriction(h_temp[0][cell], q_temp[0][cell], q_temp[1][cell], WettedAngle_c[0][cell], 0);
    FrictionSource[1] = NumericalSourceFriction(h_temp[0][cell], q_temp[0][cell], q_temp[1][cell], WettedAngle_c[0][cell], 1);

    h = h_c_tmp[0][cell] + BedSlopeSource[0];
    qx = q_c_tmp[0][cell] + BedSlopeSource[1] + FrictionSource[0];
    qy = q_c_tmp[1][cell] + BedSlopeSource[2] + FrictionSource[1];

    f_temp0[0][cell] = h;
    f_temp1[0][cell] = qx;
    f_temp1[1][cell] = qy;

  }

}


//--------------------------------------------------------------
// Error diagnostics
//--------------------------------------------------------------
int
ShallowWater_PK::ErrorDiagnostics_(double t, int c, double h)
{
  if (h < 0.0) {

    const auto& xc = mesh_->cell_centroid(c);

    if (vo_->getVerbLevel() >= Teuchos::VERB_EXTREME) {
      Teuchos::OSTab tab = vo_->getOSTab();
      *vo_->os() << "negative primary variable in cell " << c << ", xc=(" << xc[0] << ", " << xc[1] << ")"
                 << ", primary variable=" << h << std::endl;
    }
    return -1;
  }
  return 0;
}

} // namespace ShallowWater
} // namespace Amanzi<|MERGE_RESOLUTION|>--- conflicted
+++ resolved
@@ -261,17 +261,10 @@
     // since the numerical flux implements the SW physical flux
     // if the wetted angle is -1. Though in the SW model junctions
     // do not exist so neither c1 nor c2 can be flagged as junctions
-<<<<<<< HEAD
-    if(shallow_water_model_== 0 && c2 != -1 && WettedAngle_c[0][c1] < 0.0){
-      c1IsJunction = true;
-      // this also implies
-      // c2 is next to the junction
-=======
     if(shallow_water_model_== 0 && WettedAngle_c[0][c1] < 0.0){
        c1IsJunction = true;
        // this also implies
        // c2 is next to the junction
->>>>>>> 4d575be8
     }
 
     if(shallow_water_model_ == 0 && c2 != -1 && WettedAngle_c[0][c2] < 0.0){
