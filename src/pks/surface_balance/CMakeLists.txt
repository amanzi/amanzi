# -*- mode: cmake -*-

# ATS Surface balance PKs describe Evaporation, energy fluxes from
#  long/showtwave radiation, precip, etc etc etc


include_directories(${ATS_SOURCE_DIR}/src/constitutive_relations/surface_subsurface_fluxes)
include_directories(${ATS_SOURCE_DIR}/src/pks)
include_directories(constitutive_relations/SEB)
include_directories(constitutive_relations/litter)
<<<<<<< HEAD
include_directories(${CLM_DRIVER_DIR})
=======
include_directories(base)
>>>>>>> 83c007c2

add_library(pk_surface_balance_SEB
       constitutive_relations/SEB/seb_physics_defs.cc
       constitutive_relations/SEB/seb_physics_funcs.cc
       constitutive_relations/SEB/albedo_evaluator.cc
       constitutive_relations/SEB/albedo_subgrid_evaluator.cc
       constitutive_relations/SEB/area_fractions_evaluator.cc
       constitutive_relations/SEB/area_fractions_subgrid_evaluator.cc
       constitutive_relations/SEB/seb_evaluator.cc
       constitutive_relations/SEB/seb_subgrid_evaluator.cc
       constitutive_relations/SEB/longwave_evaluator.cc
       constitutive_relations/litter/drainage_evaluator.cc
       constitutive_relations/litter/interception_evaluator.cc
       constitutive_relations/litter/latent_heat_evaluator.cc
       constitutive_relations/litter/latent_heat_model.cc       
       constitutive_relations/litter/evaporative_flux_relaxation_evaluator.cc       
       constitutive_relations/litter/evaporative_flux_relaxation_model.cc
       constitutive_relations/litter/micropore_macropore_flux_evaluator.cc       
       constitutive_relations/litter/micropore_macropore_flux_model.cc       
       constitutive_relations/litter/macropore_surface_flux_evaluator.cc       
       constitutive_relations/litter/macropore_surface_flux_model.cc       
       base/surface_balance_base.cc
<<<<<<< HEAD
       CLM/surface_balance_CLM.cc
=======
       implicit_subgrid/surface_balance_implicit_subgrid.cc
>>>>>>> 83c007c2
)


install(TARGETS pk_surface_balance_SEB DESTINATION lib)

#================================================
# register evaluators/factories/pks

# SEB evalutors
register_evaluator_with_factory(
  HEADERFILE constitutive_relations/SEB/seb_evaluator_reg.hh
  LISTNAME SURFACE_BALANCE_SEB_REG
)

register_evaluator_with_factory(
  HEADERFILE constitutive_relations/SEB/seb_subgrid_evaluator_reg.hh
  LISTNAME SURFACE_BALANCE_SEB_REG
)

register_evaluator_with_factory(
  HEADERFILE constitutive_relations/SEB/albedo_evaluator_reg.hh
  LISTNAME SURFACE_BALANCE_SEB_REG
)
register_evaluator_with_factory(
  HEADERFILE constitutive_relations/SEB/albedo_subgrid_evaluator_reg.hh
  LISTNAME SURFACE_BALANCE_SEB_REG
)

register_evaluator_with_factory(
  HEADERFILE constitutive_relations/SEB/area_fractions_evaluator_reg.hh
  LISTNAME SURFACE_BALANCE_SEB_REG
)

register_evaluator_with_factory(
  HEADERFILE constitutive_relations/SEB/area_fractions_subgrid_evaluator_reg.hh
  LISTNAME SURFACE_BALANCE_SEB_REG
)

register_evaluator_with_factory(
  HEADERFILE constitutive_relations/SEB/longwave_evaluator_reg.hh
  LISTNAME SURFACE_BALANCE_SEB_REG
)

register_evaluator_with_factory(
  HEADERFILE constitutive_relations/litter/drainage_evaluator_reg.hh
  LISTNAME SURFACE_BALANCE_SEB_REG
)

register_evaluator_with_factory(
  HEADERFILE constitutive_relations/litter/interception_evaluator_reg.hh
  LISTNAME SURFACE_BALANCE_SEB_REG
)

register_evaluator_with_factory(
  HEADERFILE constitutive_relations/litter/latent_heat_evaluator_reg.hh
  LISTNAME SURFACE_BALANCE_SEB_REG
)

register_evaluator_with_factory(
  HEADERFILE constitutive_relations/litter/micropore_macropore_flux_evaluator_reg.hh
  LISTNAME SURFACE_BALANCE_SEB_REG
)

register_evaluator_with_factory(
  HEADERFILE constitutive_relations/litter/macropore_surface_flux_evaluator_reg.hh
  LISTNAME SURFACE_BALANCE_SEB_REG
)


register_evaluator_with_factory(
  HEADERFILE constitutive_relations/litter/evaporative_flux_relaxation_evaluator_reg.hh
  LISTNAME SURFACE_BALANCE_SEB_REG
)


register_evaluator_with_factory(
  HEADERFILE base/surface_balance_base_reg.hh
  LISTNAME SURFACE_BALANCE_SEB_REG
)

register_evaluator_with_factory(
  HEADERFILE implicit_subgrid/surface_balance_implicit_subgrid_reg.hh
  LISTNAME SURFACE_BALANCE_SEB_REG
)

<<<<<<< HEAD
register_evaluator_with_factory(
  HEADERFILE CLM/surface_balance_CLM_reg.hh
  LISTNAME SURFACE_BALANCE_SEB_REG
)

# # SEB
# register_evaluator_with_factory(
#   HEADERFILE SEB/surface_balance_SEB_reg.hh
#   LISTNAME   SURFACE_BALANCE_SEB_REG
#   )

# # SEB VPL
# register_evaluator_with_factory(
#   HEADERFILE SEB_VPL/surface_balance_SEB_VPL_reg.hh
#   LISTNAME   SURFACE_BALANCE_SEB_REG
#   )

=======
>>>>>>> 83c007c2
generate_evaluators_registration_header(
  HEADERFILE surface_balance_SEB_registration.hh
  LISTNAME   SURFACE_BALANCE_SEB_REG
  INSTALL    True
  )


if (BUILD_TESTS)
  include_directories(${Amanzi_TPL_Trilinos_INCLUDE_DIRS})
  include_directories(${Amanzi_TPL_UnitTest_INCLUDE_DIRS})
  include_directories(${Amanzi_TPL_Boost_INCLUDE_DIRS})
  include_directories(${ATS_SOURCE_DIR}/src/pks/surface_balance/constitutive_relations/SEB)

  # Not actually tests -- these just write stuff to file for debugging --etc
  
  # add_executable(test_SEBNew_continuity
  #   constitutive_relations/SEB/test/test_SEBNew.cc
  #   constitutive_relations/SEB/test/main.cc)
  # target_link_libraries(test_SEBNew_continuity
  #   pk_surface_balance_SEB
  #   amanzi_error_handling
  #   ${Amanzi_TPL_Teuchos_LIBRARIES}
  #   ${Amanzi_TPL_UnitTest_LIBRARIES}
  #   ${Amanzi_TPL_Boost_LIBRARIES})

  # add_executable(test_SEBVPL_continuity
  #   constitutive_relations/SEB/test/test_SEB_VPL.cc
  #   constitutive_relations/SEB/test/main.cc)
  # target_link_libraries(test_SEBVPL_continuity
  #   pk_surface_balance_SEB
  #   amanzi_error_handling
  #   ${Amanzi_TPL_Teuchos_LIBRARIES}
  #   ${Amanzi_TPL_UnitTest_LIBRARIES}
  #   ${Amanzi_TPL_Boost_LIBRARIES})

endif()<|MERGE_RESOLUTION|>--- conflicted
+++ resolved
@@ -8,11 +8,9 @@
 include_directories(${ATS_SOURCE_DIR}/src/pks)
 include_directories(constitutive_relations/SEB)
 include_directories(constitutive_relations/litter)
-<<<<<<< HEAD
+include_directories(base)
+
 include_directories(${CLM_DRIVER_DIR})
-=======
-include_directories(base)
->>>>>>> 83c007c2
 
 add_library(pk_surface_balance_SEB
        constitutive_relations/SEB/seb_physics_defs.cc
@@ -35,11 +33,8 @@
        constitutive_relations/litter/macropore_surface_flux_evaluator.cc       
        constitutive_relations/litter/macropore_surface_flux_model.cc       
        base/surface_balance_base.cc
-<<<<<<< HEAD
+       implicit_subgrid/surface_balance_implicit_subgrid.cc
        CLM/surface_balance_CLM.cc
-=======
-       implicit_subgrid/surface_balance_implicit_subgrid.cc
->>>>>>> 83c007c2
 )
 
 
@@ -125,59 +120,13 @@
   LISTNAME SURFACE_BALANCE_SEB_REG
 )
 
-<<<<<<< HEAD
 register_evaluator_with_factory(
   HEADERFILE CLM/surface_balance_CLM_reg.hh
   LISTNAME SURFACE_BALANCE_SEB_REG
 )
 
-# # SEB
-# register_evaluator_with_factory(
-#   HEADERFILE SEB/surface_balance_SEB_reg.hh
-#   LISTNAME   SURFACE_BALANCE_SEB_REG
-#   )
-
-# # SEB VPL
-# register_evaluator_with_factory(
-#   HEADERFILE SEB_VPL/surface_balance_SEB_VPL_reg.hh
-#   LISTNAME   SURFACE_BALANCE_SEB_REG
-#   )
-
-=======
->>>>>>> 83c007c2
 generate_evaluators_registration_header(
   HEADERFILE surface_balance_SEB_registration.hh
   LISTNAME   SURFACE_BALANCE_SEB_REG
   INSTALL    True
   )
-
-
-if (BUILD_TESTS)
-  include_directories(${Amanzi_TPL_Trilinos_INCLUDE_DIRS})
-  include_directories(${Amanzi_TPL_UnitTest_INCLUDE_DIRS})
-  include_directories(${Amanzi_TPL_Boost_INCLUDE_DIRS})
-  include_directories(${ATS_SOURCE_DIR}/src/pks/surface_balance/constitutive_relations/SEB)
-
-  # Not actually tests -- these just write stuff to file for debugging --etc
-  
-  # add_executable(test_SEBNew_continuity
-  #   constitutive_relations/SEB/test/test_SEBNew.cc
-  #   constitutive_relations/SEB/test/main.cc)
-  # target_link_libraries(test_SEBNew_continuity
-  #   pk_surface_balance_SEB
-  #   amanzi_error_handling
-  #   ${Amanzi_TPL_Teuchos_LIBRARIES}
-  #   ${Amanzi_TPL_UnitTest_LIBRARIES}
-  #   ${Amanzi_TPL_Boost_LIBRARIES})
-
-  # add_executable(test_SEBVPL_continuity
-  #   constitutive_relations/SEB/test/test_SEB_VPL.cc
-  #   constitutive_relations/SEB/test/main.cc)
-  # target_link_libraries(test_SEBVPL_continuity
-  #   pk_surface_balance_SEB
-  #   amanzi_error_handling
-  #   ${Amanzi_TPL_Teuchos_LIBRARIES}
-  #   ${Amanzi_TPL_UnitTest_LIBRARIES}
-  #   ${Amanzi_TPL_Boost_LIBRARIES})
-
-endif()