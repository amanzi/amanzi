/*
  Transport PK 

  Copyright 2010-201x held jointly by LANS/LANL, LBNL, and PNNL. 
  Amanzi is released under the three-clause BSD License. 
  The terms of use and "as is" disclaimer for this license are 
  provided in the top-level COPYRIGHT file.

  Authors: Neil Carlson
           Ethan Coon
           Konstantin Lipnikov (lipnikov@lanl.gov)
*/

#ifndef AMANZI_TRANSPORT_DOMAIN_FUNCTION_HH_
#define AMANZI_TRANSPORT_DOMAIN_FUNCTION_HH_

#include <vector>
#include <map>
#include <string>

#include "Epetra_MultiVector.h"
#include "Teuchos_RCP.hpp"

#include "CommonDefs.hh"
#include "Mesh.hh"
//#include "DenseVector.hh"

namespace Amanzi {
namespace Transport {

class TransportDomainFunction {
 public:
  TransportDomainFunction() : domain_volume_(-1.0) {};
  TransportDomainFunction(const Teuchos::ParameterList& plist) : domain_volume_(-1.0) {};
  ~TransportDomainFunction() {};

  // source term on time interval (t0, t1]
  virtual void Compute(double t0, double t1) { ASSERT(false); }

  // model name
  virtual std::string name() const { return "undefined"; } 

  // access
  // -- volume of the regions
  double domain_volume() { return domain_volume_; }
  // -- nick-name of the function
  std::string keyword() { return keyword_; }

  std::vector<std::string>& tcc_names() { return tcc_names_; }
  std::vector<int>& tcc_index() { return tcc_index_; }

  // iterator methods
<<<<<<< HEAD
  // typename std::map<int, std:vector<double> >::iterator begin() { return value_.begin(); }
  // typename std::map<int, std:vector<double> >::iterator end() { return value_.end(); }
  // typename std::map<int, std:vector<double> >::size_type size() { return value_.size(); }
=======
>>>>>>> 9a7d6ac0
  typedef std::map<int, std::vector<double> >::iterator Iterator;
  Iterator begin() { return value_.begin(); }
  Iterator end() { return value_.end(); }
  std::map<int, std::vector<double> >::size_type size() { return value_.size(); }
<<<<<<< HEAD

  

protected:
=======
>>>>>>> 9a7d6ac0

  double domain_volume_;
  std::map<int, std::vector<double> > value_;  // tcc values on boundary faces
  std::string keyword_;

  std::vector<std::string> tcc_names_;  // list of component names
  std::vector<int> tcc_index_;  // index of component in the global list
};

}  // namespace Transport
}  // namespace Amanzi

#endif<|MERGE_RESOLUTION|>--- conflicted
+++ resolved
@@ -50,23 +50,12 @@
   std::vector<int>& tcc_index() { return tcc_index_; }
 
   // iterator methods
-<<<<<<< HEAD
-  // typename std::map<int, std:vector<double> >::iterator begin() { return value_.begin(); }
-  // typename std::map<int, std:vector<double> >::iterator end() { return value_.end(); }
-  // typename std::map<int, std:vector<double> >::size_type size() { return value_.size(); }
-=======
->>>>>>> 9a7d6ac0
   typedef std::map<int, std::vector<double> >::iterator Iterator;
   Iterator begin() { return value_.begin(); }
   Iterator end() { return value_.end(); }
   std::map<int, std::vector<double> >::size_type size() { return value_.size(); }
-<<<<<<< HEAD
-
-  
 
 protected:
-=======
->>>>>>> 9a7d6ac0
 
   double domain_volume_;
   std::map<int, std::vector<double> > value_;  // tcc values on boundary faces
