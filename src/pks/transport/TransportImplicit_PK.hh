/*
  Copyright 2010-202x held jointly by participating institutions.
  Amanzi is released under the three-clause BSD License.
  The terms of use and "as is" disclaimer for this license are
  provided in the top-level COPYRIGHT file.

  Authors: Daniil Svyatsky (dasvyat@lanl.gov)
           Konstantin Lipnikov (lipnikov@lanl.gov)
*/

/*
  Transport PK

  Implementation of implicit time integration algorithms.
*/

#ifndef AMANZI_TRANSPORT_IMPLICIT_PK_HH_
#define AMANZI_TRANSPORT_IMPLICIT_PK_HH_

// TPLs
#include "Epetra_Vector.h"
#include "Epetra_IntVector.h"
#include "Epetra_Import.h"
#include "Teuchos_RCP.hpp"

// Amanzi
#include "CompositeVector.hh"
#include "DenseVector.hh"
#include "Key.hh"
#include "LimiterCell.hh"
#include "PK.hh"
#include "PK_Explicit.hh"
#include "PK_Factory.hh"
#include "State.hh"
#include "Tag.hh"
#include "Tensor.hh"
#include "Units.hh"
#include "VerboseObject.hh"

// Amanzi::Transport
#include "Transport_PK.hh"
#include "TransportDefs.hh"
#include "TransportDomainFunction.hh"

#include "BCs.hh"
#include "BDF1_TI.hh"
#include "PDE_Accumulation.hh"
#include "PDE_AdvectionUpwind.hh"
#include "PDE_Diffusion.hh"
#include "PK_BDF.hh"
#include "PK_Factory.hh"
#include "TreeVector.hh"

namespace Amanzi {
namespace Transport {

class TransportImplicit_PK
  : public Transport_PK
  , public PK_BDF {
 public:
  TransportImplicit_PK(Teuchos::ParameterList& pk_tree,
                       const Teuchos::RCP<Teuchos::ParameterList>& glist,
                       const Teuchos::RCP<State>& S,
                       const Teuchos::RCP<TreeVector>& soln);

<<<<<<< HEAD
  ~TransportImplicit_PK(){};
=======
  TransportImplicit_PK(const Teuchos::RCP<Teuchos::ParameterList>& glist,
                       Teuchos::RCP<State> S,
                       const std::string& pk_list_name,
                       std::vector<std::string>& component_names);

  ~TransportImplicit_PK() {};
>>>>>>> 8fd02f82

  virtual void Initialize() override;
  virtual bool AdvanceStep(double t_old, double t_new, bool reinit = false) override;

  virtual double get_dt() override { return dt_; }

  // methods required for time integration interface
  // -- computes the non-linear functional f = f(t,u,udot) and related norm.
  virtual void FunctionalResidual(const double t_old,
                                  double t_new,
                                  Teuchos::RCP<const TreeVector> u_old,
                                  Teuchos::RCP<TreeVector> u_new,
                                  Teuchos::RCP<TreeVector> f) override;
  virtual double ErrorNorm(Teuchos::RCP<const TreeVector> u,
                           Teuchos::RCP<const TreeVector> du) override;

  // -- management of the preconditioner
  virtual int ApplyPreconditioner(Teuchos::RCP<const TreeVector> u,
                                  Teuchos::RCP<TreeVector> pu) override;
  virtual void UpdatePreconditioner(double t, Teuchos::RCP<const TreeVector> u, double dt) override;

  // -- check the admissibility of a solution
  //    override with the actual admissibility check
  virtual bool IsAdmissible(Teuchos::RCP<const TreeVector> up) override { return true; }

  // -- possibly modifies the predictor that is going to be used as a
  //    starting value for the nonlinear solve in the time integrator,
  //    the time integrator will pass the predictor that is computed
  //    using extrapolation and the timestep that is used to compute
  //    this predictor this function returns true if the predictor was
  //    modified, false if not
  virtual bool ModifyPredictor(double dt,
                               Teuchos::RCP<const TreeVector> u0,
                               Teuchos::RCP<TreeVector> u) override
  {
    return false;
  }

  // -- possibly modifies the correction, after the nonlinear solver (NKA)
  //    has computed it, will return true if it did change the correction,
  //    so that the nonlinear iteration can store the modified correction
  //    and pass it to NKA so that the NKA space can be updated
  virtual AmanziSolvers::FnBaseDefs::ModifyCorrectionResult ModifyCorrection(
    double dt,
    Teuchos::RCP<const TreeVector> res,
    Teuchos::RCP<const TreeVector> u,
    Teuchos::RCP<TreeVector> du) override
  {
    return AmanziSolvers::FnBaseDefs::CORRECTION_NOT_MODIFIED;
  }

  virtual void CalculateDiagnostics(const Tag& tag) override;

  // -- calling this indicates that the time integration
  //    scheme is changing the value of the solution in state.
  virtual void ChangedSolution() override {};

  void UpdateLinearSystem(double t_old, double t_new, int component);
  void UpdateBoundaryData(double t_old, double t_new, int component);

  // access
  Teuchos::RCP<Operators::Operator> op() { return op_; }
  Teuchos::RCP<Operators::PDE_AdvectionUpwind> op_adv() { return op_adv_; }
  Teuchos::RCP<Operators::PDE_Accumulation> op_acc() { return op_acc_; }

 private:
  bool AdvanceStepLO_(double t_old, double t_new, int* tot_itrs);
  bool AdvanceStepHO_(double t_old, double t_new, int* tot_itrs);

 private:
  // solvers
  Teuchos::RCP<Operators::Operator> op_;
  Teuchos::RCP<Operators::PDE_AdvectionUpwind> op_adv_;
  Teuchos::RCP<Operators::PDE_Diffusion> op_diff_;
  Teuchos::RCP<Operators::PDE_Accumulation> op_acc_;
  Teuchos::RCP<Operators::BCs> op_bc_;
  std::string solver_name_, solver_name_constraint_;

  Teuchos::RCP<CompositeVector> solution_;
  std::vector<Teuchos::RCP<BDF1_TI<TreeVector, TreeVectorSpace>>> bdf1_dae_;
  Teuchos::RCP<Matrix<CompositeVector, CompositeVectorSpace>> op_pc_solver_;

  Teuchos::RCP<const Teuchos::ParameterList> linear_operator_list_;
  Teuchos::RCP<Teuchos::ParameterList> ti_list_;

  // factory registration
  static RegisteredPKFactory<TransportImplicit_PK> reg_;
};

} // namespace Transport
} // namespace Amanzi

#endif<|MERGE_RESOLUTION|>--- conflicted
+++ resolved
@@ -63,16 +63,7 @@
                        const Teuchos::RCP<State>& S,
                        const Teuchos::RCP<TreeVector>& soln);
 
-<<<<<<< HEAD
   ~TransportImplicit_PK(){};
-=======
-  TransportImplicit_PK(const Teuchos::RCP<Teuchos::ParameterList>& glist,
-                       Teuchos::RCP<State> S,
-                       const std::string& pk_list_name,
-                       std::vector<std::string>& component_names);
-
-  ~TransportImplicit_PK() {};
->>>>>>> 8fd02f82
 
   virtual void Initialize() override;
   virtual bool AdvanceStep(double t_old, double t_new, bool reinit = false) override;
