--- conflicted
+++ resolved
@@ -9,24 +9,29 @@
   Author: Konstantin Lipnikov (lipnikov@lanl.gov)
 */
 
-#include"TransportSourceFunction_Alquimia.hh"
+#include "TransportSourceFunction_Alquimia.hh"
+
+#ifdef ALQUIMIA_ENABLED
 
 namespace Amanzi {
 namespace Transport {
 
+/* ******************************************************************
+* Constructor of BCs for Alquimia.
+****************************************************************** */
 TransportSourceFunction_Alquimia::TransportSourceFunction_Alquimia(
-                                                  const Teuchos::ParameterList& plist,
-                                                  const Teuchos::RCP<const AmanziMesh::Mesh>& mesh,
-                                                  Teuchos::RCP<AmanziChemistry::Alquimia_PK> chem_pk,
-                                                  Teuchos::RCP<AmanziChemistry::ChemistryEngine> chem_engine)
+    const Teuchos::ParameterList& plist,
+    const Teuchos::RCP<const AmanziMesh::Mesh>& mesh,
+    Teuchos::RCP<AmanziChemistry::Alquimia_PK> chem_pk,
+    Teuchos::RCP<AmanziChemistry::ChemistryEngine> chem_engine)
     : mesh_(mesh),
       chem_pk_(chem_pk),
       chem_engine_(chem_engine)
 {
-   // Check arguments.
+  // Check arguments.
   if (chem_engine_ != Teuchos::null) {
     chem_engine_->InitState(alq_mat_props_, alq_state_, alq_aux_data_, alq_aux_output_);
-    chem_engine_->GetPrimarySpeciesNames(TransportDomainFunction::tcc_names_);
+    chem_engine_->GetPrimarySpeciesNames(tcc_names_);
   } else {
     Errors::Message msg;
     msg << "Geochemistry is off, but a geochemical condition was requested.";
@@ -43,13 +48,18 @@
   // Function of geochemical conditions and the associates regions.
   f_ = Teuchos::rcp(new TabularStringFunction(times, conditions));
   Init_(regions);
-
 }
 
 
-<<<<<<< HEAD
-void TransportSourceFunction_Alquimia::Compute(double t_old, double t_new){
-=======
+/* ******************************************************************
+* Delegating destructor.
+****************************************************************** */
+TransportSourceFunction_Alquimia::~TransportSourceFunction_Alquimia()
+{
+  chem_engine_->FreeState(alq_mat_props_, alq_state_, alq_aux_data_, alq_aux_output_);
+}
+
+
 /* ******************************************************************
 * Internal subroutine that defines a boundary function.
 ****************************************************************** */
@@ -75,7 +85,6 @@
 ****************************************************************** */
 void TransportSourceFunction_Alquimia::Compute(double t_old, double t_new) 
 {
->>>>>>> 9a7d6ac0
   std::string cond_name = (*f_)(t_new);
 
   // Loop over sides and evaluate values.
@@ -89,33 +98,15 @@
     chem_engine_->EnforceCondition(cond_name, t_new, alq_mat_props_, alq_state_, alq_aux_data_, alq_aux_output_);
 
     // Move the concentrations into place.
-<<<<<<< HEAD
-    std::vector<double>& values = it->second;
-    for (int i = 0; i < values.size(); i++) {
-      values[i] = alq_state_.total_mobile.data[i] / TransportDomainFunction::domain_volume_;
-=======
     //WhetStone::DenseVector& values = it->second;
     std::vector<double>& values = it->second;
     for (int i = 0; i < values.size(); i++) {
       values[i] = alq_state_.total_mobile.data[i] / domain_volume_;
->>>>>>> 9a7d6ac0
     }
   }
 }
 
-void TransportSourceFunction_Alquimia::Init_(const std::vector<std::string> &regions){
-  for (int i = 0; i < regions.size(); ++i) {
-    AmanziMesh::Entity_ID_List block;
-    mesh_->get_set_entities(regions[i], AmanziMesh::CELL, AmanziMesh::USED, &block);
-    int nblock = block.size();
+}  // namespace Transport
+}  // namespace Amanzi
 
-    // Now get the cells that are attached to these faces.
-    for (int n = 0; n < nblock; ++n) {
-      int c = block[n];
-      value_[c].resize(chem_engine_->NumPrimarySpecies());
-    }
-  }
-};
-
-}  // namespace Transport
-}  // namespace Amanzi+#endif
