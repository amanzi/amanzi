/*
  Transport PK 

  Copyright 2010-201x held jointly by LANS/LANL, LBNL, and PNNL. 
  Amanzi is released under the three-clause BSD License. 
  The terms of use and "as is" disclaimer for this license are 
  provided in the top-level COPYRIGHT file.

  Author: Konstantin Lipnikov (lipnikov@lanl.gov)
*/

#include "Teuchos_RCP.hpp"
#include "Epetra_FECrsGraph.h"
#include "Epetra_FECrsMatrix.h"
#include "Epetra_Vector.h"
#include "Epetra_MultiVector.h"

#include "MFD3D_Diffusion.hh"
#include "nlfv.hh"
#include "Tensor.hh"
#include "PreconditionerFactory.hh"

#include "TransportDefs.hh"
#include "Transport_PK.hh"

namespace Amanzi {
namespace Transport {

/* *******************************************************************
* Calculate dispersive tensor from given Darcy fluxes. The flux is
* assumed to be scaled by face area.
******************************************************************* */
void Transport_PK::CalculateDispersionTensor_(
    const Epetra_MultiVector& mass_flux, 
    const Epetra_MultiVector& porosity, const Epetra_MultiVector& saturation,
    const Epetra_MultiVector& mol_density)
{
  D_.resize(ncells_owned);
  for (int c = 0; c < ncells_owned; c++) D_[c].Init(dim, 1);

  AmanziGeometry::Point velocity(dim);
  AmanziMesh::Entity_ID_List faces;
  WhetStone::MFD3D_Diffusion mfd3d(mesh_);

  for (int c = 0; c < ncells_owned; ++c) {
    mesh_->cell_get_faces(c, &faces);
    int nfaces = faces.size();

    std::vector<double> flux(nfaces);
    for (int n = 0; n < nfaces; n++) flux[n] = mass_flux[0][faces[n]];
    mfd3d.RecoverGradient_MassMatrix(c, flux, velocity);

    D_[c] = mdm_->second[(*mdm_->first)[c]]->mech_dispersion(
        velocity, axi_symmetry_[c], saturation[0][c], porosity[0][c]);
  }
}


/* *******************************************************************
* Calculate diffusion tensor and add it to the dispersion tensor.
******************************************************************* */
void Transport_PK::CalculateDiffusionTensor_(
    double md, int phase, 
    const Epetra_MultiVector& porosity, const Epetra_MultiVector& saturation,
    const Epetra_MultiVector& mol_density)
{
  if (D_.size() == 0) {
    D_.resize(ncells_owned);
    for (int c = 0; c < ncells_owned; c++) D_[c].Init(dim, 1);
  }

  for (int mb = 0; mb < mat_properties_.size(); mb++) {
    Teuchos::RCP<MaterialProperties> spec = mat_properties_[mb]; 

    std::vector<AmanziMesh::Entity_ID> block;
    for (int r = 0; r < (spec->regions).size(); r++) {
      std::string region = (spec->regions)[r];
      mesh_->get_set_entities(region, AmanziMesh::CELL, AmanziMesh::Parallel_type::OWNED, &block);

      AmanziMesh::Entity_ID_List::iterator c;
      if (phase == TRANSPORT_PHASE_LIQUID) {
        for (c = block.begin(); c != block.end(); c++) {
          D_[*c] += md * spec->tau[phase] * porosity[0][*c] * saturation[0][*c];
          double mol_den = mol_density[0][*c];
          D_[*c] *= mol_den;
        }
      } else if (phase == TRANSPORT_PHASE_GAS) {
        for (c = block.begin(); c != block.end(); c++) {
          D_[*c] += md * spec->tau[phase] * porosity[0][*c] * (1.0 - saturation[0][*c]);
          double mol_den = mol_density[0][*c];
          D_[*c] *= mol_den;
        }
      }
    }
  }
}


/* ******************************************************************
* Check all phases for the given name.
****************************************************************** */
int Transport_PK::FindDiffusionValue(const std::string& tcc_name, double* md, int* phase)
{
  for (int i = 0; i < TRANSPORT_NUMBER_PHASES; i++) {
    if (diffusion_phase_[i] == Teuchos::null) continue;
    int ok = diffusion_phase_[i]->FindDiffusionValue(tcc_name, md);
    if (ok == 0) {
      *phase = i;
      return 0;
    }
  }

  *md = 0.0;
  *phase = -1;
  return -1;
}


/* ******************************************************************
* Find direction of axi-symmetry for Lichtner-Kelkar-Robinson model
****************************************************************** */
void Transport_PK::CalculateAxiSymmetryDirection()
{
  axi_symmetry_.resize(ncells_owned, -1);
<<<<<<< HEAD
  if (S_->HasField(permeability_key_)) {
    const Epetra_MultiVector& perm = *S_->GetFieldData(permeability_key_)->ViewComponent("cell");
=======
  if (S_->HasField("permeability") && dim == 3) {
    const Epetra_MultiVector& perm = *S_->GetFieldData("permeability")->ViewComponent("cell");
>>>>>>> c467463a

    for (int c = 0; c < ncells_owned; ++c) {
      int k = -1;
      if (perm[0][c] != perm[1][c] && perm[1][c] == perm[2][c]) {
        k = 0;
      } else if (perm[1][c] != perm[2][c] && perm[2][c] == perm[0][c]) {
        k = 1;
      } else if (perm[2][c] != perm[0][c] && perm[0][c] == perm[1][c]) {
        k = 2;
      } 
      axi_symmetry_[c] = k;
    }
  }
}

}  // namespace Transport
}  // namespace Amanzi


<|MERGE_RESOLUTION|>--- conflicted
+++ resolved
@@ -122,14 +122,11 @@
 void Transport_PK::CalculateAxiSymmetryDirection()
 {
   axi_symmetry_.resize(ncells_owned, -1);
-<<<<<<< HEAD
-  if (S_->HasField(permeability_key_)) {
+
+  if (S_->HasField(permeability_key_) && dim == 3) {
+
     const Epetra_MultiVector& perm = *S_->GetFieldData(permeability_key_)->ViewComponent("cell");
-=======
-  if (S_->HasField("permeability") && dim == 3) {
-    const Epetra_MultiVector& perm = *S_->GetFieldData("permeability")->ViewComponent("cell");
->>>>>>> c467463a
-
+  
     for (int c = 0; c < ncells_owned; ++c) {
       int k = -1;
       if (perm[0][c] != perm[1][c] && perm[1][c] == perm[2][c]) {
