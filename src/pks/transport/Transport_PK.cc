--- conflicted
+++ resolved
@@ -280,13 +280,6 @@
   if (tp_list_->isSublist("initial conditions")) {
     S->GetField(tcc_key_,tcc_passwd_)->Initialize(tp_list_->sublist("initial conditions"));
   }
-<<<<<<< HEAD
-  
-
-  tcc_passwd_ = S->GetField(tcc_key_)->owner();
-  dispersion_preconditioner = "identity";
-=======
->>>>>>> b3a48e5b
 
   internal_tests = 0;
   tests_tolerance = TRANSPORT_CONCENTRATION_OVERSHOOT;
