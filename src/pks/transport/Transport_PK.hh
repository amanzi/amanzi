--- conflicted
+++ resolved
@@ -256,14 +256,12 @@
   int num_aqueous, num_gaseous;
 
   // names of state fields 
-<<<<<<< HEAD
-  Key tcc_key_, darcy_flux_key_;
-=======
+
   Key tcc_key_;
   Key darcy_flux_key_, porosity_key_, transport_porosity_key_, permeability_key_;
   Key saturation_liquid_key_, prev_saturation_liquid_key_;
   Key water_content_key_, prev_water_content_key_;
->>>>>>> 27a12b63
+
 
   // io
   Utils::Units units_;
