/*
  The transport component of the Amanzi code, serial unit tests.
  License: BSD
  Author: Konstantin Lipnikov (lipnikov@lanl.gov)
*/

#include <iostream>
#include <cstdlib>
#include <cmath>
#include <vector>

// TPLs
#include "Teuchos_RCP.hpp"
#include "Teuchos_ParameterList.hpp"
#include "Teuchos_ParameterXMLFileReader.hpp"
#include "Teuchos_XMLParameterListHelpers.hpp"
#include "UnitTest++.h"

// Amanzi
#include "MeshFactory.hh"
#include "State.hh"

// Transport
#include "Transport_PK.hh"


TEST(ADVANCE_WITH_MESH_FRAMEWORK) {
  using namespace Teuchos;
  using namespace Amanzi;
  using namespace Amanzi::AmanziMesh;
  using namespace Amanzi::Transport;
  using namespace Amanzi::AmanziGeometry;

  std::vector<std::string> framework_name = {"Simple"};
  std::vector<Framework> framework = {Framework::SIMPLE};

  if (Amanzi::AmanziMesh::framework_enabled(
          Amanzi::AmanziMesh::Framework::MSTK)) {
    framework_name.push_back("MSTK");
    framework.push_back(Framework::MSTK);
  }
  
  if (Amanzi::AmanziMesh::framework_enabled(
          Amanzi::AmanziMesh::Framework::STK)) {
    framework_name.push_back("STK");
    framework.push_back(Framework::STK);  
  }
  
  if (Amanzi::AmanziMesh::framework_enabled(
          Amanzi::AmanziMesh::Framework::MOAB)) {
    framework_name.push_back("MOAB");
    framework.push_back(Framework::MOAB);
  }
  
  for (int frm = 0; frm < framework.size(); frm++) {
    std::cout << "Test: advance with framework " << framework_name[frm] << std::endl;
<<<<<<< HEAD
    if (!framework_available(framework[frm])) continue;
=======
>>>>>>> 5d98771a
#ifdef HAVE_MPI
    Comm_ptr_type comm = Amanzi::getDefaultComm();
#else
    Comm_ptr_type comm = Amanzi::getCommSelf();
#endif

    // read parameter list
    std::string xmlFileName("test/transport_advance.xml");
    if (framework[frm] == Framework::SIMPLE) xmlFileName = "test/transport_advance_simple.xml";
    Teuchos::RCP<Teuchos::ParameterList> plist = Teuchos::getParametersFromXmlFile(xmlFileName);

    // create a mesh
    ParameterList region_list = plist->get<Teuchos::ParameterList>("regions");
    Teuchos::RCP<Amanzi::AmanziGeometry::GeometricModel> gm =
        Teuchos::rcp(new Amanzi::AmanziGeometry::GeometricModel(3, region_list, *comm));

    Preference pref;
    pref.clear();
    pref.push_back(framework[frm]);

    MeshFactory meshfactory(comm,gm);
    meshfactory.set_preference(pref);
    RCP<const Mesh> mesh;
    if (framework[frm] == Framework::SIMPLE) {
      mesh = meshfactory.create(0.0,0.0,0.0,1.0,1.0,1.0, 20, 1, 1); 
    } else {
      mesh = meshfactory.create("test/hex_3x3x3_ss.exo");
    }
  
    // create a simple state and populate it
    Amanzi::VerboseObject::global_hide_line_prefix = false;

    std::vector<std::string> component_names;
    component_names.push_back("Component 0");
    component_names.push_back("Component 1");

    Teuchos::ParameterList state_list = plist->sublist("state");
    RCP<State> S = rcp(new State(state_list));
    S->RegisterDomainMesh(rcp_const_cast<Mesh>(mesh));
    S->set_time(0.0);
    S->set_intermediate_time(0.0);

    Transport_PK TPK(plist, S, "transport", component_names);
    TPK.Setup(S.ptr());
    TPK.CreateDefaultState(mesh, 2);
    S->InitializeFields();
    S->InitializeEvaluators();

    // modify the default state for the problem at hand
    std::string passwd("state"); 
    Teuchos::RCP<Epetra_MultiVector> 
        flux = S->GetFieldData("darcy_flux", passwd)->ViewComponent("face", false);

    AmanziGeometry::Point velocity(1.0, 0.0, 0.0);
    int nfaces_owned = mesh->num_entities(AmanziMesh::FACE, AmanziMesh::Parallel_type::OWNED);
    for (int f = 0; f < nfaces_owned; f++) {
      const AmanziGeometry::Point& normal = mesh->face_normal(f);
      (*flux)[0][f] = velocity * normal;
    }

    // initialize a transport process kernel
    TPK.Initialize(S.ptr());

    // advance the state
    double t_old(0.0), t_new, dt;
    dt = TPK.StableTimeStep();
    t_new = t_old + dt;
    TPK.AdvanceStep(t_old, t_new);

    // printing cell concentration
    Teuchos::RCP<Epetra_MultiVector> 
        tcc = S->GetFieldData("total_component_concentration", passwd)->ViewComponent("cell");

    while(t_new < 1.2) {
      dt = TPK.StableTimeStep();
      t_new = t_old + dt;

      TPK.AdvanceStep(t_old, t_new);
      TPK.CommitStep(t_old, t_new, S);

      t_old = t_new;
 
      if (t_new < 0.4) {
        printf("T=%6.2f  C_0(x):", t_new);
        for (int k = 0; k < 9; k++) printf("%7.4f", (*tcc)[0][k]); std::cout << std::endl;
      }
    }

    // check that the final state is constant
    for (int k = 0; k < 4; k++) 
      CHECK_CLOSE((*tcc)[0][k], 1.0, 1e-6);

    if (framework[frm] == Framework::SIMPLE) {
      for (int k = 0; k < 19; k++) {
         CHECK(((*tcc)[0][k] - (*tcc)[0][k+1]) > -1e-15);
      }
    }

    
  }
}
 

<|MERGE_RESOLUTION|>--- conflicted
+++ resolved
@@ -54,10 +54,7 @@
   
   for (int frm = 0; frm < framework.size(); frm++) {
     std::cout << "Test: advance with framework " << framework_name[frm] << std::endl;
-<<<<<<< HEAD
     if (!framework_available(framework[frm])) continue;
-=======
->>>>>>> 5d98771a
 #ifdef HAVE_MPI
     Comm_ptr_type comm = Amanzi::getDefaultComm();
 #else
@@ -71,8 +68,7 @@
 
     // create a mesh
     ParameterList region_list = plist->get<Teuchos::ParameterList>("regions");
-    Teuchos::RCP<Amanzi::AmanziGeometry::GeometricModel> gm =
-        Teuchos::rcp(new Amanzi::AmanziGeometry::GeometricModel(3, region_list, *comm));
+    auto gm = Teuchos::rcp(new Amanzi::AmanziGeometry::GeometricModel(3, region_list, *comm));
 
     Preference pref;
     pref.clear();
