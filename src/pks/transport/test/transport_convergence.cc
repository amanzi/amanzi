/*
  The transport component of the Amanzi code, serial unit tests.
  License: BSD
  Author: Konstantin Lipnikov (lipnikov@lanl.gov)
*/

#include <cstdlib>
#include <cmath>
#include <iostream>
#include <vector>

// TPLs
#include "Epetra_MpiComm.h"
#include "Teuchos_ParameterList.hpp"
#include "Teuchos_RCP.hpp"
#include "Teuchos_ParameterXMLFileReader.hpp"
#include "Teuchos_XMLParameterListHelpers.hpp"
#include "UnitTest++.h"

// Amanzi
#include "LeastSquare.hh"
#include "MeshFactory.hh"
#include "MeshAudit.hh"
#include "Point.hh"
#include "State.hh"

// Transport
#include "Transport_PK.hh"

double f_cubic(const Amanzi::AmanziGeometry::Point& x, double t) {
  if (x[0] < 1 + t) return 1.0;
  if (x[0] > 3 + t) return 0.0;
  double z = (x[0] - 1 - t) / 2;
  return (2 * z * z * z - 3 * z * z + 1);
}

double f_cubic_unit(const Amanzi::AmanziGeometry::Point& x, double t) {
  if (x[0] < 0.2 + t) return 1.0;
  if (x[0] > 0.5 + t) return 0.0;
  double z = (x[0] - 0.2 - t) / 0.3;
  return 2 * z * z * z - 3 * z * z + 1;
}


<<<<<<< HEAD
TEST(CONVERGENCE_ANALYSIS_DONOR) {
  using namespace Teuchos;
  using namespace Amanzi;
  using namespace Amanzi::AmanziMesh;
  using namespace Amanzi::Transport;
  using namespace Amanzi::AmanziGeometry;

  std::cout << "TEST: convergence analysis, donor scheme, orthogonal meshes" << std::endl;
  Epetra_MpiComm* comm = new Epetra_MpiComm(MPI_COMM_WORLD);

  /* read parameter list */
  std::string xmlFileName = "test/transport_convergence.xml";
  ParameterXMLFileReader xmlreader(xmlFileName);
  Teuchos::RCP<Teuchos::ParameterList> plist = Teuchos::getParametersFromXmlFile(xmlFileName);

  /* convergence estimate */
  std::vector<double> h;
  std::vector<double> L1error, L2error;

  for (int nx = 20; nx < 321; nx *= 2) {
    /* create a SIMPLE mesh framework */
    ParameterList region_list = plist->get<Teuchos::ParameterList>("regions");
    Teuchos::RCP<Amanzi::AmanziGeometry::GeometricModel> gm =
        Teuchos::rcp(new Amanzi::AmanziGeometry::GeometricModel(3, region_list, comm));

    FrameworkPreference pref;
    pref.clear();
    pref.push_back(Simple);
    
    MeshFactory meshfactory((Epetra_MpiComm *)comm);
    meshfactory.preference(pref);
    RCP<const Mesh> mesh = meshfactory(0.0,0.0,0.0, 5.0,1.0,1.0, nx,2,2, gm);

    /* create a simple state and populate it */
    Amanzi::VerboseObject::hide_line_prefix = false;
    Amanzi::VerboseObject::global_default_level = Teuchos::VERB_NONE;

    std::vector<std::string> component_names;
    component_names.push_back("Component 0");

    Teuchos::ParameterList state_list = plist->sublist("state");
    RCP<State> S = rcp(new State(state_list));
    S->RegisterDomainMesh(rcp_const_cast<Mesh>(mesh));
    S->set_time(0.0);
    S->set_intermediate_time(0.0);

    Transport_PK TPK(plist, S, "transport", component_names);
    TPK.Setup(S.ptr());
    TPK.CreateDefaultState(mesh, 1);
    S->InitializeFields();
    S->InitializeEvaluators();

    /* modify the default state for the problem at hand */
    std::string passwd("state"); 
    Teuchos::RCP<Epetra_MultiVector> 
        flux = S->GetFieldData("darcy_flux", passwd)->ViewComponent("face", false);

    Teuchos::RCP<Epetra_MultiVector> 
        mass_flux = S->GetFieldData("mass_flux", passwd)->ViewComponent("face", false);
    
    *(S->GetScalarData("fluid_density", passwd)) = 1.0;
    double molar_den =  (*S->GetScalarData("fluid_density")) / CommonDefs::MOLAR_MASS_H2O;    
    
    AmanziGeometry::Point velocity(1.0, 0.0, 0.0);
    int nfaces_owned = mesh->num_entities(AmanziMesh::FACE, AmanziMesh::Parallel_type::OWNED);
    for (int f = 0; f < nfaces_owned; f++) {
      const AmanziGeometry::Point& normal = mesh->face_normal(f);
      (*flux)[0][f] = velocity * normal;
      (*mass_flux)[0][f] = (*flux)[0][f] * molar_den;      
    }

    Teuchos::RCP<Epetra_MultiVector> 
        tcc = S->GetFieldData("total_component_concentration", passwd)->ViewComponent("cell", false);
    
    
    int ncells_owned = mesh->num_entities(AmanziMesh::CELL, AmanziMesh::Parallel_type::OWNED);
    for (int c = 0; c < ncells_owned; c++) {
      const AmanziGeometry::Point& xc = mesh->cell_centroid(c);
      (*tcc)[0][c] = f_cubic(xc, 0.0);
    }



    /* initialize a transport process kernel */
    TPK.Initialize(S.ptr());
    TPK.spatial_disc_order = TPK.temporal_disc_order = 1;
 
    /* advance the state */
    int iter = 0;
    double t_old(0.0), t_new, dt, T1(1.0);
    while (t_old < T1) {
      dt = std::min(TPK.StableTimeStep(), T1 - t_old);
      t_new = t_old + dt;

      TPK.AdvanceStep(t_old, t_new);
      TPK.CommitStep(t_old, t_new, S);

      t_old = t_new;
      iter++;
    }

    /* calculate L1 and L2 errors */
    double L1, L2;
    TPK.CalculateLpErrors(f_cubic, t_new, (*tcc)(0), &L1, &L2);
    printf("nx=%3d  L1 error=%7.5f  L2 error=%7.5f  dT=%7.4f\n", nx, L1, L2, T1 / iter);

    h.push_back(5.0 / nx);
    L1error.push_back(L1);
    L2error.push_back(L2);

  }

  double L1rate = Amanzi::Utils::bestLSfit(h, L1error);
  double L2rate = Amanzi::Utils::bestLSfit(h, L2error);
  printf("convergence rates: %8.2f %20.2f\n", L1rate, L2rate);

  CHECK_CLOSE(L1rate, 1.0, 0.1);
  CHECK_CLOSE(L2rate, 1.0, 0.1);

  delete comm;
}


=======
>>>>>>> c467463a
/* **************************************************************** */
TEST(CONVERGENCE_ANALYSIS_DONOR_SUBCYCLING) {
  using namespace Teuchos;
  using namespace Amanzi;
  using namespace Amanzi::AmanziMesh;
  using namespace Amanzi::Transport;
  using namespace Amanzi::AmanziGeometry;

  Epetra_MpiComm comm = Epetra_MpiComm(MPI_COMM_WORLD);
  int MyPID = comm.MyPID();
  if (MyPID == 0)
    std::cout << "\nTEST: convergence analysis, donor scheme, orthogonal meshes with subcycling" << std::endl;

  /* read parameter list */
  std::string xmlFileName = "test/transport_convergence.xml";
  Teuchos::RCP<Teuchos::ParameterList> plist = Teuchos::getParametersFromXmlFile(xmlFileName);

  /* convergence estimate */
  std::vector<double> h;
  std::vector<double> L1error, L2error;

  for (int nx = 20; nx < 321; nx *= 2) {
    /* create a SIMPLE mesh framework */
    ParameterList region_list = plist->sublist("regions");
    Teuchos::RCP<Amanzi::AmanziGeometry::GeometricModel> gm =
        Teuchos::rcp(new Amanzi::AmanziGeometry::GeometricModel(3, region_list, &comm));

    MeshFactory meshfactory(&comm);
    meshfactory.preference(FrameworkPreference({Framework::MSTK, Framework::Simple}));
    RCP<const Mesh> mesh = meshfactory(0.0,0.0,0.0, 5.0,1.0,1.0, nx,2,2, gm);

    /* create a simple state and populate it */
    Amanzi::VerboseObject::hide_line_prefix = false;
    Amanzi::VerboseObject::global_default_level = Teuchos::VERB_NONE;

    std::vector<std::string> component_names;
    component_names.push_back("Component 0");

    Teuchos::ParameterList state_list = plist->sublist("state");
    RCP<State> S = rcp(new State(state_list));
    S->RegisterDomainMesh(rcp_const_cast<Mesh>(mesh));
    S->set_time(0.0);

    Transport_PK TPK(plist, S, "transport", component_names);
    TPK.Setup(S.ptr());
    TPK.CreateDefaultState(mesh, 1);
    S->InitializeFields();
    S->InitializeEvaluators();

    /* modify the default state for the problem at hand */
    std::string passwd("state"); 
    Teuchos::RCP<Epetra_MultiVector> 
        flux = S->GetFieldData("darcy_flux", passwd)->ViewComponent("face", true);


    Teuchos::RCP<Epetra_MultiVector> 
        mass_flux = S->GetFieldData("mass_flux", passwd)->ViewComponent("face", false);
    
    *(S->GetScalarData("fluid_density", passwd)) = 1.0;
    double molar_den =  (*S->GetScalarData("fluid_density")) / CommonDefs::MOLAR_MASS_H2O;    
    
    AmanziGeometry::Point velocity(1.0, 0.0, 0.0);
    int nfaces = mesh->num_entities(AmanziMesh::FACE, AmanziMesh::Parallel_type::ALL);
    for (int f = 0; f < nfaces; f++) {
      const AmanziGeometry::Point& normal = mesh->face_normal(f);
      (*flux)[0][f] = velocity * normal;
      (*mass_flux)[0][f] = (*flux)[0][f] * molar_den;      
    }

  
    Teuchos::RCP<Epetra_MultiVector> 
        tcc = S->GetFieldData("total_component_concentration", passwd)->ViewComponent("cell", true);

    int ncells = mesh->num_entities(AmanziMesh::CELL, AmanziMesh::Parallel_type::ALL);
    for (int c = 0; c < ncells; c++) {
      const AmanziGeometry::Point& xc = mesh->cell_centroid(c);
      (*tcc)[0][c] = f_cubic(xc, 0.0);
    }


    /* initialize a transport process kernel */
    TPK.Initialize(S.ptr());
    TPK.spatial_disc_order = TPK.temporal_disc_order = 1;
 
    /* advance the state */
    int ncycles = 0, iter = 0;
    double t_old(0.0), t_new, dt, T1(1.0);
    while (t_old < T1) {
      dt = std::min(TPK.StableTimeStep(), T1 - t_old);
      dt = dt * 7.7;
      t_new = t_old + dt;

      S->set_initial_time(t_old);
      S->set_intermediate_time(t_old);
      S->set_final_time(t_new);

      TPK.AdvanceStep(t_old, t_new);
      TPK.CommitStep(t_old ,t_new, S);

      t_old = t_new;
      ncycles += TPK.nsubcycles;
      iter++;
    }

    /* calculate L1 and L2 errors */
    double L1, L2;
    ncycles /= iter;
    TPK.CalculateLpErrors(f_cubic, t_new, (*tcc)(0), &L1, &L2);
    if (MyPID == 0)
      printf("nx=%3d  L1 error=%7.5f  L2 error=%7.5f  dT=%7.4f  (average # subcycles %d)\n", 
             nx, L1, L2, T1 / iter, ncycles);

    h.push_back(5.0 / nx);
    L1error.push_back(L1);
    L2error.push_back(L2);
  }

  double L1rate = Amanzi::Utils::bestLSfit(h, L1error);
  double L2rate = Amanzi::Utils::bestLSfit(h, L2error);
  if (MyPID == 0)
    printf("convergence rates: %8.2f %20.2f\n", L1rate, L2rate);

  CHECK_CLOSE(L1rate, 1.0, 0.1);
  CHECK_CLOSE(L2rate, 1.0, 0.1);
}


/* **************************************************************** */
void ConvergenceBoxMeshes(int order, double tol, std::string limiter)
{
  using namespace Teuchos;
  using namespace Amanzi;
  using namespace Amanzi::AmanziMesh;
  using namespace Amanzi::Transport;
  using namespace Amanzi::AmanziGeometry;

  Epetra_MpiComm comm = Epetra_MpiComm(MPI_COMM_WORLD);
  int MyPID = comm.MyPID();
  if (MyPID == 0) 
    std::cout << "\nTest: Convergence analysis on box meshes, order=" << order 
              << ", limiter=" << limiter << std::endl;

  // read parameter list
  std::string xmlFileName = "test/transport_convergence.xml";
  Teuchos::RCP<Teuchos::ParameterList> plist = Teuchos::getParametersFromXmlFile(xmlFileName);

  ParameterList region_list = plist->sublist("regions");
  auto gm = Teuchos::rcp(new AmanziGeometry::GeometricModel(3, region_list, &comm));
 
  // loop over refined meshes
  double dt0;
  std::vector<double> h, L1error, L2error;

  for (int nx = 20; nx < 320 / order + 1; nx *= 2) {
    MeshFactory meshfactory(&comm);
    meshfactory.preference(FrameworkPreference({Framework::MSTK, Framework::Simple}));
    RCP<const Mesh> mesh = meshfactory(0.0,0.0,0.0, 5.0,1.0,1.0, nx, 2, 1, gm); 

    // create state and populate it
    Amanzi::VerboseObject::hide_line_prefix = false;
    Amanzi::VerboseObject::global_default_level = Teuchos::VERB_NONE;

    std::vector<std::string> component_names;
    component_names.push_back("Component 0");

    Teuchos::ParameterList state_list = plist->sublist("state");
    RCP<State> S = rcp(new State(state_list));
    S->RegisterDomainMesh(rcp_const_cast<Mesh>(mesh));
    S->set_time(0.0);

    plist->sublist("PKs").sublist("transport")
          .sublist("reconstruction").set<std::string>("limiter", limiter);
    Transport_PK TPK(plist, S, "transport", component_names);
    TPK.Setup(S.ptr());
    TPK.CreateDefaultState(mesh, 1);
    S->InitializeFields();
    S->InitializeEvaluators();

    // modify the default state for the problem at hand 
    std::string passwd("state"); 
    Teuchos::RCP<Epetra_MultiVector> 
        flux = S->GetFieldData("darcy_flux", passwd)->ViewComponent("face", true);

    Teuchos::RCP<Epetra_MultiVector> 
        mass_flux = S->GetFieldData("mass_flux", passwd)->ViewComponent("face", false);
    
    *(S->GetScalarData("fluid_density", passwd)) = 1.0;
    double molar_den =  (*S->GetScalarData("fluid_density")) / CommonDefs::MOLAR_MASS_H2O;    
    
    AmanziGeometry::Point velocity(1.0, 0.0, 0.0);
    int nfaces = mesh->num_entities(AmanziMesh::FACE, AmanziMesh::Parallel_type::ALL);
    for (int f = 0; f < nfaces; f++) {
      const AmanziGeometry::Point& normal = mesh->face_normal(f);
      (*flux)[0][f] = velocity * normal;
      (*mass_flux)[0][f] = (*flux)[0][f] * molar_den;      
    }

    Teuchos::RCP<Epetra_MultiVector> 
        tcc = S->GetFieldData("total_component_concentration", passwd)->ViewComponent("cell", true);

    int ncells = mesh->num_entities(AmanziMesh::CELL, AmanziMesh::Parallel_type::ALL);
    for (int c = 0; c < ncells; c++) {
      const AmanziGeometry::Point& xc = mesh->cell_centroid(c);
      (*tcc)[0][c] = f_cubic(xc, 0.0);
    }


    // initialize transport process kernel
    TPK.Initialize(S.ptr());
    TPK.spatial_disc_order = TPK.temporal_disc_order = order;
 
    // advance the state
    if (nx == 20) dt0 = TPK.StableTimeStep();
    else dt0 /= 2;

    int iter = 0;
    double t_old(0.0), t_new(0.0), dt, T1(2.0);
    while (t_new < T1) {
      dt = std::min(TPK.StableTimeStep(), T1 - t_old);
      dt = std::min(dt, dt0);
      t_new = t_old + dt;

      S->set_initial_time(t_old);
      S->set_intermediate_time(t_old);
      S->set_final_time(t_new);

      TPK.AdvanceStep(t_old, t_new);
      TPK.CommitStep(t_old, t_new, S);

      t_old = t_new;

      if (TPK.internal_tests_) {
        TPK.VV_CheckTracerBounds(*tcc, 0, 0.0, 1.0, 1e-12);
      }
      iter++;
    }
    // for (int k = 0; k < nx; ++k) std::cout << (*tcc)[0][k] << std::endl;

    double L1, L2;  // L1 and L2 errors
    TPK.CalculateLpErrors(f_cubic, t_new, (*tcc)(0), &L1, &L2);
    if (MyPID == 0)
      printf("nx=%3d  L1 error=%10.8f  L2 error=%10.8f  dT=%7.4f\n", nx, L1, L2, T1 / iter);

    h.push_back(5.0 / nx);
    L1error.push_back(L1);
    L2error.push_back(L2);
  }

  double L1rate = Amanzi::Utils::bestLSfit(h, L1error);
  double L2rate = Amanzi::Utils::bestLSfit(h, L2error);
  if (MyPID == 0)
    printf("convergence rates: %8.2f %20.2f\n", L1rate, L2rate);

  CHECK_CLOSE((double)order, L1rate, tol);
  CHECK_CLOSE((double)order, L2rate, tol);
}


<<<<<<< HEAD
/* **************************************************************** */
TEST(CONVERGENCE_ANALYSIS_DONOR_POLY) {
  using namespace Teuchos;
  using namespace Amanzi;
  using namespace Amanzi::AmanziMesh;
  using namespace Amanzi::Transport;
  using namespace Amanzi::AmanziGeometry;

  std::cout << "\nTEST: convergence analysis, donor scheme, polygonal meshes" << std::endl;
  Epetra_MpiComm* comm = new Epetra_MpiComm(MPI_COMM_WORLD);

  /* read parameter list */
  std::string xmlFileName = "test/transport_convergence_poly.xml";
  Teuchos::RCP<Teuchos::ParameterList> plist = Teuchos::getParametersFromXmlFile(xmlFileName);

  /* convergence estimate */
  std::vector<double> h;
  std::vector<double> L1error, L2error;

  for (int loop = 0; loop < 3; loop++) {
    /* create a mesh framework */
    ParameterList region_list = plist->get<Teuchos::ParameterList>("regions");
    Teuchos::RCP<Amanzi::AmanziGeometry::GeometricModel> gm =
        Teuchos::rcp(new Amanzi::AmanziGeometry::GeometricModel(2, region_list, comm));

    FrameworkPreference pref;
    pref.clear();
    pref.push_back(MSTK);
    pref.push_back(STKMESH);
    
    MeshFactory meshfactory(comm);
    meshfactory.preference(pref);
    RCP<const Mesh> mesh;
    if (loop == 0) {
      mesh = meshfactory("test/median15x16.exo", gm);
    } else if (loop == 1) {
      mesh = meshfactory("test/median32x33.exo", gm);
    } else if (loop == 2) {
      mesh = meshfactory("test/median63x64.exo", gm);
    }

    /* create a simple state and populate it */
    Amanzi::VerboseObject::hide_line_prefix = false;
    Amanzi::VerboseObject::global_default_level = Teuchos::VERB_NONE;

    std::vector<std::string> component_names;
    component_names.push_back("Component 0");

    Teuchos::ParameterList state_list = plist->sublist("state");
    RCP<State> S = rcp(new State(state_list));
    S->RegisterDomainMesh(rcp_const_cast<Mesh>(mesh));
    S->set_time(0.0);
    S->set_intermediate_time(0.0);

    Transport_PK TPK(plist, S, "transport", component_names);
    TPK.Setup(S.ptr());
    TPK.CreateDefaultState(mesh, 1);
    S->InitializeFields();
    S->InitializeEvaluators();

    /* modify the default state for the problem at hand */
    std::string passwd("state"); 
    Teuchos::RCP<Epetra_MultiVector> 
        flux = S->GetFieldData("darcy_flux", passwd)->ViewComponent("face", false);

    Teuchos::RCP<Epetra_MultiVector> 
        mass_flux = S->GetFieldData("mass_flux", passwd)->ViewComponent("face", false);
    
    *(S->GetScalarData("fluid_density", passwd)) = 1.0;
    double molar_den =  (*S->GetScalarData("fluid_density")) / CommonDefs::MOLAR_MASS_H2O;    
    
    AmanziGeometry::Point velocity(1.0, 0.0, 0.0);
    int nfaces_owned = mesh->num_entities(AmanziMesh::FACE, AmanziMesh::Parallel_type::OWNED);
    for (int f = 0; f < nfaces_owned; f++) {
      const AmanziGeometry::Point& normal = mesh->face_normal(f);
      (*flux)[0][f] = velocity * normal;
      (*mass_flux)[0][f] = (*flux)[0][f] * molar_den;      
    }
    
    Teuchos::RCP<Epetra_MultiVector> 
        tcc = S->GetFieldData("total_component_concentration", passwd)->ViewComponent("cell", false);

    int ncells_owned = mesh->num_entities(AmanziMesh::CELL, AmanziMesh::Parallel_type::OWNED);
    for (int c = 0; c < ncells_owned; c++) {
      const AmanziGeometry::Point& xc = mesh->cell_centroid(c);
      (*tcc)[0][c] = f_cubic_unit(xc, 0.0);
    }



    /* initialize a transport process kernel */
    TPK.Initialize(S.ptr());
    TPK.spatial_disc_order = TPK.temporal_disc_order = 1;
 
    /* advance the state */
    int iter = 0;
    double t_old(0.0), t_new, dt, T1(0.2);
    while (t_old < T1) {
      dt = std::min(TPK.StableTimeStep(), T1 - t_old);
      t_new = t_old + dt;

      TPK.AdvanceStep(t_old, t_new);
      TPK.CommitStep(t_old, t_new, S);

      t_old = t_new;
      iter++;
    }

    /* calculate L1 and L2 errors */
    double L1, L2;
    TPK.CalculateLpErrors(f_cubic_unit, t_new, (*tcc)(0), &L1, &L2);
    int nx = 16 * (loop + 1);
    printf("nx=%3d  L1 error=%7.5f  L2 error=%7.5f  dT=%7.4f\n", nx, L1, L2, T1 / iter);

    h.push_back(1.0 / nx);
    L1error.push_back(L1);
    L2error.push_back(L2);

  }

  double L1rate = Amanzi::Utils::bestLSfit(h, L1error);
  double L2rate = Amanzi::Utils::bestLSfit(h, L2error);
  printf("convergence rates: %5.2f %17.2f\n", L1rate, L2rate);

  CHECK_CLOSE(L1rate, 1.0, 0.1);
  CHECK_CLOSE(L2rate, 1.0, 0.1);
=======
TEST(CONVERGENCE_ANALYSIS_DONOR) {
  ConvergenceBoxMeshes(1, 0.2, "tensorial");
}
>>>>>>> c467463a

TEST(CONVERGENCE_ANALYSIS_2ND) {
  ConvergenceBoxMeshes(2, 0.5, "tensorial");
  ConvergenceBoxMeshes(2, 0.5, "Kuzmin");
}


/* **************************************************************** */
void ConvergencePolyMeshes(int order, double tol, std::string limiter)
{
  using namespace Teuchos;
  using namespace Amanzi;
  using namespace Amanzi::AmanziMesh;
  using namespace Amanzi::Transport;
  using namespace Amanzi::AmanziGeometry;

  Epetra_MpiComm comm = Epetra_MpiComm(MPI_COMM_WORLD);
  int MyPID = comm.MyPID();
  if (MyPID == 0)
    std::cout << "\nTEST: convergence analysis on polygonal meshes, order=" << order 
              << ", limiter=" << limiter << std::endl;

  /* read parameter list */
  std::string xmlFileName = "test/transport_convergence_poly.xml";
  Teuchos::RCP<Teuchos::ParameterList> plist = Teuchos::getParametersFromXmlFile(xmlFileName);

  /* convergence estimate */
  std::vector<double> h;
  std::vector<double> L1error, L2error;

  for (int loop = 0; loop < 3; loop++) {
    /* create a mesh framework */
    ParameterList region_list = plist->sublist("regions");
    Teuchos::RCP<Amanzi::AmanziGeometry::GeometricModel> gm =
        Teuchos::rcp(new Amanzi::AmanziGeometry::GeometricModel(2, region_list, &comm));

    MeshFactory meshfactory(&comm);
    meshfactory.preference(FrameworkPreference({Framework::MSTK, Framework::STKMESH}));
    RCP<const Mesh> mesh;
    if (loop == 0) {
      mesh = meshfactory("test/median15x16.exo", gm);
    } else if (loop == 1) {
      mesh = meshfactory("test/median32x33.exo", gm);
    } else if (loop == 2) {
      mesh = meshfactory("test/median63x64.exo", gm);
    }

    /* create a simple state and populate it */
    Amanzi::VerboseObject::hide_line_prefix = false;
    Amanzi::VerboseObject::global_default_level = Teuchos::VERB_NONE;

    std::vector<std::string> component_names;
    component_names.push_back("Component 0");

    Teuchos::ParameterList state_list = plist->sublist("state");
    RCP<State> S = rcp(new State(state_list));
    S->RegisterDomainMesh(rcp_const_cast<Mesh>(mesh));
    S->set_time(0.0);

    plist->sublist("PKs").sublist("transport")
          .sublist("reconstruction").set<std::string>("limiter", limiter);
    Transport_PK TPK(plist, S, "transport", component_names);
    TPK.Setup(S.ptr());
    TPK.CreateDefaultState(mesh, 1);
    S->InitializeFields();
    S->InitializeEvaluators();

    /* modify the default state for the problem at hand */
    std::string passwd("state"); 
    Teuchos::RCP<Epetra_MultiVector> 
        flux = S->GetFieldData("darcy_flux", passwd)->ViewComponent("face", true);

<<<<<<< HEAD
    Teuchos::RCP<Epetra_MultiVector> 
        mass_flux = S->GetFieldData("mass_flux", passwd)->ViewComponent("face", false);
    
    *(S->GetScalarData("fluid_density", passwd)) = 1.0;
    double molar_den =  (*S->GetScalarData("fluid_density")) / CommonDefs::MOLAR_MASS_H2O;    
    
    AmanziGeometry::Point velocity(1.0, 0.0, 0.0);
    int nfaces_owned = mesh->num_entities(AmanziMesh::FACE, AmanziMesh::Parallel_type::OWNED);
    for (int f = 0; f < nfaces_owned; f++) {
=======
    AmanziGeometry::Point velocity(1.0, 0.0);
    int nfaces = mesh->num_entities(AmanziMesh::FACE, AmanziMesh::Parallel_type::ALL);
    for (int f = 0; f < nfaces; f++) {
>>>>>>> c467463a
      const AmanziGeometry::Point& normal = mesh->face_normal(f);
      (*flux)[0][f] = velocity * normal;
      (*mass_flux)[0][f] = (*flux)[0][f] * molar_den;      
    }
    
    Teuchos::RCP<Epetra_MultiVector> 
        tcc = S->GetFieldData("total_component_concentration", passwd)->ViewComponent("cell", true);

    int ncells = mesh->num_entities(AmanziMesh::CELL, AmanziMesh::Parallel_type::ALL);
    for (int c = 0; c < ncells; c++) {
      const AmanziGeometry::Point& xc = mesh->cell_centroid(c);
      (*tcc)[0][c] = f_cubic_unit(xc, 0.0);
    }



    /* initialize a transport process kernel */
    TPK.Initialize(S.ptr());
    TPK.spatial_disc_order = TPK.temporal_disc_order = order;
 
    /* advance the state */
    int iter = 0;
    double t_old(0.0), t_new, dt, T1(0.2);
    while (t_old < T1) {
      dt = std::min(TPK.StableTimeStep(), T1 - t_old);
      t_new = t_old + dt;

      S->set_initial_time(t_old);
      S->set_intermediate_time(t_old);
      S->set_final_time(t_new);

      TPK.AdvanceStep(t_old, t_new);
      TPK.CommitStep(t_old, t_new, S);

      t_old = t_new;
      iter++;
    }

    /* calculate L1 and L2 errors */
    double L1, L2;
    TPK.CalculateLpErrors(f_cubic_unit, t_new, (*tcc)(0), &L1, &L2);
    int nx = 16 * (loop + 1);
    if (MyPID == 0)
      printf("nx=%3d  L1 error=%7.5f  L2 error=%7.5f  dT=%8.5f\n", nx, L1, L2, T1 / iter);

    h.push_back(1.0 / nx);
    L1error.push_back(L1);
    L2error.push_back(L2);
  }

  double L1rate = Amanzi::Utils::bestLSfit(h, L1error);
  double L2rate = Amanzi::Utils::bestLSfit(h, L2error);
  if (MyPID == 0)
    printf("convergence rates: %5.2f %17.2f\n", L1rate, L2rate);

  CHECK_CLOSE((double)order, L1rate, tol);
  CHECK_CLOSE((double)order, L2rate, tol);
}


TEST(CONVERGENCE_ANALYSIS_DONOR_POLY) {
  ConvergencePolyMeshes(1, 0.1, "tensorial");
}

TEST(CONVERGENCE_ANALYSIS_2ND_POLY) {
  ConvergencePolyMeshes(2, 0.5, "tensorial");
  ConvergencePolyMeshes(2, 0.5, "Kuzmin");
}<|MERGE_RESOLUTION|>--- conflicted
+++ resolved
@@ -42,132 +42,7 @@
 }
 
 
-<<<<<<< HEAD
-TEST(CONVERGENCE_ANALYSIS_DONOR) {
-  using namespace Teuchos;
-  using namespace Amanzi;
-  using namespace Amanzi::AmanziMesh;
-  using namespace Amanzi::Transport;
-  using namespace Amanzi::AmanziGeometry;
-
-  std::cout << "TEST: convergence analysis, donor scheme, orthogonal meshes" << std::endl;
-  Epetra_MpiComm* comm = new Epetra_MpiComm(MPI_COMM_WORLD);
-
-  /* read parameter list */
-  std::string xmlFileName = "test/transport_convergence.xml";
-  ParameterXMLFileReader xmlreader(xmlFileName);
-  Teuchos::RCP<Teuchos::ParameterList> plist = Teuchos::getParametersFromXmlFile(xmlFileName);
-
-  /* convergence estimate */
-  std::vector<double> h;
-  std::vector<double> L1error, L2error;
-
-  for (int nx = 20; nx < 321; nx *= 2) {
-    /* create a SIMPLE mesh framework */
-    ParameterList region_list = plist->get<Teuchos::ParameterList>("regions");
-    Teuchos::RCP<Amanzi::AmanziGeometry::GeometricModel> gm =
-        Teuchos::rcp(new Amanzi::AmanziGeometry::GeometricModel(3, region_list, comm));
-
-    FrameworkPreference pref;
-    pref.clear();
-    pref.push_back(Simple);
-    
-    MeshFactory meshfactory((Epetra_MpiComm *)comm);
-    meshfactory.preference(pref);
-    RCP<const Mesh> mesh = meshfactory(0.0,0.0,0.0, 5.0,1.0,1.0, nx,2,2, gm);
-
-    /* create a simple state and populate it */
-    Amanzi::VerboseObject::hide_line_prefix = false;
-    Amanzi::VerboseObject::global_default_level = Teuchos::VERB_NONE;
-
-    std::vector<std::string> component_names;
-    component_names.push_back("Component 0");
-
-    Teuchos::ParameterList state_list = plist->sublist("state");
-    RCP<State> S = rcp(new State(state_list));
-    S->RegisterDomainMesh(rcp_const_cast<Mesh>(mesh));
-    S->set_time(0.0);
-    S->set_intermediate_time(0.0);
-
-    Transport_PK TPK(plist, S, "transport", component_names);
-    TPK.Setup(S.ptr());
-    TPK.CreateDefaultState(mesh, 1);
-    S->InitializeFields();
-    S->InitializeEvaluators();
-
-    /* modify the default state for the problem at hand */
-    std::string passwd("state"); 
-    Teuchos::RCP<Epetra_MultiVector> 
-        flux = S->GetFieldData("darcy_flux", passwd)->ViewComponent("face", false);
-
-    Teuchos::RCP<Epetra_MultiVector> 
-        mass_flux = S->GetFieldData("mass_flux", passwd)->ViewComponent("face", false);
-    
-    *(S->GetScalarData("fluid_density", passwd)) = 1.0;
-    double molar_den =  (*S->GetScalarData("fluid_density")) / CommonDefs::MOLAR_MASS_H2O;    
-    
-    AmanziGeometry::Point velocity(1.0, 0.0, 0.0);
-    int nfaces_owned = mesh->num_entities(AmanziMesh::FACE, AmanziMesh::Parallel_type::OWNED);
-    for (int f = 0; f < nfaces_owned; f++) {
-      const AmanziGeometry::Point& normal = mesh->face_normal(f);
-      (*flux)[0][f] = velocity * normal;
-      (*mass_flux)[0][f] = (*flux)[0][f] * molar_den;      
-    }
-
-    Teuchos::RCP<Epetra_MultiVector> 
-        tcc = S->GetFieldData("total_component_concentration", passwd)->ViewComponent("cell", false);
-    
-    
-    int ncells_owned = mesh->num_entities(AmanziMesh::CELL, AmanziMesh::Parallel_type::OWNED);
-    for (int c = 0; c < ncells_owned; c++) {
-      const AmanziGeometry::Point& xc = mesh->cell_centroid(c);
-      (*tcc)[0][c] = f_cubic(xc, 0.0);
-    }
-
-
-
-    /* initialize a transport process kernel */
-    TPK.Initialize(S.ptr());
-    TPK.spatial_disc_order = TPK.temporal_disc_order = 1;
- 
-    /* advance the state */
-    int iter = 0;
-    double t_old(0.0), t_new, dt, T1(1.0);
-    while (t_old < T1) {
-      dt = std::min(TPK.StableTimeStep(), T1 - t_old);
-      t_new = t_old + dt;
-
-      TPK.AdvanceStep(t_old, t_new);
-      TPK.CommitStep(t_old, t_new, S);
-
-      t_old = t_new;
-      iter++;
-    }
-
-    /* calculate L1 and L2 errors */
-    double L1, L2;
-    TPK.CalculateLpErrors(f_cubic, t_new, (*tcc)(0), &L1, &L2);
-    printf("nx=%3d  L1 error=%7.5f  L2 error=%7.5f  dT=%7.4f\n", nx, L1, L2, T1 / iter);
-
-    h.push_back(5.0 / nx);
-    L1error.push_back(L1);
-    L2error.push_back(L2);
-
-  }
-
-  double L1rate = Amanzi::Utils::bestLSfit(h, L1error);
-  double L2rate = Amanzi::Utils::bestLSfit(h, L2error);
-  printf("convergence rates: %8.2f %20.2f\n", L1rate, L2rate);
-
-  CHECK_CLOSE(L1rate, 1.0, 0.1);
-  CHECK_CLOSE(L2rate, 1.0, 0.1);
-
-  delete comm;
-}
-
-
-=======
->>>>>>> c467463a
+
 /* **************************************************************** */
 TEST(CONVERGENCE_ANALYSIS_DONOR_SUBCYCLING) {
   using namespace Teuchos;
@@ -425,139 +300,9 @@
   CHECK_CLOSE((double)order, L2rate, tol);
 }
 
-
-<<<<<<< HEAD
-/* **************************************************************** */
-TEST(CONVERGENCE_ANALYSIS_DONOR_POLY) {
-  using namespace Teuchos;
-  using namespace Amanzi;
-  using namespace Amanzi::AmanziMesh;
-  using namespace Amanzi::Transport;
-  using namespace Amanzi::AmanziGeometry;
-
-  std::cout << "\nTEST: convergence analysis, donor scheme, polygonal meshes" << std::endl;
-  Epetra_MpiComm* comm = new Epetra_MpiComm(MPI_COMM_WORLD);
-
-  /* read parameter list */
-  std::string xmlFileName = "test/transport_convergence_poly.xml";
-  Teuchos::RCP<Teuchos::ParameterList> plist = Teuchos::getParametersFromXmlFile(xmlFileName);
-
-  /* convergence estimate */
-  std::vector<double> h;
-  std::vector<double> L1error, L2error;
-
-  for (int loop = 0; loop < 3; loop++) {
-    /* create a mesh framework */
-    ParameterList region_list = plist->get<Teuchos::ParameterList>("regions");
-    Teuchos::RCP<Amanzi::AmanziGeometry::GeometricModel> gm =
-        Teuchos::rcp(new Amanzi::AmanziGeometry::GeometricModel(2, region_list, comm));
-
-    FrameworkPreference pref;
-    pref.clear();
-    pref.push_back(MSTK);
-    pref.push_back(STKMESH);
-    
-    MeshFactory meshfactory(comm);
-    meshfactory.preference(pref);
-    RCP<const Mesh> mesh;
-    if (loop == 0) {
-      mesh = meshfactory("test/median15x16.exo", gm);
-    } else if (loop == 1) {
-      mesh = meshfactory("test/median32x33.exo", gm);
-    } else if (loop == 2) {
-      mesh = meshfactory("test/median63x64.exo", gm);
-    }
-
-    /* create a simple state and populate it */
-    Amanzi::VerboseObject::hide_line_prefix = false;
-    Amanzi::VerboseObject::global_default_level = Teuchos::VERB_NONE;
-
-    std::vector<std::string> component_names;
-    component_names.push_back("Component 0");
-
-    Teuchos::ParameterList state_list = plist->sublist("state");
-    RCP<State> S = rcp(new State(state_list));
-    S->RegisterDomainMesh(rcp_const_cast<Mesh>(mesh));
-    S->set_time(0.0);
-    S->set_intermediate_time(0.0);
-
-    Transport_PK TPK(plist, S, "transport", component_names);
-    TPK.Setup(S.ptr());
-    TPK.CreateDefaultState(mesh, 1);
-    S->InitializeFields();
-    S->InitializeEvaluators();
-
-    /* modify the default state for the problem at hand */
-    std::string passwd("state"); 
-    Teuchos::RCP<Epetra_MultiVector> 
-        flux = S->GetFieldData("darcy_flux", passwd)->ViewComponent("face", false);
-
-    Teuchos::RCP<Epetra_MultiVector> 
-        mass_flux = S->GetFieldData("mass_flux", passwd)->ViewComponent("face", false);
-    
-    *(S->GetScalarData("fluid_density", passwd)) = 1.0;
-    double molar_den =  (*S->GetScalarData("fluid_density")) / CommonDefs::MOLAR_MASS_H2O;    
-    
-    AmanziGeometry::Point velocity(1.0, 0.0, 0.0);
-    int nfaces_owned = mesh->num_entities(AmanziMesh::FACE, AmanziMesh::Parallel_type::OWNED);
-    for (int f = 0; f < nfaces_owned; f++) {
-      const AmanziGeometry::Point& normal = mesh->face_normal(f);
-      (*flux)[0][f] = velocity * normal;
-      (*mass_flux)[0][f] = (*flux)[0][f] * molar_den;      
-    }
-    
-    Teuchos::RCP<Epetra_MultiVector> 
-        tcc = S->GetFieldData("total_component_concentration", passwd)->ViewComponent("cell", false);
-
-    int ncells_owned = mesh->num_entities(AmanziMesh::CELL, AmanziMesh::Parallel_type::OWNED);
-    for (int c = 0; c < ncells_owned; c++) {
-      const AmanziGeometry::Point& xc = mesh->cell_centroid(c);
-      (*tcc)[0][c] = f_cubic_unit(xc, 0.0);
-    }
-
-
-
-    /* initialize a transport process kernel */
-    TPK.Initialize(S.ptr());
-    TPK.spatial_disc_order = TPK.temporal_disc_order = 1;
- 
-    /* advance the state */
-    int iter = 0;
-    double t_old(0.0), t_new, dt, T1(0.2);
-    while (t_old < T1) {
-      dt = std::min(TPK.StableTimeStep(), T1 - t_old);
-      t_new = t_old + dt;
-
-      TPK.AdvanceStep(t_old, t_new);
-      TPK.CommitStep(t_old, t_new, S);
-
-      t_old = t_new;
-      iter++;
-    }
-
-    /* calculate L1 and L2 errors */
-    double L1, L2;
-    TPK.CalculateLpErrors(f_cubic_unit, t_new, (*tcc)(0), &L1, &L2);
-    int nx = 16 * (loop + 1);
-    printf("nx=%3d  L1 error=%7.5f  L2 error=%7.5f  dT=%7.4f\n", nx, L1, L2, T1 / iter);
-
-    h.push_back(1.0 / nx);
-    L1error.push_back(L1);
-    L2error.push_back(L2);
-
-  }
-
-  double L1rate = Amanzi::Utils::bestLSfit(h, L1error);
-  double L2rate = Amanzi::Utils::bestLSfit(h, L2error);
-  printf("convergence rates: %5.2f %17.2f\n", L1rate, L2rate);
-
-  CHECK_CLOSE(L1rate, 1.0, 0.1);
-  CHECK_CLOSE(L2rate, 1.0, 0.1);
-=======
 TEST(CONVERGENCE_ANALYSIS_DONOR) {
   ConvergenceBoxMeshes(1, 0.2, "tensorial");
 }
->>>>>>> c467463a
 
 TEST(CONVERGENCE_ANALYSIS_2ND) {
   ConvergenceBoxMeshes(2, 0.5, "tensorial");
@@ -630,7 +375,7 @@
     Teuchos::RCP<Epetra_MultiVector> 
         flux = S->GetFieldData("darcy_flux", passwd)->ViewComponent("face", true);
 
-<<<<<<< HEAD
+
     Teuchos::RCP<Epetra_MultiVector> 
         mass_flux = S->GetFieldData("mass_flux", passwd)->ViewComponent("face", false);
     
@@ -640,11 +385,6 @@
     AmanziGeometry::Point velocity(1.0, 0.0, 0.0);
     int nfaces_owned = mesh->num_entities(AmanziMesh::FACE, AmanziMesh::Parallel_type::OWNED);
     for (int f = 0; f < nfaces_owned; f++) {
-=======
-    AmanziGeometry::Point velocity(1.0, 0.0);
-    int nfaces = mesh->num_entities(AmanziMesh::FACE, AmanziMesh::Parallel_type::ALL);
-    for (int f = 0; f < nfaces; f++) {
->>>>>>> c467463a
       const AmanziGeometry::Point& normal = mesh->face_normal(f);
       (*flux)[0][f] = velocity * normal;
       (*mass_flux)[0][f] = (*flux)[0][f] * molar_den;      
