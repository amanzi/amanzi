--- conflicted
+++ resolved
@@ -242,17 +242,10 @@
   }
 
   if (v_[0].get()) {
-<<<<<<< HEAD
     v_[0]->Update(1 / rnorm0, *r_, 0.);
   } else {
     v_[0] = Teuchos::rcp(new Vector(*r_));
     v_[0]->Scale(1 / rnorm0);
-=======
-    v_[0]->Update(1.0 / rnorm0, r, 0.0);
-  } else {
-    v_[0] = Teuchos::rcp(new Vector(r));
-    v_[0]->Scale(1.0 / rnorm0);
->>>>>>> 7bba1d89
   }
 
   s[0] = rnorm0;
@@ -323,13 +316,8 @@
 
     if (i < krylov_dim_ - 1) {
       if (v_[i+1].get()) {
-<<<<<<< HEAD
-        if (tmp != 0.0) v_[i+1]->Update(1/tmp, *w_, 0.);
+        if (tmp != 0.0) v_[i+1]->Update(1 / tmp, *w_, 0.);
         else *v_[i+1] = *w_;
-=======
-        if (tmp != 0.0) v_[i+1]->Update(1.0 / tmp, w, 0.0);
-        else *v_[i+1] = w;
->>>>>>> 7bba1d89
       } else {
         v_[i + 1] = Teuchos::rcp(new Vector(*w_));
         if (tmp != 0.0) {  // zero occurs in exact arithmetic
@@ -399,11 +387,7 @@
   d.PutScalar(0.0);
   if (num_ritz_ == 0) {
     if (v_[0].get()) {
-<<<<<<< HEAD
-      v_[0]->Update(1/rnorm0, *r_, 0.);
-=======
-      v_[0]->Update(1.0 / rnorm0, r, 0.0);
->>>>>>> 7bba1d89
+      v_[0]->Update(1 / rnorm0, *r_, 0.);
     } else {
       v_[0] = Teuchos::rcp(new Vector(*r_));
       v_[0]->Update(0.0, *r_, 1.0 / rnorm0);
@@ -447,11 +431,7 @@
     if (beta == 0.0) break;
 
     if (v_[i+1].get()) {
-<<<<<<< HEAD
-      v_[i+1]->Update(1/beta, *w_, 0.);
-=======
-      v_[i+1]->Update(1.0 / beta, w, 0.0);
->>>>>>> 7bba1d89
+      v_[i+1]->Update(1 / beta, *w_, 0.);
     } else {
       v_[i + 1] = Teuchos::rcp(new Vector(*w_));
       v_[i + 1]->Update(0.0, *r_, 1.0 / beta);
