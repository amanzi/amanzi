--- conflicted
+++ resolved
@@ -28,11 +28,7 @@
 #include "Teuchos_ParameterList.hpp"
 
 #include "SolverDefs.hh"
-<<<<<<< HEAD
-#include <iostream>
-=======
 #include "SolverDefault.hh"
->>>>>>> f497419a
 
 namespace Amanzi {
 namespace AmanziSolvers {
