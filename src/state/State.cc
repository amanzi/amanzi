/*
  State

  Copyright 2010-202x held jointly by LANS/LANL, LBNL, and PNNL.
  Amanzi is released under the three-clause BSD License.
  The terms of use and "as is" disclaimer for this license are
  provided in the top-level COPYRIGHT file.

  Author: Ethan Coon

  Implementation for the State.  State is a simple data-manager, allowing PKs to
  require, read, and write various fields.  Provides some data protection by
  providing both const and non-const fields to PKs.  Provides some
  initialization capability -- this is where all independent variables can be
  initialized (as independent variables are owned by state, not by any PK).
*/

#include <iostream>
#include <map>
#include <ostream>
#include <regex>

#include "boost/algorithm/string/predicate.hpp"
#include "boost/filesystem.hpp"

#include "Teuchos_XMLParameterListHelpers.hpp"
#include "Epetra_Vector.h"

// Amanzi
#include "CompositeVector.hh"
#include "DomainSet.hh"
#include "errors.hh"
#include "Mesh.hh"
#include "MeshPartition.hh"
#include "StringExt.hh"

// Amanzi::State
#include "Evaluator_Factory.hh"
#include "EvaluatorCellVolume.hh"
#include "EvaluatorPrimary.hh"
#include "StateDefs.hh"
#include "State.hh"
#include "Checkpoint.hh"

namespace Amanzi {

// -----------------------------------------------------------------------------
// Constructors
// -----------------------------------------------------------------------------
State::State() {
  vo_ = Teuchos::rcp(new VerboseObject("State", "none"));
};

State::State(Teuchos::ParameterList& state_plist) :
    state_plist_(state_plist) {
  vo_ = Teuchos::rcp(new VerboseObject("State", state_plist_));
};


<<<<<<< HEAD
=======
// copy constructor:
// Create a new State with different data but the same values.
//
// Could get a better implementation with a CopyMode, see TransportState in
// Amanzi as an example.  I'm not sure its needed at this point, however.
State::State(const State& other, StateConstructMode mode) :
    state_plist_(other.state_plist_),
    meshes_(other.meshes_),
    field_factories_(other.field_factories_),
    time_(other.time_),
    position_in_tp_(other.position_in_tp_),
    domain_sets_(other.domain_sets_),
    cycle_(other.cycle_),
    vo_(other.vo_)
{

  if (mode == STATE_CONSTRUCT_MODE_COPY_DATA) {
    for (FieldMap::const_iterator f_it=other.fields_.begin();
         f_it!=other.fields_.end(); ++f_it) {
      fields_[f_it->first] = f_it->second->Clone();
      
    }

    for (const auto& fm_it : other.field_evaluators_) {
      bool copied = false;
      for (auto& fm_my : field_evaluators_) {
        if (fm_my.second->ProvidesKey(fm_it.first)) {
          field_evaluators_[fm_it.first] = fm_my.second;
          copied = true;
          break;
        }
      }
      if (!copied)
        field_evaluators_[fm_it.first] = fm_it.second->Clone();
    }

  } else {
    for (FieldMap::const_iterator f_it=other.fields_.begin();
         f_it!=other.fields_.end(); ++f_it) {
      fields_[f_it->first] = f_it->second;
    }

    for (FieldEvaluatorMap::const_iterator fm_it=other.field_evaluators_.begin();
         fm_it!=other.field_evaluators_.end(); ++fm_it) {
      field_evaluators_[fm_it->first] = fm_it->second;
    }
  }

  // pointer copy MeshPartitions -- const after initing.
  for (MeshPartitionMap::const_iterator mp_it=other.mesh_partitions_.begin();
       mp_it!=other.mesh_partitions_.end(); ++mp_it) {
    mesh_partitions_[mp_it->first] = mp_it->second;
  }
};

// operator=:
//  Assign a state's data from another state.  Note this
// implementation requires the State being copied has the same structure (in
// terms of fields, order of fields, etc) as *this.  This really means that
// it should be a previously-copy-constructed version of the State.  One and
// only one State should be instantiated and populated -- all other States
// should be copy-constructed from that initial State.
State& State::operator=(const State& other) {
  if (this != &other) {
    for (FieldMap::const_iterator f_it=other.fields_.begin();
         f_it!=other.fields_.end(); ++f_it) {
      Teuchos::RCP<Field> myfield = GetField_(f_it->first);
      if (myfield == Teuchos::null) {
        myfield = f_it->second->Clone();
        fields_[f_it->first] = myfield;
      }

      Teuchos::RCP<const Field> otherfield = f_it->second;
      myfield->set_io_checkpoint(otherfield->io_checkpoint());
      myfield->set_io_vis(otherfield->io_vis());
      myfield->set_initialized(otherfield->initialized());

      if (myfield->type() == COMPOSITE_VECTOR_FIELD) {
        myfield->SetData(*otherfield->GetFieldData());
      } else if (myfield->type() == CONSTANT_VECTOR) {
        myfield->SetData(*otherfield->GetConstantVectorData());
      } else if (myfield->type() == CONSTANT_SCALAR) {
        myfield->SetData(*otherfield->GetScalarData());
      }
    }

    for (FieldEvaluatorMap::const_iterator fm_it=other.field_evaluators_.begin();
         fm_it!=other.field_evaluators_.end(); ++fm_it) {
      Teuchos::RCP<FieldEvaluator> myfm = GetFieldEvaluator_(fm_it->first);
      if (myfm == Teuchos::null) {
        myfm = fm_it->second->Clone();
        field_evaluators_[fm_it->first] = myfm;
      }
      *myfm = *fm_it->second;
    }

    time_ = other.time_;
    cycle_ = other.cycle_;
    meshes_ = other.meshes_;
  }
  return *this;
};


//  Assign a state's data from another state.  Note this
// implementation requires the State being copied has the same structure (in
// terms of fields, order of fields, etc) as *this.  This really means that
// it should be a previously-copy-constructed version of the State.  One and
// only one State should be instantiated and populated -- all other States
// should be copy-constructed from that initial State.
void State::AssignDomain(const State& other, const std::string& domain)
{
  if (this != &other) {
    for (auto f_it : other.fields_) {
      if (Keys::getDomain(f_it.first) == domain) {
        auto myfield = GetField_(f_it.first);
        auto otherfield = f_it.second;

        if (myfield != Teuchos::null) {
          if (myfield->type() == COMPOSITE_VECTOR_FIELD) {
            myfield->SetData(*otherfield->GetFieldData());
          } else if (myfield->type() == CONSTANT_VECTOR) {
            myfield->SetData(*otherfield->GetConstantVectorData());
          } else if (myfield->type() == CONSTANT_SCALAR) {
            myfield->SetData(*otherfield->GetScalarData());
          }
        }
      }
    }

    for (auto fm_it : other.field_evaluators_) {
      if (Keys::getDomain(fm_it.first) == domain) {
        auto myfm = GetFieldEvaluator_(fm_it.first);
        *myfm = *fm_it.second;
      }
    }
  }
};


>>>>>>> 184e9a4a
// -----------------------------------------------------------------------------
// State handles mesh management.
// -----------------------------------------------------------------------------
void State::RegisterDomainMesh(const Teuchos::RCP<AmanziMesh::Mesh>& mesh,
                               bool deformable) {
  RegisterMesh("domain", mesh, deformable);
}


void State::RegisterMesh(const Key& key,
                         const Teuchos::RCP<AmanziMesh::Mesh>& mesh,
                         bool deformable) {
  meshes_.insert(std::make_pair(key, std::make_pair(mesh,deformable)));
};


void State::AliasMesh(const Key& target, const Key& alias) {
  bool deformable = IsDeformableMesh(target);
  Teuchos::RCP<AmanziMesh::Mesh> mesh = GetMesh_(target);
  RegisterMesh(alias, mesh, deformable);
  mesh_aliases_[alias] = target;

  if (GetMesh_(target+"_3d") != Teuchos::null) {
    RegisterMesh(alias+"_3d", GetMesh_(target+"_3d"), deformable);
    mesh_aliases_[alias+"_3d"] = target+"_3d";
  }
};


bool State::IsAliasedMesh(const Key& key) const {
  return Keys::hasKey(mesh_aliases_, key);
}


Teuchos::RCP<const AmanziMesh::Mesh> State::GetMesh(const Key& key) const
{
  Teuchos::RCP<const AmanziMesh::Mesh> mesh;
  if (key.empty()) {
    mesh = GetMesh_("domain");
  } else {
    mesh = GetMesh_(key);
  }
  if (mesh == Teuchos::null) {
    std::stringstream messagestream;
    messagestream << "Mesh " << key << " does not exist in the state.";
    Errors::Message message(messagestream.str());
    Exceptions::amanzi_throw(message);
  }
  return mesh;
};


Teuchos::RCP<AmanziMesh::Mesh> State::GetDeformableMesh(Key key)
{
  if (key.empty()) key = "domain";

  mesh_iterator lb = meshes_.lower_bound(key);
  if (lb != meshes_.end() && !(meshes_.key_comp()(key, lb->first))) {
    if (lb->second.second) {
      return lb->second.first;
    } else {
      std::stringstream messagestream;
      messagestream << "Mesh " << key << " is not deformable.";
      Errors::Message message(messagestream.str());
      Exceptions::amanzi_throw(message);
    }
  } else {
    std::stringstream messagestream;
    messagestream << "Mesh " << key << " does not exist in the state.";
    Errors::Message message(messagestream.str());
    Exceptions::amanzi_throw(message);
  }
  return Teuchos::null;
}


bool State::IsDeformableMesh(const Key& key) const
{
  mesh_iterator lb = meshes_.lower_bound(key);
  if (lb != meshes_.end() && !(meshes_.key_comp()(key, lb->first))) {
    return lb->second.second;
  } else {
    Errors::Message msg;
    msg << "Mesh " << key << " does not exist in the state.";
    Exceptions::amanzi_throw(msg);
  }
  return false;
}


Teuchos::RCP<AmanziMesh::Mesh> State::GetMesh_(const Key& key) const
{
  if (key.empty()) return GetMesh_("domain");

  mesh_iterator lb = meshes_.lower_bound(key);
  if (lb != meshes_.end() && !(meshes_.key_comp()(key, lb->first))) {
    return lb->second.first;
  } else {
    return Teuchos::null;
  }
}


void State::RegisterDomainSet(const Key& name,
        const Teuchos::RCP<AmanziMesh::DomainSet> set) {
  domain_sets_[name] = set;
}

bool State::HasDomainSet(const Key& name) const {
  return (bool) domain_sets_.count(name);
}

Teuchos::RCP<const AmanziMesh::DomainSet>
State::GetDomainSet(const Key& name) const {
  if (!domain_sets_.count(name)) {
    Errors::Message msg;
    msg << "DomainSet \"" << name << "\" does not exist in State.";
    Exceptions::amanzi_throw(msg);
  }
  return domain_sets_.at(name);
}

// -----------------------------------------------------------------------------
// State handles data
// -----------------------------------------------------------------------------
//
// RecordSets
//
bool State::HasRecordSet(const Key& fieldname) const {
  return Keys::hasKey(data_, fieldname);
}

const RecordSet& State::GetRecordSet(const Key& fieldname) const {
  if (!HasRecordSet(fieldname)) {
    Errors::Message msg;
    msg << "State does not have a RecordSet named \"" << fieldname << "\"";
    Exceptions::amanzi_throw(msg);
  }
  return *data_.at(fieldname);
}

RecordSet& State::GetRecordSetW(const Key& fieldname) {
  if (!HasRecordSet(fieldname)) {
    Errors::Message msg;
    msg << "State does not have a RecordSet named \"" << fieldname << "\"";
    Exceptions::amanzi_throw(msg);
  }
  return *data_.at(fieldname);
}


//
// Records
//
bool State::HasRecord(const Key& fieldname, const Tag& tag) const {
  return HasRecordSet(fieldname) && GetRecordSet(fieldname).HasRecord(tag);
}

const Record& State::GetRecord(const Key& fieldname, const Tag& tag) const {
  return GetRecordSet(fieldname).GetRecord(tag);
}

Record& State::GetRecordW(const Key& fieldname, const Key& owner) {
  auto& r = GetRecordSetW(fieldname).GetRecord(Tags::DEFAULT);
  r.AssertOwnerOrDie(owner);
  return r;
}
Record& State::GetRecordW(const Key& fieldname, const Tag& tag, const Key& owner) {
  auto& r = GetRecordSetW(fieldname).GetRecord(tag);
  r.AssertOwnerOrDie(owner);
  return r;
}

//
// Derivative RecordSets
//
bool State::HasDerivativeSet(const Key& fieldname, const Tag& tag) const {
  return Keys::hasKey(derivs_, Keys::getKey(fieldname, tag));
}

const RecordSet& State::GetDerivativeSet(const Key& fieldname, const Tag& tag) const {
  if (!HasDerivativeSet(fieldname, tag)) {
    Errors::Message msg;
    msg << "State does not have a Derivative RecordSet for field \"" << fieldname << "\" at tag \""
        << tag.get() << "\"";
    Exceptions::amanzi_throw(msg);
  }
  return *derivs_.at(Keys::getKey(fieldname, tag));
}

RecordSet& State::GetDerivativeSetW(const Key& fieldname, const Tag& tag) {
  if (!HasDerivativeSet(fieldname, tag)) {
    Errors::Message msg;
    msg << "State does not have a Derivative RecordSet for field \"" << fieldname << "\" at tag \""
        << tag.get() << "\"";
    Exceptions::amanzi_throw(msg);
  }
  return *derivs_.at(Keys::getKey(fieldname, tag));
}

//
// Derivative Records -- note, there is currently no interface for directly
// getting the Derivative Record.  We expect this is not necessary.
//
bool State::HasDerivative(const Key& key, const Tag& tag,
                          const Key& wrt_key, const Tag& wrt_tag) const {
  auto keytag = Keys::getKey(key, tag);
  if (Keys::hasKey(derivs_, keytag)) {
    Tag der_tag = make_tag(Keys::getKey(wrt_key, wrt_tag));
    return derivs_.at(keytag)->HasRecord(der_tag);
  }
  return false;
}
bool State::HasDerivative(const Key& key, const Key& wrt_key) const {
  return HasDerivative(key, Tags::DEFAULT, wrt_key, Tags::DEFAULT);
}


// -----------------------------------------------------------------------------
// State handles data evaluation.
// -----------------------------------------------------------------------------
Evaluator& State::RequireEvaluator(const Key& key, const Tag& tag)
{
  CheckIsDebugEval_(key, tag);

  // does it already exist?
  if (HasEvaluator(key, tag)) return GetEvaluator(key, tag);

  // See if the key is provided by another existing evaluator.
  for (auto& e : evaluators_) {
    if (Keys::hasKey(e.second, tag) &&
        e.second.at(tag)->ProvidesKey(key, tag)) {
      auto& evaluator = e.second.at(tag);
      SetEvaluator(key, tag, evaluator);
      return *evaluator;
    }
  }

  // Check if this should be an aliased evaluator
  //
  // NOTE: rather than a pointer to the other evaluator, likely this should be
  // a special class that puts some guardrails on to make sure this evaluator
  // is ONLY used when the times match, or some data is valid, or some other
  // constraint.  This should not be used during this tag's subcycling, only
  // after subcycling/during syncronization/during another tag's
  // subcycling. --ETC
  if (tag == Tags::NEXT && evaluators_.count(key)) {
    for (const auto& other_tag : evaluators_.at(key)) {
      if (Keys::in(other_tag.first.get(), "next")) {
        // alias!
        SetEvaluator(key, tag, other_tag.second);
        return *other_tag.second;
      }
    }
  }

  // Create the evaluator from State's plist
  // -- Get the Field Evaluator plist
  Teuchos::ParameterList& fm_plist = state_plist_.sublist("evaluators");

  if (HasEvaluatorList(key)) {
    // -- Get this evaluator's plist.
    Teuchos::ParameterList sublist = GetEvaluatorList(key);
    sublist.setName(key);

    // -- Insert any model parameters.
    if (sublist.isParameter("model parameters")) {
      std::string modelname = sublist.get<std::string>("model parameters");
      Teuchos::ParameterList modellist = GetModelParameters(modelname);
      std::string modeltype = modellist.get<std::string>("model type");
      sublist.set(modeltype, modellist);
    } else if (sublist.isParameter("models parameters")) {
      Teuchos::Array<std::string> modelnames = sublist.get<Teuchos::Array<std::string>>("models parameters");
      for (auto modelname = modelnames.begin(); modelname != modelnames.end(); ++modelname) {
        Teuchos::ParameterList modellist = GetModelParameters(*modelname);
        std::string modeltype = modellist.get<std::string>("model type");
        sublist.set(modeltype, modellist);
      }
    }

    // -- Create and set the evaluator.
    Evaluator_Factory evaluator_factory;
    sublist.set("tag", tag.get());
    auto evaluator = evaluator_factory.createEvaluator(sublist);
    SetEvaluator(key, tag, evaluator);
    return *evaluator;
  }

  // is it cell volume?
  if (Keys::getVarName(key) == "cell_volume") {
    Teuchos::ParameterList& cv_list = GetEvaluatorList(key);
    cv_list.set("evaluator type", "cell volume");
    return RequireEvaluator(key, tag);
  }

  // cannot find the evaluator, error
  Errors::Message message;
  message << "Evaluator \"" << key << "@" << tag.get() << "\" cannot be created in State. "
          << "Verify (1) SetEvaluator is called or (2) name exists in state->evaluators.";
  Exceptions::amanzi_throw(message);
  return *Evaluator_Factory().createEvaluator(fm_plist); // silences warning
}


bool State::HasEvaluator(const Key& key, const Tag& tag)
{
  if (Keys::hasKey(evaluators_, key)) {
    return Keys::hasKey(evaluators_.at(key), tag);
  } else {
    return false;
  }
}


Teuchos::RCP<const Functions::MeshPartition> State::GetMeshPartition(Key key)
{
  Teuchos::RCP<const Functions::MeshPartition> mp = GetMeshPartition_(key);
  if (mp == Teuchos::null) {
    std::stringstream messagestream;
    messagestream << "Mesh partition " << key << " does not exist in the state.";
    Errors::Message message(messagestream.str());
    Exceptions::amanzi_throw(message);
  }
  return mp;
}


Teuchos::RCP<const Functions::MeshPartition> State::GetMeshPartition_(Key key)
{
  MeshPartitionMap::iterator lb = mesh_partitions_.lower_bound(key);
  if (lb != mesh_partitions_.end() && !(mesh_partitions_.key_comp()(key, lb->first))) {
    return lb->second;
  } else {
    if (state_plist_.isParameter("mesh partitions")) {
      Teuchos::ParameterList& part_superlist = state_plist_.sublist("mesh partitions");
      if (part_superlist.isParameter(key)) {
        Teuchos::ParameterList& part_list = part_superlist.sublist(key);
        std::string mesh_name = part_list.get<std::string>("mesh name", "domain");
        Teuchos::Array<std::string> region_list =
            part_list.get<Teuchos::Array<std::string> >("region list");
        Teuchos::RCP<Functions::MeshPartition> mp = Teuchos::rcp(new Functions::MeshPartition(AmanziMesh::CELL,
                region_list.toVector()));
        mp->Initialize(GetMesh(mesh_name), -1);
        mp->Verify();
        mesh_partitions_[key] = mp;
        return mp;
      }
    }
    return Teuchos::null;
  }
}


void State::WriteDependencyGraph() const
{
  // FIXME -- this is not what it used to be.  This simply writes data
  // struture, and is not the dependency graph information at all.  Rename
  // this, then recover the old WriteDependencyGraph method, which wrote a list
  // of all evaluators and their dependnecies that could be read in networkx
  // for plotting the dag. --ETC

  if (vo_->os_OK(Teuchos::VERB_HIGH)) {
    *vo_->os() << "------------------------------------------" << std::endl
               << "Dependency & Structure list for evaluators" << std::endl
               << "------------------------------------------" << std::endl;
    for (auto& e : evaluators_) {
      for (auto& r : e.second) *vo_->os() << *r.second;
      if (GetRecord(e.first, e.second.begin()->first).ValidType<CompositeVector>()) {
        Teuchos::OSTab tab1 = vo_->getOSTab();
        Teuchos::OSTab tab2 = vo_->getOSTab();
        data_.at(e.first)->GetFactory<CompositeVector, CompositeVectorSpace>().Print(*vo_->os());
        *vo_->os() << std::endl;
      }
    }

    *vo_->os() << "------------------------------" << std::endl
               << "Structure list for derivatives" << std::endl
               << "------------------------------" << std::endl;
    for (auto& e : derivs_) {
      *vo_->os() << "D" << e.first << "/D{ ";
      for (const auto& wrt : *e.second) *vo_->os() << wrt.first.get() << " ";
      *vo_->os() << "}" << std::endl;
      auto wrt_tag = e.second->begin();
      if (e.second->GetRecord(wrt_tag->first).ValidType<CompositeVector>()) {
        Teuchos::OSTab tab1 = vo_->getOSTab();
        Teuchos::OSTab tab2 = vo_->getOSTab();
        e.second->GetFactory<CompositeVector, CompositeVectorSpace>().Print(*vo_->os());
        *vo_->os() << std::endl;
      }
    }
  }
}


// -----------------------------------------------------------------------------
// State handles model parameters.
// -----------------------------------------------------------------------------
Teuchos::ParameterList
State::GetModelParameters(std::string modelname)
{
  AMANZI_ASSERT(state_plist_.isSublist("model parameters"));
  Teuchos::ParameterList model_plist = state_plist_.sublist("model parameters");
  AMANZI_ASSERT(model_plist.isSublist(modelname));
  return model_plist.sublist(modelname);
}


// -----------------------------------------------------------------------------
// Initialization, etc.
// -----------------------------------------------------------------------------
// Initialize data, allowing values to be specified here or in the owning PK.
// All independent variables must be initialized here.
void State::Setup()
{
  require_time(Tags::DEFAULT);
  GetRecordSetW("time").initializeTags();
  require_time(Tags::CURRENT);
  GetRecordSetW("time").initializeTags();

  require_cycle(Tags::DEFAULT);
  GetRecordSetW("cycle").initializeTags();

  Require<double>("dt", Tags::DEFAULT, "dt", false);
  GetRecordW("dt", Tags::DEFAULT, "dt").set_initialized();

  Require<int>("position", Tags::DEFAULT, "position", false);
  GetRecordSetW("position").initializeTags();

  Teuchos::OSTab tab = vo_->getOSTab();

  // Ensure consistency of the dependency graph.  This takes two steps -- the
  // first pass ensures that all evaluators are present and instantiated,
  // completed the dag.  The second pass sets data requirements, and makes sure
  // data requirements are consistent.
  //
  // Note that the first pass may modify the graph, but since it is a DAG, and
  // this is called recursively, we can just call it on the nodes that appear
  // initially.
  { // scope for copy
    EvaluatorMap evaluators_copy(evaluators_);
    for (auto& e : evaluators_copy) {
      for (auto& r : e.second) {
        // if (!r.second->ProvidesKey(e.first, r.first)) {
        //   Errors::Message msg;
        //   msg << "Evaluator \"" << e.first << "\" with tag \"" << r.first.get()
        //       << "\" does not provide its own key.";
        //   Exceptions::amanzi_throw(msg);
        // }

        if (vo_->os_OK(Teuchos::VERB_EXTREME)) {
          Teuchos::OSTab tab1 = vo_->getOSTab();
          *vo_->os() << "ensure evaluators: \"" << e.first << "\" @ \""
                     << r.first << "\"" << std::endl;
        }
        r.second->EnsureEvaluators(*this);
      }
    }
  }

  // Second pass calls EnsureCompatibility, which checks data consistency.
  // This pass does not modify the graph.
  for (auto& e : evaluators_) {
    for (auto& r : e.second) {
      r.second->EnsureCompatibility(*this);
    }
  }

  // Create the data for all fields.
  for (auto& r : data_) {
    r.second->CreateData();

    if (vo_->os_OK(Teuchos::VERB_EXTREME)) {
      *vo_->os() << "RecordSet \"" << r.first << "\", tags: ";

      for(auto& e : *r.second) *vo_->os() << "\"" << e.first.get() << "\" ";
      if (r.second->ValidType<CompositeVector, CompositeVectorSpace>()) {
        const auto& cvs = r.second->GetFactory<CompositeVector, CompositeVectorSpace>();
        *vo_->os() << "comps: ";
        for (const auto& comp : cvs) *vo_->os() << comp << " ";
      } else {
        *vo_->os() << "not CV";
      }
      *vo_->os() << "\n";
    }
  }

  // Create the data for all derivatives
  for (auto& deriv : derivs_) {
    deriv.second->CreateData();
  }

  // -- Write DAG to disk for visualization
  if (vo_->os_OK(Teuchos::VERB_HIGH)) {
    WriteDependencyGraph();
    *vo_->os() << "Setup is complete.\n\n";
  }
}


void State::Initialize()
{
  // Set metadata
  GetW<int>("cycle", Tags::DEFAULT, "cycle") = 0;
  GetRecordSetW("cycle").initializeTags();

  GetW<double>("time", Tags::DEFAULT, "time") = 0.0;
  GetRecordSetW("time").initializeTags();

  GetW<double>("dt", Tags::DEFAULT, "dt") = 0.;
  GetRecordSetW("dt").initializeTags();

  // Initialize data from initial conditions.
  InitializeFields();

  // Initialize evaluators.
  InitializeEvaluators();

  // Ensure everything is owned and initialized.
  CheckAllFieldsInitialized();

  // Reset io_vis flags using blacklist and whitelist
  InitializeIOFlags();
}


//
// NOTE: this method assumes all Records have a DEFAULT tag
//
void State::Initialize(const State& other)
{
  Teuchos::OSTab tab = vo_->getOSTab();
  if (vo_->os_OK(Teuchos::VERB_EXTREME)) {
    Teuchos::OSTab tab1 = vo_->getOSTab();
    *vo_->os() << "copying fields to new state.." << std::endl;
  }

  for (auto& e : data_) {
    if (other.HasRecord(e.first, Tags::DEFAULT)) {
      auto owner = GetRecord(e.first, Tags::DEFAULT).owner();
      auto& field = GetRecordW(e.first, Tags::DEFAULT, owner);
      const auto& copy = other.GetRecord(e.first, Tags::DEFAULT);

      if (copy.initialized()) {
        field.Assign(copy);
        field.set_initialized();
      }
    }
  }

  // Initialize any other fields from state plist.
  InitializeFields();

  // Initialize other field evaluators.
  InitializeEvaluators();

  // Ensure everything is owned and initialized.
  // CheckAllFieldsInitialized();

  // Reset io_vis flags using blacklist and whitelist
  InitializeIOFlags();
}


void State::InitializeEvaluators()
{
  Teuchos::OSTab tab = vo_->getOSTab();
  for (const auto& e : evaluators_) {
    for (const auto& tag : e.second) {
      if (vo_->os_OK(Teuchos::VERB_HIGH)) {
        *vo_->os() << "initializing eval: \"" << e.first << "\" @ \"" << tag.first << "\"" << std::endl;
      }

      tag.second->Update(*this, "state");
    }
    GetRecordSetW(e.first).initializeTags();
  }
}


void State::InitializeFieldCopies(const Tag& reference_tag)
{
  VerboseObject vo("State", state_plist_);
  if (vo.os_OK(Teuchos::VERB_EXTREME)) {
    Teuchos::OSTab tab = vo.getOSTab();
    *vo.os() << "initializing field copies..." << std::endl;
  }

<<<<<<< HEAD
  for (auto& e : data_) {
    if (HasRecord(e.first, reference_tag)) {
      const auto& copy = GetRecord(e.first, reference_tag);
      if (copy.initialized() && copy.ValidType<CompositeVector>()) {
        for (auto& r : *e.second) {
          if (!r.second->initialized()) {
            r.second->Assign(copy);
            r.second->set_initialized();
          }
        }
      }
    }
=======
  for (FieldMap::iterator f_it = fields_.begin(); f_it != fields_.end(); ++f_it) {
    Teuchos::RCP<Field> field = f_it->second;
    for (Amanzi::Field::copy_iterator cp_it = field->copy_begin(); cp_it != field->copy_end(); ++cp_it){
      if (field->type() == COMPOSITE_VECTOR_FIELD) {
        Key owner_key = field->GetCopy(cp_it->first)->owner();
        *field->GetCopy(cp_it->first,owner_key)->GetFieldData() = *field->GetFieldData();
      } else if (field->type() == CONSTANT_VECTOR){
        Key owner_key = field->GetCopy(cp_it->first)->owner();
        *field->GetCopy(cp_it->first,owner_key)->GetConstantVectorData() = *field->GetConstantVectorData();
      }
    } 
>>>>>>> 184e9a4a
  }
}


void State::InitializeFields(const Tag& tag)
{
  bool pre_initialization = false;
  VerboseObject vo("State", state_plist_);

  // this directly overlaps with "initial conditions" --> "varname" -->
  // "restart file" capability, but is done globally instead of by variable.
  // Can the be refactored to use that instead?
  if (state_plist_.isParameter("initialization filename")) {
    pre_initialization = true;
    std::string filename = state_plist_.get<std::string>("initialization filename");
    Amanzi::Checkpoint file_input(filename, *this);

    for (auto it = data_.begin(); it != data_.end(); ++it) {
      auto owner = GetRecord(it->first, tag).owner();
      auto& r = GetRecordW(it->first, tag, owner);
      if (r.ValidType<CompositeVector>()) {
        r.ReadCheckpoint(file_input, tag);

        // this is pretty hacky -- why are these ICs not in the PK's list?  And
        // if they aren't owned by a PK, they should be independent variables
        // not primary variables.
        if (HasEvaluator(it->first, tag)) {
          Evaluator& fm = GetEvaluator(it->first, tag);
          auto tmp = dynamic_cast<EvaluatorPrimary<CompositeVector, CompositeVectorSpace>* >(&fm);
          if (tmp != nullptr) {
            tmp->SetChanged();
          }
        }
      }

      if (vo.os_OK(Teuchos::VERB_HIGH)) {
        Teuchos::OSTab tab = vo.getOSTab();
        *vo_->os() << "initializing from HDF5 file: \"" << it->first << std::endl;
      }
    }
    // file_input.close_h5file();
  }

  // Initialize through initial condition
  if (vo.os_OK(Teuchos::VERB_MEDIUM)) {
    Teuchos::OSTab tab = vo.getOSTab();
    *vo.os() << "initializing data through initial conditions..." << std::endl;
  }

  Tag failed;
  if (state_plist_.isSublist("initial conditions")) {
    double t_ini = state_plist_.sublist("initial conditions").get<double>("time", 0.0);
    for (auto& e : data_) {
      std::string flag("... skipped");
      if (pre_initialization || !e.second->isInitialized(failed)) {
        if (state_plist_.sublist("initial conditions").isSublist(e.first)) {
          flag = "[ok]";
          if (state_plist_.sublist("initial conditions").isSublist(e.first)) {
            Teuchos::ParameterList sublist = state_plist_.sublist("initial conditions").sublist(e.first);
            sublist.set<double>("time", t_ini);
            e.second->Initialize(sublist, true);
          }
        } else {
          // check for domain set
          KeyTriple split;
          bool is_ds = Keys::splitDomainSet(e.first, split);
          Key ds_name = std::get<0>(split);
          if (is_ds) {
            Key lifted_key = Keys::getKey(ds_name, "*", std::get<2>(split));
            if (state_plist_.sublist("initial conditions").isSublist(lifted_key)) {
              flag = "[ok]";
              Teuchos::ParameterList sublist = state_plist_.sublist("initial conditions").sublist(lifted_key);
              sublist.set("evaluator name", e.first);
              e.second->Initialize(sublist);
            }
          }
        }
      }

      if (vo.os_OK(Teuchos::VERB_HIGH)) {
        Teuchos::OSTab tab = vo.getOSTab();
        *vo_->os() << "initializing \"" << e.first << "\" " << flag << std::endl;
      }
    }
  }
}


// Make sure all fields have gotten their IC, either from State or the owning PK.
bool State::CheckAllFieldsInitialized()
{
  Tag failed;
  for (auto& e : data_) {
    if (!e.second->isInitialized(failed)) {
      std::stringstream ss;
      ss << "Variable \"" << e.first << "\" with tag \"" << failed.get() << "\" was not initialized\n";
      Errors::Message msg(ss.str());
      Exceptions::amanzi_throw(msg);
      return false;
    }
  }
  return true;
}


// Utility for setting vis flags
void State::InitializeIOFlags()
{
  Teuchos::Array<std::string> empty;

  // removing fields from vis dump
  std::vector<std::string> blacklist =
      state_plist_.get<Teuchos::Array<std::string> >("blacklist", empty).toVector();

  for (auto it = data_begin(); it != data_end(); ++it) {
    bool io_block(false);
    for (int m = 0; m < blacklist.size(); ++m) {
      std::regex pattern(blacklist[m]);
      io_block |= std::regex_match(it->first, pattern);
    }
    if (io_block) {
      for (auto& r : *it->second) r.second->set_io_vis(!io_block);
    }
  }

  // adding fields to vis dump
  std::vector<std::string> whitelist =
      state_plist_.get<Teuchos::Array<std::string> >("whitelist", empty).toVector();

  for (auto it = data_begin(); it != data_end(); ++it) {
    bool io_allow(false);
    for (int m = 0; m < whitelist.size(); ++m) {
      std::regex pattern(whitelist[m]);
      io_allow |= std::regex_match(it->first, pattern);
    }
    if (io_allow) {
      for (auto& r : *it->second) r.second->set_io_vis(true);
    }
  }
}


Evaluator& State::GetEvaluator(const Key& key, const Tag& tag) {
  return *GetEvaluatorPtr(key, tag);
}


const Evaluator& State::GetEvaluator(const Key& key, const Tag& tag) const
{
  try {
    return *evaluators_.at(key).at(tag);
  } catch (std::out_of_range) {
    std::stringstream ss;
    ss << "Evaluator for field \"" << key << "\" at tag \"" << tag
       << "\" does not exist in the state.";
    Errors::Message message(ss.str());
    throw(message);
  }
}


Teuchos::RCP<Evaluator> State::GetEvaluatorPtr(const Key& key, const Tag& tag)
{
  try {
    return evaluators_.at(key).at(tag);
  } catch (std::out_of_range) {
    std::stringstream ss;
    ss << "Evaluator for field \"" << key << "\" at tag \"" << tag
       << "\" does not exist in the state.";
    Errors::Message message(ss.str());
    throw(message);
  }
}


<<<<<<< HEAD
// Key defines field, Tag defines particular copy of field
void State::SetEvaluator(const Key& key, const Tag& tag,
                         const Teuchos::RCP<Evaluator>& evaluator) {
  evaluators_[key][tag] = evaluator;
}
=======
// Non-member function for statistics
void WriteStateStatistics(const State& S, const VerboseObject& vo)
{
  if (vo.os_OK(Teuchos::VERB_HIGH)) {
    Teuchos::OSTab tab = vo.getOSTab();
    *vo.os() << "\nField                                    Min/Max/Avg" << std::endl;

    for (auto f_it = S.field_begin(); f_it != S.field_end(); ++f_it) {
      std::string name(f_it->first);
      if (name.size() > 33) replace_all(name, "temperature", "temp");
      if (name.size() > 33) replace_all(name, "internal_energy", "ie");
      if (name.size() > 33) replace_all(name, "molar", "mol");

      if (f_it->second->type() == COMPOSITE_VECTOR_FIELD) {
        std::map<std::string, double> vmin, vmax, vavg;
        f_it->second->GetFieldData()->MinValue(vmin);
        f_it->second->GetFieldData()->MaxValue(vmax);
        f_it->second->GetFieldData()->MeanValue(vavg);

        for (auto c_it = vmin.begin(); c_it != vmin.end(); ++c_it) {
          std::string namedot(name), name_comp(c_it->first);
          if (vmin.size() != 1) namedot.append("." + name_comp);
          namedot.resize(40, '.');
          *vo.os() << namedot << " " << c_it->second << " / " 
                    << vmax[name_comp] << " / " << vavg[name_comp] << std::endl;
        }
      } else if (f_it->second->type() == CONSTANT_SCALAR) {
        double vmin = *f_it->second->GetScalarData();
        name.resize(40, '.');
        *vo.os() << name << " " << vmin << std::endl;
      } else if (f_it->second->type() == CONSTANT_VECTOR) {
        //std::map<std::string, double> vmin, vmax, vavg;
        double vmin, vmax, vavg;
        f_it->second->GetConstantVectorData()->MinValue(&vmin);
        f_it->second->GetConstantVectorData()->MaxValue(&vmax);
        f_it->second->GetConstantVectorData()->MeanValue(&vavg);

        std::string namedot(name);
        namedot.resize(40, '.');
        *vo.os() << namedot << " " << vmin << " "
                  << vmax << "  " << vavg << std::endl;
      }
    }
  }
};
>>>>>>> 184e9a4a


Teuchos::ParameterList&
State::GetEvaluatorList(const Key& key)
{
  if (FEList().isParameter(key)) {
    return FEList().sublist(key);
  } else {
    // check for domain set
    KeyTriple split;
    bool is_ds = Keys::splitDomainSet(key, split);
    if (is_ds) {
      Key lifted_key = Keys::getKey(std::get<0>(split), "*", std::get<2>(split));
      if (FEList().isParameter(lifted_key)) {
        return FEList().sublist(lifted_key);
      }
    }
  }

  // return an empty new list
  return FEList().sublist(key);
}


bool
State::HasEvaluatorList(const Key& key)
{
  if (FEList().isSublist(key)) return true;
  // check for domain set
  KeyTriple split;
  bool is_ds = Keys::splitDomainSet(key, split);
  if (is_ds) {
    Key lifted_key = Keys::getKey(std::get<0>(split), "*", std::get<2>(split));
    if (FEList().isSublist(lifted_key)) return true;
  }
  return false;
}


void State::CheckIsDebugEval_(const Key& key, const Tag& tag)
{
  // check for debugging.  This provides a line for setting breakpoints for
  // debugging PK and Evaluator dependencies.
#ifdef ENABLE_DBC
  Teuchos::Array<Key> debug_evals = state_plist_.sublist("debug").get<Teuchos::Array<std::string>>("evaluators",
          Teuchos::Array<Key>());
  if (std::find(debug_evals.begin(), debug_evals.end(), key) != debug_evals.end()) {
    if (vo_->os_OK(Teuchos::VERB_MEDIUM)) {
      *vo_->os() << "State: Evaluator for debug field \"" << key << "@" << tag << "\" was required." << std::endl;
    }
    if (tag == Tags::DEFAULT) {
      if (vo_->os_OK(Teuchos::VERB_MEDIUM)) {
        *vo_->os() << " -- default tag" << std::endl;
      }
    }
  }
#endif
}

void State::CheckIsDebugData_(const Key& key, const Tag& tag)
{
  // check for debugging.  This provides a line for setting breakpoints for
  // debugging PK and Evaluator dependencies.
#ifdef ENABLE_DBC
  Teuchos::Array<Key> debug_evals = state_plist_.sublist("debug").get<Teuchos::Array<std::string>>("data",
          Teuchos::Array<Key>());
  if (std::find(debug_evals.begin(), debug_evals.end(), key) != debug_evals.end()) {
    if (vo_->os_OK(Teuchos::VERB_MEDIUM)) {
      *vo_->os() << "State: data for debug field \"" << key << "@" << tag << "\" was required." << std::endl;
    }
    if (tag == Tags::DEFAULT) {
      if (vo_->os_OK(Teuchos::VERB_MEDIUM)) {
        *vo_->os() << " -- default tag" << std::endl;
      }
    }
  }
#endif
}

}  // namespace Amanzi<|MERGE_RESOLUTION|>--- conflicted
+++ resolved
@@ -56,150 +56,6 @@
   vo_ = Teuchos::rcp(new VerboseObject("State", state_plist_));
 };
 
-
-<<<<<<< HEAD
-=======
-// copy constructor:
-// Create a new State with different data but the same values.
-//
-// Could get a better implementation with a CopyMode, see TransportState in
-// Amanzi as an example.  I'm not sure its needed at this point, however.
-State::State(const State& other, StateConstructMode mode) :
-    state_plist_(other.state_plist_),
-    meshes_(other.meshes_),
-    field_factories_(other.field_factories_),
-    time_(other.time_),
-    position_in_tp_(other.position_in_tp_),
-    domain_sets_(other.domain_sets_),
-    cycle_(other.cycle_),
-    vo_(other.vo_)
-{
-
-  if (mode == STATE_CONSTRUCT_MODE_COPY_DATA) {
-    for (FieldMap::const_iterator f_it=other.fields_.begin();
-         f_it!=other.fields_.end(); ++f_it) {
-      fields_[f_it->first] = f_it->second->Clone();
-      
-    }
-
-    for (const auto& fm_it : other.field_evaluators_) {
-      bool copied = false;
-      for (auto& fm_my : field_evaluators_) {
-        if (fm_my.second->ProvidesKey(fm_it.first)) {
-          field_evaluators_[fm_it.first] = fm_my.second;
-          copied = true;
-          break;
-        }
-      }
-      if (!copied)
-        field_evaluators_[fm_it.first] = fm_it.second->Clone();
-    }
-
-  } else {
-    for (FieldMap::const_iterator f_it=other.fields_.begin();
-         f_it!=other.fields_.end(); ++f_it) {
-      fields_[f_it->first] = f_it->second;
-    }
-
-    for (FieldEvaluatorMap::const_iterator fm_it=other.field_evaluators_.begin();
-         fm_it!=other.field_evaluators_.end(); ++fm_it) {
-      field_evaluators_[fm_it->first] = fm_it->second;
-    }
-  }
-
-  // pointer copy MeshPartitions -- const after initing.
-  for (MeshPartitionMap::const_iterator mp_it=other.mesh_partitions_.begin();
-       mp_it!=other.mesh_partitions_.end(); ++mp_it) {
-    mesh_partitions_[mp_it->first] = mp_it->second;
-  }
-};
-
-// operator=:
-//  Assign a state's data from another state.  Note this
-// implementation requires the State being copied has the same structure (in
-// terms of fields, order of fields, etc) as *this.  This really means that
-// it should be a previously-copy-constructed version of the State.  One and
-// only one State should be instantiated and populated -- all other States
-// should be copy-constructed from that initial State.
-State& State::operator=(const State& other) {
-  if (this != &other) {
-    for (FieldMap::const_iterator f_it=other.fields_.begin();
-         f_it!=other.fields_.end(); ++f_it) {
-      Teuchos::RCP<Field> myfield = GetField_(f_it->first);
-      if (myfield == Teuchos::null) {
-        myfield = f_it->second->Clone();
-        fields_[f_it->first] = myfield;
-      }
-
-      Teuchos::RCP<const Field> otherfield = f_it->second;
-      myfield->set_io_checkpoint(otherfield->io_checkpoint());
-      myfield->set_io_vis(otherfield->io_vis());
-      myfield->set_initialized(otherfield->initialized());
-
-      if (myfield->type() == COMPOSITE_VECTOR_FIELD) {
-        myfield->SetData(*otherfield->GetFieldData());
-      } else if (myfield->type() == CONSTANT_VECTOR) {
-        myfield->SetData(*otherfield->GetConstantVectorData());
-      } else if (myfield->type() == CONSTANT_SCALAR) {
-        myfield->SetData(*otherfield->GetScalarData());
-      }
-    }
-
-    for (FieldEvaluatorMap::const_iterator fm_it=other.field_evaluators_.begin();
-         fm_it!=other.field_evaluators_.end(); ++fm_it) {
-      Teuchos::RCP<FieldEvaluator> myfm = GetFieldEvaluator_(fm_it->first);
-      if (myfm == Teuchos::null) {
-        myfm = fm_it->second->Clone();
-        field_evaluators_[fm_it->first] = myfm;
-      }
-      *myfm = *fm_it->second;
-    }
-
-    time_ = other.time_;
-    cycle_ = other.cycle_;
-    meshes_ = other.meshes_;
-  }
-  return *this;
-};
-
-
-//  Assign a state's data from another state.  Note this
-// implementation requires the State being copied has the same structure (in
-// terms of fields, order of fields, etc) as *this.  This really means that
-// it should be a previously-copy-constructed version of the State.  One and
-// only one State should be instantiated and populated -- all other States
-// should be copy-constructed from that initial State.
-void State::AssignDomain(const State& other, const std::string& domain)
-{
-  if (this != &other) {
-    for (auto f_it : other.fields_) {
-      if (Keys::getDomain(f_it.first) == domain) {
-        auto myfield = GetField_(f_it.first);
-        auto otherfield = f_it.second;
-
-        if (myfield != Teuchos::null) {
-          if (myfield->type() == COMPOSITE_VECTOR_FIELD) {
-            myfield->SetData(*otherfield->GetFieldData());
-          } else if (myfield->type() == CONSTANT_VECTOR) {
-            myfield->SetData(*otherfield->GetConstantVectorData());
-          } else if (myfield->type() == CONSTANT_SCALAR) {
-            myfield->SetData(*otherfield->GetScalarData());
-          }
-        }
-      }
-    }
-
-    for (auto fm_it : other.field_evaluators_) {
-      if (Keys::getDomain(fm_it.first) == domain) {
-        auto myfm = GetFieldEvaluator_(fm_it.first);
-        *myfm = *fm_it.second;
-      }
-    }
-  }
-};
-
-
->>>>>>> 184e9a4a
 // -----------------------------------------------------------------------------
 // State handles mesh management.
 // -----------------------------------------------------------------------------
@@ -787,7 +643,6 @@
     *vo.os() << "initializing field copies..." << std::endl;
   }
 
-<<<<<<< HEAD
   for (auto& e : data_) {
     if (HasRecord(e.first, reference_tag)) {
       const auto& copy = GetRecord(e.first, reference_tag);
@@ -800,19 +655,7 @@
         }
       }
     }
-=======
-  for (FieldMap::iterator f_it = fields_.begin(); f_it != fields_.end(); ++f_it) {
-    Teuchos::RCP<Field> field = f_it->second;
-    for (Amanzi::Field::copy_iterator cp_it = field->copy_begin(); cp_it != field->copy_end(); ++cp_it){
-      if (field->type() == COMPOSITE_VECTOR_FIELD) {
-        Key owner_key = field->GetCopy(cp_it->first)->owner();
-        *field->GetCopy(cp_it->first,owner_key)->GetFieldData() = *field->GetFieldData();
-      } else if (field->type() == CONSTANT_VECTOR){
-        Key owner_key = field->GetCopy(cp_it->first)->owner();
-        *field->GetCopy(cp_it->first,owner_key)->GetConstantVectorData() = *field->GetConstantVectorData();
-      }
-    } 
->>>>>>> 184e9a4a
+
   }
 }
 
@@ -988,60 +831,12 @@
 }
 
 
-<<<<<<< HEAD
+
 // Key defines field, Tag defines particular copy of field
 void State::SetEvaluator(const Key& key, const Tag& tag,
                          const Teuchos::RCP<Evaluator>& evaluator) {
   evaluators_[key][tag] = evaluator;
 }
-=======
-// Non-member function for statistics
-void WriteStateStatistics(const State& S, const VerboseObject& vo)
-{
-  if (vo.os_OK(Teuchos::VERB_HIGH)) {
-    Teuchos::OSTab tab = vo.getOSTab();
-    *vo.os() << "\nField                                    Min/Max/Avg" << std::endl;
-
-    for (auto f_it = S.field_begin(); f_it != S.field_end(); ++f_it) {
-      std::string name(f_it->first);
-      if (name.size() > 33) replace_all(name, "temperature", "temp");
-      if (name.size() > 33) replace_all(name, "internal_energy", "ie");
-      if (name.size() > 33) replace_all(name, "molar", "mol");
-
-      if (f_it->second->type() == COMPOSITE_VECTOR_FIELD) {
-        std::map<std::string, double> vmin, vmax, vavg;
-        f_it->second->GetFieldData()->MinValue(vmin);
-        f_it->second->GetFieldData()->MaxValue(vmax);
-        f_it->second->GetFieldData()->MeanValue(vavg);
-
-        for (auto c_it = vmin.begin(); c_it != vmin.end(); ++c_it) {
-          std::string namedot(name), name_comp(c_it->first);
-          if (vmin.size() != 1) namedot.append("." + name_comp);
-          namedot.resize(40, '.');
-          *vo.os() << namedot << " " << c_it->second << " / " 
-                    << vmax[name_comp] << " / " << vavg[name_comp] << std::endl;
-        }
-      } else if (f_it->second->type() == CONSTANT_SCALAR) {
-        double vmin = *f_it->second->GetScalarData();
-        name.resize(40, '.');
-        *vo.os() << name << " " << vmin << std::endl;
-      } else if (f_it->second->type() == CONSTANT_VECTOR) {
-        //std::map<std::string, double> vmin, vmax, vavg;
-        double vmin, vmax, vavg;
-        f_it->second->GetConstantVectorData()->MinValue(&vmin);
-        f_it->second->GetConstantVectorData()->MaxValue(&vmax);
-        f_it->second->GetConstantVectorData()->MeanValue(&vavg);
-
-        std::string namedot(name);
-        namedot.resize(40, '.');
-        *vo.os() << namedot << " " << vmin << " "
-                  << vmax << "  " << vavg << std::endl;
-      }
-    }
-  }
-};
->>>>>>> 184e9a4a
-
 
 Teuchos::ParameterList&
 State::GetEvaluatorList(const Key& key)
