/*
  State

  Copyright 2010-201x held jointly by LANS/LANL, LBNL, and PNNL.
  Amanzi is released under the three-clause BSD License.
  The terms of use and "as is" disclaimer for this license are
  provided in the top-level COPYRIGHT file.

  Author: Ethan Coon

  Implementation for the State.  State is a simple data-manager, allowing PKs to
  require, read, and write various fields.  Provides some data protection by
  providing both const and non-const fields to PKs.  Provides some
  initialization capability -- this is where all independent variables can be
  initialized (as independent variables are owned by state, not by any PK).
*/

#include <iostream>
#include <map>
#include <ostream>
#include <regex>

#include "boost/algorithm/string/predicate.hpp"
#include "boost/filesystem.hpp"

#include "Teuchos_XMLParameterListHelpers.hpp"
#include "Epetra_Vector.h"

// Amanzi
#include "CompositeVector.hh"
#include "DomainSet.hh"
#include "errors.hh"
#include "Mesh.hh"
#include "MeshPartition.hh"
#include "StringExt.hh"

// Amanzi::State
#include "Evaluator_Factory.hh"
#include "EvaluatorCellVolume.hh"
#include "EvaluatorPrimary.hh"
#include "State.hh"
#include "StateDefs.hh"

namespace Amanzi {

State::State() {
  vo_ = Teuchos::rcp(new VerboseObject("State", "none"));
};

State::State(Teuchos::ParameterList& state_plist) :
    state_plist_(state_plist) {
  vo_ = Teuchos::rcp(new VerboseObject("State", state_plist_));
};


// -----------------------------------------------------------------------------
// State handles mesh management.
// -----------------------------------------------------------------------------
void State::RegisterDomainMesh(const Teuchos::RCP<AmanziMesh::Mesh>& mesh,
                               bool deformable) {
  RegisterMesh("domain", mesh, deformable);
}


void State::RegisterMesh(const Key& key,
                         const Teuchos::RCP<AmanziMesh::Mesh>& mesh,
                         bool deformable) {
  meshes_.insert(std::make_pair(key, std::make_pair(mesh,deformable)));
};


Teuchos::RCP<const AmanziMesh::Mesh> State::GetMesh(const Key& key) const
{
  Teuchos::RCP<const AmanziMesh::Mesh> mesh;
  if (key.empty()) {
    mesh = GetMesh_("domain");
  } else {
    mesh = GetMesh_(key);
  }
  if (mesh == Teuchos::null) {
    std::stringstream messagestream;
    messagestream << "Mesh " << key << " does not exist in the state.";
    Errors::Message message(messagestream.str());
    Exceptions::amanzi_throw(message);
  }
  return mesh;
};


Teuchos::RCP<AmanziMesh::Mesh> State::GetDeformableMesh(Key key)
{
  if (key.empty()) key = "domain";

  mesh_iterator lb = meshes_.lower_bound(key);
  if (lb != meshes_.end() && !(meshes_.key_comp()(key, lb->first))) {
    if (lb->second.second) {
      return lb->second.first;
    } else {
      std::stringstream messagestream;
      messagestream << "Mesh " << key << " is not deformable.";
      Errors::Message message(messagestream.str());
      Exceptions::amanzi_throw(message);
    }
  } else {
    std::stringstream messagestream;
    messagestream << "Mesh " << key << " does not exist in the state.";
    Errors::Message message(messagestream.str());
    Exceptions::amanzi_throw(message);
  }
  return Teuchos::null;
}


bool State::IsDeformableMesh(const Key& key) const
{
  mesh_iterator lb = meshes_.lower_bound(key);
  if (lb != meshes_.end() && !(meshes_.key_comp()(key, lb->first))) {
    return lb->second.second;
  } else {
    Errors::Message msg;
    msg << "Mesh " << key << " does not exist in the state.";
    Exceptions::amanzi_throw(msg);
  }
  return false;
}


Teuchos::RCP<AmanziMesh::Mesh> State::GetMesh_(const Key& key) const
{
  if (key.empty()) return GetMesh_("domain");

  mesh_iterator lb = meshes_.lower_bound(key);
  if (lb != meshes_.end() && !(meshes_.key_comp()(key, lb->first))) {
    return lb->second.first;
  } else {
    return Teuchos::null;
  }
}


void State::RegisterDomainSet(const Key& name,
        const Teuchos::RCP<AmanziMesh::DomainSet> set) {
  domain_sets_[name] = set;
}

bool State::HasDomainSet(const Key& name) const {
  return (bool) domain_sets_.count(name);
}

Teuchos::RCP<const AmanziMesh::DomainSet>
State::GetDomainSet(const Key& name) const
{
  if (!domain_sets_.count(name)) {
    Errors::Message msg;
    msg << "DomainSet \"" << name << "\" does not exist in State.";
    Exceptions::amanzi_throw(msg);
  }
  return domain_sets_.at(name);
}


// -----------------------------------------------------------------------------
// State handles data evaluation.
// -----------------------------------------------------------------------------
Evaluator& State::RequireEvaluator(const Key& key, const Tag& tag)
{
  // does it already exist?
  if (HasEvaluator(key, tag)) {
    return GetEvaluator(key, tag);
  }

  // See if the key is provided by another existing evaluator.
  for (auto& e : evaluators_) {
    if (Keys::hasKey(e.second, tag) &&
        e.second.at(tag)->ProvidesKey(key, tag)) {
      auto& evaluator = e.second.at(tag);
      SetEvaluator(key, evaluator);
      return *evaluator;
    }
  }

  // Create the evaluator from State's plist
  // -- Get the Field Evaluator plist
  Teuchos::ParameterList& fm_plist = state_plist_.sublist("evaluators");

  if (fm_plist.isSublist(key)) {
    // -- Get this evaluator's plist.
    Teuchos::ParameterList sublist = fm_plist.sublist(key);

    // -- Insert any model parameters.
    if (sublist.isParameter("model parameters")) {
      std::string modelname = sublist.get<std::string>("model parameters");
      Teuchos::ParameterList modellist = GetModelParameters(modelname);
      std::string modeltype = modellist.get<std::string>("model type");
      sublist.set(modeltype, modellist);
    } else if (sublist.isParameter("models parameters")) {
      Teuchos::Array<std::string> modelnames = sublist.get<Teuchos::Array<std::string>>("models parameters");
      for (auto modelname = modelnames.begin(); modelname != modelnames.end(); ++modelname) {
        Teuchos::ParameterList modellist = GetModelParameters(*modelname);
        std::string modeltype = modellist.get<std::string>("model type");
        sublist.set(modeltype, modellist);
      }
    }

    // -- Create and set the evaluator.
    Evaluator_Factory evaluator_factory;
    sublist.set("tag", tag.get());
    auto evaluator = evaluator_factory.createEvaluator(sublist);
    SetEvaluator(key, tag, evaluator);
    return *evaluator;
  }

  // cannot find the evaluator, error
  Errors::Message message;
  message << "Model for \"" << key << "\" cannot be created in State.";
  Exceptions::amanzi_throw(message);
  return *Evaluator_Factory().createEvaluator(fm_plist); // silences warning
}


bool State::HasEvaluator(const Key& key, const Tag& tag)
{
  if (Keys::hasKey(evaluators_, key)) {
    return Keys::hasKey(evaluators_.at(key), tag);
  } else {
    return false;
  }
}


Teuchos::RCP<const Functions::MeshPartition> State::GetMeshPartition(Key key)
{
  Teuchos::RCP<const Functions::MeshPartition> mp = GetMeshPartition_(key);
  if (mp == Teuchos::null) {
    std::stringstream messagestream;
    messagestream << "Mesh partition " << key << " does not exist in the state.";
    Errors::Message message(messagestream.str());
    Exceptions::amanzi_throw(message);
  }
  return mp;
}


Teuchos::RCP<const Functions::MeshPartition> State::GetMeshPartition_(Key key)
{
  MeshPartitionMap::iterator lb = mesh_partitions_.lower_bound(key);
  if (lb != mesh_partitions_.end() && !(mesh_partitions_.key_comp()(key, lb->first))) {
    return lb->second;
  } else {
    if (state_plist_.isParameter("mesh partitions")) {
      Teuchos::ParameterList& part_superlist = state_plist_.sublist("mesh partitions");
      if (part_superlist.isParameter(key)) {
        Teuchos::ParameterList& part_list = part_superlist.sublist(key);
        std::string mesh_name = part_list.get<std::string>("mesh name", "domain");
        Teuchos::Array<std::string> region_list =
            part_list.get<Teuchos::Array<std::string> >("region list");
        Teuchos::RCP<Functions::MeshPartition> mp = Teuchos::rcp(new Functions::MeshPartition(AmanziMesh::CELL,
                region_list.toVector()));
        mp->Initialize(GetMesh(mesh_name), -1);
        mp->Verify();
        mesh_partitions_[key] = mp;
        return mp;
      }
    }
    return Teuchos::null;
  }
}


void State::WriteDependencyGraph() const
{
  if (vo_->os_OK(Teuchos::VERB_HIGH)) {
    *vo_->os() << "------------------------------------------" << std::endl
               << "Dependency & Structure list for evaluators" << std::endl
               << "------------------------------------------" << std::endl;
    for (auto& e : evaluators_) {
      for (auto& r : e.second) *vo_->os() << *r.second;
      if (GetRecord(e.first).ValidType<CompositeVector>()) {
        Teuchos::OSTab tab1 = vo_->getOSTab();
        Teuchos::OSTab tab2 = vo_->getOSTab();
        data_.at(e.first)->GetFactory<CompositeVector, CompositeVectorSpace>().Print(*vo_->os());
        *vo_->os() << std::endl;
      }
    }

    *vo_->os() << "------------------------------" << std::endl
               << "Structure list for derivatives" << std::endl
               << "------------------------------" << std::endl;
    for (auto& e : derivs_) {
      *vo_->os() << "D" << e.first << "/D{ ";
      for (const auto& tag : *e.second) *vo_->os() << tag.first.get() << " ";
      *vo_->os() << "}" << std::endl;
      if (GetRecord(e.first).ValidType<CompositeVector>()) {
        Teuchos::OSTab tab1 = vo_->getOSTab();
        Teuchos::OSTab tab2 = vo_->getOSTab();
        derivs_.at(e.first)->GetFactory<CompositeVector, CompositeVectorSpace>().Print(*vo_->os());
        *vo_->os() << std::endl;
      }
    }
  }
}


// -----------------------------------------------------------------------------
// State handles model parameters.
// -----------------------------------------------------------------------------
Teuchos::ParameterList
State::GetModelParameters(std::string modelname) {
  AMANZI_ASSERT(state_plist_.isSublist("model parameters"));
  Teuchos::ParameterList model_plist = state_plist_.sublist("model parameters");
  AMANZI_ASSERT(model_plist.isSublist(modelname));
  return model_plist.sublist(modelname);
}


// -----------------------------------------------------------------------------
// Initialization, etc.
// -----------------------------------------------------------------------------
// Initialize data, allowing values to be specified here or in the owning PK.
// All independent variables must be initialized here.
void State::Setup()
{
  Require<double>("time", Tags::DEFAULT, "time");
  Require<double>("time", Tags::NEXT, "time");
  GetRecordSetW("time").initializeTags();

  Require<int>("cycle", Tags::DEFAULT, "cycle");
  Require<int>("cycle", Tags::NEXT, "cycle");
  GetRecordSetW("cycle").initializeTags();

  Require<double>("dt", Tags::DEFAULT, "coordinator");
  GetRecordW("dt", Tags::DEFAULT, "coordinator").set_initialized();

  Require<int>("position", Tags::DEFAULT, "position");
  GetRecordSetW("position").initializeTags();

  Teuchos::OSTab tab = vo_->getOSTab();

  // Ensure compatibility of all the evaluators -- each evaluator's dependencies
  // must provide what is required of that evaluator.
  // Since evaluators are added automatically, we need multiple loops.
  int n(0);

  while (n != evaluator_count()) {
    n = 0;
    for (auto& e : evaluators_) {
      for (auto& r : e.second) {
        if (!r.second->ProvidesKey(e.first, r.first)) {
          Errors::Message msg;
          msg << "Evaluator \"" << e.first << "\" with tag \"" << r.first.get()
              << "\" does not provide its own key.";
          Exceptions::amanzi_throw(msg);
        }

        if (vo_->os_OK(Teuchos::VERB_EXTREME)) {
          Teuchos::OSTab tab1 = vo_->getOSTab();
          *vo_->os() << n << " checking compatibility: \"" << e.first << "\" + \"" << r.first.get() << "\"\n";
        }
        r.second->EnsureCompatibility(*this);
      }
      n++;
    }
  }

  // Create the data for all fields.
  for (auto& r : data_) {
    r.second->CreateData();

    if (vo_->os_OK(Teuchos::VERB_EXTREME)) {
      *vo_->os() << "RecordSet \"" << r.first << "\", tags: ";

      auto& field = GetRecord(r.first);
      for(auto& e : *r.second) *vo_->os() << "\"" << e.first.get() << "\" ";
      if (field.ValidType<CompositeVector>()) {
        const auto& cv = Get<CompositeVector>(r.first);
        *vo_->os() << "comps: ";
        for (auto comp = cv.begin(); comp != cv.end(); ++comp) *vo_->os() << *comp << " ";
      } else {
        *vo_->os() << "not CV";
      }
      *vo_->os() << "\n";
    }
  }

<<<<<<< HEAD
  // -- Create data for all derivatives
  for (auto& deriv : derivs_) deriv.second->CreateData();
=======
  // Create the data for all derivatives
  for (auto& deriv : derivs_) {
    deriv.second->CreateData();
  }
>>>>>>> 130e4570

  // -- Write DAG to disk for visualization
  if (vo_->os_OK(Teuchos::VERB_HIGH)) {
    WriteDependencyGraph();
    *vo_->os() << "Setup is complete.\n\n";
  }
}


void State::Initialize()
{
  // Set metadata
  GetW<int>("cycle", Tags::DEFAULT, "cycle") = 0;
  data_.at("cycle")->initializeTags();

  GetW<double>("time", Tags::DEFAULT, "time") = 0.0;
  data_.at("time")->initializeTags();

  // Initialize data from initial conditions.
  InitializeFields();

  // Initialize evaluators.
  InitializeEvaluators();

  // Ensure everything is owned and initialized.
  CheckAllFieldsInitialized();

  // Reset io_vis flags using blacklist and whitelist
  InitializeIOFlags();
}


void State::Initialize(Teuchos::RCP<State> S)
{
  Teuchos::OSTab tab = vo_->getOSTab();
  if (vo_->os_OK(Teuchos::VERB_EXTREME)) {
    Teuchos::OSTab tab1 = vo_->getOSTab();
    *vo_->os() << "copying fields to new state.." << std::endl;
  }

  for (auto& e : data_) {
    if (S->HasData(e.first)) {
      auto owner = GetRecord(e.first).owner();
      auto& field = GetRecordW(e.first, owner);
      const auto& copy = S->GetRecord(e.first);

      if (copy.initialized()) {
        if (field.ValidType<double>()) {
          field.Set<double>(owner, copy.Get<double>());
        } else if (field.ValidType<int>()) {
          field.Set<int>(owner, copy.Get<int>());
        } else if (field.ValidType<std::vector<double> >()) {
          field.Set<std::vector<double>>(owner, copy.Get<std::vector<double>>());
        } else if (field.ValidType<CompositeVector>()) {
          field.Set<CompositeVector>(owner, copy.Get<CompositeVector>());
        } else if (field.ValidType<AmanziGeometry::Point>()) {
          field.Set<AmanziGeometry::Point>(owner, copy.Get<AmanziGeometry::Point>());
        } else {
          std::stringstream ss;
          ss << "Trying to copy \"" << e.first << "\" with unknown type.\n";
          Errors::Message msg(ss.str());
          Exceptions::amanzi_throw(msg);
        }
        field.set_initialized();
      }
    }
  }

  // Initialize any other fields from state plist.
  InitializeFields();

  // Initialize other field evaluators.
  InitializeEvaluators();

  // Ensure everything is owned and initialized.
  // CheckAllFieldsInitialized();

  // Reset io_vis flags using blacklist and whitelist
  InitializeIOFlags();
}


void State::InitializeEvaluators()
{
  for (auto& e : evaluators_) {
    auto tag = e.second.begin();

    if (vo_->os_OK(Teuchos::VERB_HIGH)) {
      Teuchos::OSTab tab = vo_->getOSTab();
      *vo_->os() << "initializing eval: \"" << e.first << "\" with 1st tag \"" << tag->first.get() << "\"" << std::endl;
    }

    tag->second->Update(*this, "state");
    GetRecordSetW(e.first).initializeTags();
  }
}


void State::InitializeFieldCopies()
{
  VerboseObject vo("State", state_plist_);
  if (vo.os_OK(Teuchos::VERB_EXTREME)) {
    Teuchos::OSTab tab = vo.getOSTab();
    *vo.os() << "initializing field copies..." << std::endl;
  }

  for (auto& e : data_) {
    const auto& copy = GetRecord(e.first);
    if (copy.ValidType<CompositeVector>()) {
      for (auto& r : *e.second) {
        Set<CompositeVector>(e.first, r.first, copy.owner(), copy.Get<CompositeVector>());
      }
    }
  }
}


void State::InitializeFields()
{
  bool pre_initialization = false;
  VerboseObject vo("State", state_plist_);

  if (state_plist_.isParameter("initialization filename")) {
    pre_initialization = true;
    std::string filename = state_plist_.get<std::string>("initialization filename");
    Amanzi::Checkpoint file_input(filename, GetMesh()->get_comm());
    // file_input.open_h5file();

    for (auto it = data_.begin(); it != data_.end(); ++it) {
      auto owner = GetRecord(it->first).owner();
      auto& r = GetRecordW(it->first, owner);
      if (r.ValidType<CompositeVector>()) {
        r.ReadCheckpoint(file_input);

        if (HasEvaluator(it->first)) {
          Evaluator& fm = GetEvaluator(it->first);
          auto tmp = dynamic_cast<EvaluatorPrimary<CompositeVector, CompositeVectorSpace>* >(&fm);
          if (tmp != nullptr) {
            tmp->SetChanged();
          }
        }
        it->second->initializeTags();
      }
    }
    // file_input.close_h5file();
  }

  // Initialize through initial condition
  if (vo.os_OK(Teuchos::VERB_MEDIUM)) {
    Teuchos::OSTab tab = vo.getOSTab();
    *vo.os() << "initializing data through initial conditions..." << std::endl;
  }

  Tag failed;
  if (state_plist_.isSublist("initial conditions")) {
    for (auto& e : data_) {
      bool flag(false);
      if (pre_initialization || !e.second->isInitialized(failed)) {
        if (state_plist_.sublist("initial conditions").isSublist(e.first)) {
          flag = true;
          Teuchos::ParameterList sublist = state_plist_.sublist("initial conditions").sublist(e.first);
          e.second->Initialize(sublist);
        } else {
          // check for domain set
          KeyTriple split;
          bool is_ds = Keys::splitDomainSet(e.first, split);
          Key ds_name = std::get<0>(split);
          if (is_ds) {
            Key lifted_key = Keys::getKey(ds_name, "*", std::get<2>(split));
            if (state_plist_.sublist("initial conditions").isSublist(lifted_key)) {
              flag = true;
              Teuchos::ParameterList sublist = state_plist_.sublist("initial conditions").sublist(lifted_key);
              sublist.set("evaluator name", e.first);
              e.second->Initialize(sublist);
            }
          }
        }
      }

      if (vo.os_OK(Teuchos::VERB_HIGH)) {
        Teuchos::OSTab tab = vo.getOSTab();
        *vo_->os() << "initializing \"" << e.first << "\"  [" << flag << "]" << std::endl;
      }
    }
  }
}


// Make sure all fields have gotten their IC, either from State or the owning PK.
bool State::CheckAllFieldsInitialized()
{
  Tag failed;
  for (auto& e : data_) {
    if (!e.second->isInitialized(failed)) {
      std::stringstream ss;
      ss << "Variable \"" << e.first << "\" with tag \"" << failed.get() << "\" was not initialized\n";
      Errors::Message msg(ss.str());
      Exceptions::amanzi_throw(msg);
      return false;
    }
  }
  return true;
}


// Utility for setting vis flags
void State::InitializeIOFlags()
{
  Teuchos::Array<std::string> empty;

  // removing fields from vis dump
  std::vector<std::string> blacklist =
      state_plist_.get<Teuchos::Array<std::string> >("blacklist", empty).toVector();

  for (auto it = data_begin(); it != data_end(); ++it) {
    bool io_block(false);
    for (int m = 0; m < blacklist.size(); ++m) {
      std::regex pattern(blacklist[m]);
      io_block |= std::regex_match(it->first, pattern);
    }
    for (auto& r : *it->second) r.second->set_io_vis(!io_block);
  }

  // adding fields to vis dump
  std::vector<std::string> whitelist =
      state_plist_.get<Teuchos::Array<std::string> >("whitelist", empty).toVector();

  for (auto it = data_begin(); it != data_end(); ++it) {
    bool io_allow(false);
    for (int m = 0; m < whitelist.size(); ++m) {
      std::regex pattern(whitelist[m]);
      io_allow |= std::regex_match(it->first, pattern);
    }
    if (io_allow) {
      for (auto& r : *it->second) r.second->set_io_vis(true);
    }
  }
}


Evaluator& State::GetEvaluator(const Key& key, const Tag& tag) {
  return *GetEvaluatorPtr(key, tag);
}


const Evaluator& State::GetEvaluator(const Key& key, const Tag& tag) const
{
  try {
    return *evaluators_.at(key).at(tag);
  } catch (std::out_of_range) {
    std::stringstream ss;
    ss << "Evaluator for field \"" << key << "\" at tag \"" << tag
       << "\" does not exist in the state.";
    Errors::Message message(ss.str());
    throw(message);
  }
}


Teuchos::RCP<Evaluator> State::GetEvaluatorPtr(const Key& key, const Tag& tag)
{
  try {
    return evaluators_.at(key).at(tag);
  } catch (std::out_of_range) {
    std::stringstream ss;
    ss << "Evaluator for field \"" << key << "\" at tag \"" << tag
       << "\" does not exist in the state.";
    Errors::Message message(ss.str());
    throw(message);
  }
}


// Key defines field, Tag defines particular copy of field
void State::SetEvaluator(const Key& key, const Tag& tag,
                         const Teuchos::RCP<Evaluator>& evaluator) {
  evaluators_[key][tag] = evaluator;
}


Teuchos::ParameterList&
State::GetEvaluatorList(const Key& key)
{
  if (FEList().isParameter(key)) {
    return FEList().sublist(key);
  } else {
    // check for domain set
    KeyTriple split;
    bool is_ds = Keys::splitDomainSet(key, split);
    if (is_ds) {
      Key lifted_key = Keys::getKey(std::get<0>(split), "*", std::get<2>(split));
      if (FEList().isParameter(lifted_key)) {
        return FEList().sublist(lifted_key);
      }
    }
  }

  return FEList().sublist(key);
}

}  // namespace Amanzi<|MERGE_RESOLUTION|>--- conflicted
+++ resolved
@@ -382,15 +382,10 @@
     }
   }
 
-<<<<<<< HEAD
-  // -- Create data for all derivatives
-  for (auto& deriv : derivs_) deriv.second->CreateData();
-=======
   // Create the data for all derivatives
   for (auto& deriv : derivs_) {
     deriv.second->CreateData();
   }
->>>>>>> 130e4570
 
   // -- Write DAG to disk for visualization
   if (vo_->os_OK(Teuchos::VERB_HIGH)) {
