--- conflicted
+++ resolved
@@ -16,10 +16,6 @@
 namespace Amanzi {
 
 void
-<<<<<<< HEAD
-VisualizationDomainSet::WriteVector(const Epetra_MultiVector& vec,
-        const std::vector<std::string>& names ) const
-=======
 VisualizationDomainSet::set_subdomain_mesh(const Key& subdomain,
         const Teuchos::RCP<const AmanziMesh::Mesh>& mesh)
 {
@@ -29,7 +25,6 @@
 
 void
 VisualizationDomainSet::WriteVector(const Epetra_MultiVector& vec, const std::vector<std::string>& names) const
->>>>>>> 3c7dcd04
 {
   Key varname = Keys::getVarName(names[0]);
   if (!lifted_vectors_.count(varname)) {
@@ -87,23 +82,6 @@
 void
 VisualizationDomainSet::FinalizeTimestep() const
 {
-<<<<<<< HEAD
-  // FIXME -- Have to confirm that these are collective.  Some evals may only
-  // be on some submeshes, meaning that the lifted vector may be on a subset of
-  // processes.  Therefore each lifted vector much confirm it is collective
-  // before trying to write. See #636
-  //
-  // For now we just error...  Note that even this error could be fooled if the
-  // set of lifted vector keys are different, but the same number, on each
-  // process.  In that case, vis would just totally be messed up, or maybe
-  // would error later when # of DoF mismatches were found.
-  int l_nlifted = lifted_vectors_.size();
-  int g_nlifted = -1;
-  mesh()->get_comm()->MaxAll(&l_nlifted, &g_nlifted, 1);
-  if (l_nlifted != g_nlifted) {
-    Errors::Message msg("VisualizationDomainSet: the number of lifted vectors on each process differs.  See Amanzi #636");
-    Exceptions::amanzi_throw(msg);
-=======
   // construct this the first time, then it is fixed
   if (lifted_vector_names_.size() == 0) {
     // have to get a common set of names across all ranks
@@ -115,7 +93,6 @@
     Utils::StringReducer<100> reducer(mesh_->get_comm());
     reducer.checkValidInput(my_names);
     lifted_vector_names_ = reducer.intersectAll(my_names);
->>>>>>> 3c7dcd04
   }
 
   // write the lifted vectors
