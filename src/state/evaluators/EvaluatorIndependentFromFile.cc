--- conflicted
+++ resolved
@@ -248,13 +248,8 @@
     bool successful = file_input->readData(*vec(j), varname.str());
     if (!successful) {
       Errors::Message msg;
-<<<<<<< HEAD
-      msg << "EvaluatorIndependentFromFile for \"" << my_keys_.front().first
-          << "\" cannot read variable \"" << varname << "\" from file \""
-=======
       msg << "EvaluatorIndependentFromFile for \"" << my_key_
           << "\" cannot read variable \"" << varname.str() << "\" from file \""
->>>>>>> 161b753f
           << filename_ << "\"";
       Exceptions::amanzi_throw(msg);
     }
