--- conflicted
+++ resolved
@@ -126,13 +126,8 @@
     (*S->GetW<CV>("multi_dof", Tags::DEFAULT, "state").ViewComponent("cell"))(2)->PutScalar(2.0);
 
     auto mesh = S->GetMesh("domain");
-<<<<<<< HEAD
     Epetra_MultiVector& flux_f = *S->GetW<CV>("flux", Tags::DEFAULT, "state")
       .ViewComponent("face");
-=======
-    auto& flux_f = *S->GetW<CV>("flux", Tags::DEFAULT, "state").ViewComponent("face");
-
->>>>>>> b3f46746
     AmanziGeometry::Point plus_xz(1.0, 0.0, 1.0);
 
     for (int f = 0; f != flux_f.MyLength(); ++f) {
@@ -188,11 +183,7 @@
     }
 
     for (auto& ds : *domain_set) {
-<<<<<<< HEAD
-      S->Require<CompositeVector,CompositeVectorSpace>(Keys::getKey(ds,"variable"), Tags::DEFAULT)
-=======
-      S->Require<CompositeVector, CompositeVectorSpace>(Keys::getKey(ds,"variable"), Tags::DEFAULT, "state")
->>>>>>> b3f46746
+      S->Require<CompositeVector,CompositeVectorSpace>(Keys::getKey(ds,"variable"), Tags::DEFAULT, "state")
         .SetMesh(S->GetMesh(ds))->SetComponent("cell", AmanziMesh::CELL, 1);
     }
   }
@@ -202,12 +193,8 @@
     auto ds = S->GetDomainSet("column");
     for (auto& dname : *ds) {
       int index = Keys::getDomainSetIndex<int>(dname);
-<<<<<<< HEAD
-      S->GetW<CompositeVector>(Keys::getKey(dname,"variable"),Tags::DEFAULT,"state")
+      S->GetW<CompositeVector>(Keys::getKey(dname,"variable"),Tags::DEFAULT, "state")
         .PutScalar(index);
-=======
-      S->GetW<CompositeVector>(Keys::getKey(dname,"variable"), Tags::DEFAULT, "state").PutScalar(index);
->>>>>>> b3f46746
     }
   }
 };
