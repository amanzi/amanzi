--- conflicted
+++ resolved
@@ -12,11 +12,8 @@
 
 #include "AmanziComm.hh"
 #include "CompositeVector.hh"
-<<<<<<< HEAD
 #include "IO.hh"
-=======
 #include "MeshColumn.hh"
->>>>>>> ea51b585
 #include "MeshFactory.hh"
 #include "State.hh"
 #include "Observable.hh"
@@ -117,28 +114,18 @@
     S->set_cycle(0);
   }
 
-<<<<<<< HEAD
+  void setup() {
+    S->Setup();
     S->GetW<CompositeVector>("constant", Tags::DEFAULT, "state").PutScalar(2.0);
     S->GetW<CompositeVector>("linear", Tags::DEFAULT, "state").PutScalar(0.0);
-=======
-  void setup() {
-    S->Setup();
-    S->GetFieldData("constant", "state")->PutScalar(2.0);
-    S->GetFieldData("linear", "state")->PutScalar(0.);
->>>>>>> ea51b585
 
     (*S->GetW<CV>("multi_dof", Tags::DEFAULT, "state").ViewComponent("cell"))(0)->PutScalar(0.0);
     (*S->GetW<CV>("multi_dof", Tags::DEFAULT, "state").ViewComponent("cell"))(1)->PutScalar(1.0);
     (*S->GetW<CV>("multi_dof", Tags::DEFAULT, "state").ViewComponent("cell"))(2)->PutScalar(2.0);
 
-<<<<<<< HEAD
-    Epetra_MultiVector& flux_f = *S->GetW<CV>("flux", Tags::DEFAULT, "state").ViewComponent("face");
-=======
     auto mesh = S->GetMesh("domain");
-
-    Epetra_MultiVector& flux_f = *S->GetFieldData("flux", "state")
-      ->ViewComponent("face", false);
->>>>>>> ea51b585
+    Epetra_MultiVector& flux_f = *S->GetW<CV>("flux", Tags::DEFAULT, "state")
+      .ViewComponent("face");
     AmanziGeometry::Point plus_xz(1.0, 0.0, 1.0);
 
     for (int f = 0; f != flux_f.MyLength(); ++f) {
@@ -164,8 +151,6 @@
 };
 
 
-<<<<<<< HEAD
-=======
 struct obs_domain_set_test : public obs_test {
   obs_domain_set_test() : obs_test() {
     // create the surface mesh
@@ -196,8 +181,8 @@
     }
 
     for (auto& ds : *domain_set) {
-      S->RequireField(Keys::getKey(ds,"variable"))->SetMesh(S->GetMesh(ds))
-        ->SetComponent("cell", AmanziMesh::CELL, 1);
+      S->Require<CompositeVector,CompositeVectorSpace>(Keys::getKey(ds,"variable"), Tags::DEFAULT)
+        .SetMesh(S->GetMesh(ds))->SetComponent("cell", AmanziMesh::CELL, 1);
     }
   }
 
@@ -206,13 +191,13 @@
     auto ds = S->GetDomainSet("column");
     for (auto& dname : *ds) {
       int index = Keys::getDomainSetIndex<int>(dname);
-      S->GetFieldData(Keys::getKey(dname,"variable"),"state")->PutScalar(index);
+      S->Get<CompositeVector>(Keys::getKey(dname,"variable"),Tags::DEFAULT,"state")
+        .PutScalar(index);
     }
   }
 };
 
 
->>>>>>> ea51b585
 SUITE(STATE_OBSERVATIONS) {
 
 TEST_FIXTURE(obs_test, Assumptions) {
@@ -583,8 +568,6 @@
   CHECK(compareFiles("obs4.dat", "test/obs4.dat.gold"));
 }
 
-<<<<<<< HEAD
-=======
 
 TEST_FIXTURE(obs_domain_set_test, ObsDomainSet) {
   setup_domain_set();
@@ -654,7 +637,4 @@
   CHECK(compareFiles("obs_ds2.dat", "test/obs_ds2.dat.gold"));
 }
 
-
-
->>>>>>> ea51b585
 }