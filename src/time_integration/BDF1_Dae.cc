--- conflicted
+++ resolved
@@ -265,11 +265,7 @@
   Epetra_Vector usav(map);
   usav = u;
 
-<<<<<<< HEAD
-  if (h < 10.0 * state.eps * tlast) {
-=======
   if (h < 10.0 * state.eps * std::max<double>(fabs(tlast),1.0) ) {
->>>>>>> ab5b3c3c
     std::string msg = "BDF1 failed: Time step crash";
     Errors::Message m(msg);
     Exceptions::amanzi_throw(m);
