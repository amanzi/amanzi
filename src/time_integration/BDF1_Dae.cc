--- conflicted
+++ resolved
@@ -83,11 +83,7 @@
        Exceptions::amanzi_throw(m);
   }
 
-<<<<<<< HEAD
-
-
-=======
->>>>>>> b7978759
+
   // sanity check
   if ( ! ((state.minitr < state.maxitr) && (state.maxitr < state.mitr) )) {
     Errors::Message m("steady state paramters are wrong, we need min iterations < max iterations < limit iterations");
