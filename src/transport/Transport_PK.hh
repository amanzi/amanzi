--- conflicted
+++ resolved
@@ -60,19 +60,14 @@
 class Transport_PK : public Explicit_TI::fnBase {
  public:
   Transport_PK();
-<<<<<<< HEAD
 #ifdef ALQUIMIA_ENABLED
-  Transport_PK(Teuchos::ParameterList& parameter_list_MPC,
-               Teuchos::RCP<Transport_State> TS_MPC,
+  Transport_PK(Teuchos::ParameterList& glist, Teuchos::RCP<State> S,
+               std::vector<std::string>& component_names,
                Teuchos::RCP<AmanziChemistry::Chemistry_Engine> chem_engine = Teuchos::null);
 #else
-  Transport_PK(Teuchos::ParameterList& parameter_list_MPC,
-               Teuchos::RCP<Transport_State> TS_MPC);
-#endif
-=======
   Transport_PK(Teuchos::ParameterList& glist, Teuchos::RCP<State> S,
                std::vector<std::string>& component_names);
->>>>>>> 26cb7003
+#endif
   ~Transport_PK();
 
   // primary members
