/*
   Copyright 2010-201x held jointly by LANS/LANL, LBNL, and PNNL.
   Amanzi is released under the three-clause BSD License.
   The terms of use and "as is" disclaimer for this license are
   provided in the top-level COPYRIGHT file.
   See $ATS_DIR/COPYRIGHT

   Author: Ethan Coon
*/
//! Keys are just strings.

/*
  Here we provide a bunch of useful string manipulation stuff that is
  specific to Amanzi style keys, domains, etc.
*/

#include "dbc.hh"
#include "Key.hh"
#include "errors.hh"
#include "exceptions.hh"

namespace Amanzi {
namespace Keys {

//
// Utility functions
// -----------------------------------------------------------------------------
bool starts_with(const Key& key, const char& c)
{
  return key.length() >= 1 && key[0] == c;
}
bool starts_with(const Key& key, const std::string& substr)
{
  return key.length() >= substr.length() && key.substr(0,substr.length()) == substr;
}

bool ends_with(const Key& key, const char& c)
{
  return key.length() >= 1 && key[std::string::npos-1] == c;
}
bool ends_with(const Key& key, const std::string& substr)
{
  return key.length() >= substr.length() &&
      key.substr(key.length()-substr.length(), key.length()) == substr;
}

bool in(const Key& key, const char& c)
{
  return key.find(c) != std::string::npos;
}

bool in(const Key& key, const std::string& substr)
{
  return key.find(substr) != std::string::npos;
}

Key merge(const Key& domain, const Key& name, const char& delimiter)
{
  return domain+delimiter+name;
}

KeyPair split(const Key& name, const char& delimiter)
{
  std::size_t pos = name.find(delimiter);
  if (pos == std::string::npos)
    return std::make_pair(Key(""), name);
  else
    return std::make_pair(name.substr(0,pos), name.substr(pos+1,std::string::npos));
}

// creates a clean name to be used as a variable name, domain name, tag name,
// etc, that has no delimiters in it, no spaces (which make for uglier IO),
// etc.
Key cleanName(const std::string& name)
{
  Key result(name);
  std::replace(result.begin(), result.end(), name_delimiter, '_');
  std::replace(result.begin(), result.end(), deriv_delimiter, '_');
  std::replace(result.begin(), result.end(), dset_delimiter, '_');
  std::replace(result.begin(), result.end(), tag_delimiter, '_');
  std::replace(result.begin(), result.end(), ' ', '_');
  return result;
}


//
// Working with DOMAINs
// -----------------------------------------------------------------------------
// Generate a DOMAIN-VARNAME key.
// Note, if DOMAIN == "domain" or "" this returns VARNAME

bool validKey(const Key& key)
{
  bool result = true;
  int deriv_del_count = std::count(key.begin(), key.end(), deriv_delimiter);
  if (deriv_del_count > 1) {
    result = false;
  } else if (deriv_del_count == 1) {
    auto split_deriv = split(key, deriv_delimiter);
    result = validKey(split_deriv.first) && validKey(split_deriv.second);
  } else {
    int name_count = std::count(key.begin(), key.end(), name_delimiter);
    if (name_count > 1) {
      result = false;
    } else {
      auto domain_var = split(key, name_delimiter);
      if (starts_with(domain_var.first, dset_delimiter) ||
          ends_with(domain_var.first, dset_delimiter))
        result = false;
      if (std::count(domain_var.first.begin(), domain_var.first.end(), dset_delimiter) > 1)
        result = false;
      if (std::count(domain_var.second.begin(), domain_var.second.end(), dset_delimiter))
        result = false;
    }
  }
  return result;
}

Key getKey(const Key& domain, const Key& variable)
{
  if (variable.empty()) {
    Errors::Message msg("Keys::getKey() called with empty variable name.");
    Exceptions::amanzi_throw(msg);
  }
  if (in(domain, name_delimiter)) {
    Errors::Message msg("Keys::getKey() called with invalid domain name \"");
    msg << domain << "\"";
    Exceptions::amanzi_throw(msg);
  }
  // there are times this is valid, e.g if the merged thing is a derivative
  // that has the delimiter in the wrt variable.
  // if (in(variable, name_delimiter)) {
  //   Errors::Message msg("Keys::getKey() called with invalid variable \"");
  //   msg << variable << "\"";
  //   Exceptions::amanzi_throw(msg);
  // }
  if (standardize(domain) == "domain") return variable;
  return merge(domain, variable, name_delimiter);
}


KeyPair splitKey(const Key& name)
{
  if (!validKey(name)) {
    Errors::Message msg("Keys::splitKey() called with invalid argument \"");
    msg << name << "\"";
    Exceptions::amanzi_throw(msg);
  }
  return split(name, name_delimiter);
}



// Split a DOMAIN-VARNAME key.
//
// If delimiter does not appear, the first string is empty.

// Grab the domain prefix of a DOMAIN-VARNAME key.
Key getDomain(const Key& name)
{
  if (name.find(deriv_delimiter) == std::string::npos) {
    // not a derivative
    auto split = splitKey(name);
    if (split.first.empty()) return "domain";
    else return split.first;
  } else {
    auto split = splitKey(name);
    if (split.first.size() == 0) {
      return "domain";
    } else {
      // pop the initial d
      return split.first.substr(1,std::string::npos);
    }
  }
}

// Gets a prefix that can simply be "+" with the varname.  This is deprecated.
Key getDomainPrefix(const Key& name)
{
  auto domain = getDomain(name);
  if (domain == "domain") return "";
  else return merge(domain, "", name_delimiter);
}


// Grab the varname suffix of a DOMAIN-VARNAME Key
Key getVarName(const Key& name)
{
  if (name.find(deriv_delimiter) == std::string::npos)
    return splitKey(name).second;
  else
    return splitKey(split(name, deriv_delimiter).first).second;
}

// Domain Sets are of the form NAME:ID, where ID is an integer or
// region string indexing the domain set.
Key getDomainInSet(const Key& ds_name, const Key& subdomain)
{
  if (ds_name.empty()) {
    Errors::Message msg("Cannot Keys::getDomainInSet() with empty domain set name.");
    Exceptions::amanzi_throw(msg);
  }
  if (subdomain.empty()) {
    Errors::Message msg("Cannot Keys::getDomainInSet() with empty domain set index.");
    Exceptions::amanzi_throw(msg);
  }
  return merge(ds_name, subdomain, dset_delimiter);
}

Key getDomainInSet(const Key& ds_name, const int& subdomain)
{
  return getDomainInSet(ds_name, std::to_string(subdomain));
}

Key getDomainSetName(const Key& name_id)
{
  if (!in(name_id, dset_delimiter)) {
    Errors::Message msg("Keys::getDomainSetName() argument \"");
    msg << name_id << "\" is not from a domain set.";
    Exceptions::amanzi_throw(msg);
  }
  return split(name_id, dset_delimiter).first;
}

bool isDomainSet(const Key& name) {
  KeyTriple result;
  return splitDomainSet(name, result);
}

bool splitDomainSet(const Key& name, KeyTriple& result)
{
  if (!in(name, dset_delimiter)) return false;
  Key domain;
  if (in(name, name_delimiter)) {
    auto domain_var = splitKey(name);
    std::get<2>(result) = domain_var.second;
    domain = domain_var.first;
  } else {
    std::get<2>(result) = "";
    domain = name;
  }
  auto name_id = split(domain, dset_delimiter);
  if (name_id.first.empty() || name_id.second.empty()) {
    Errors::Message msg("Keys::splitDomainSet() argument \"");
    msg << name << "\" is not a valid name.";
    Exceptions::amanzi_throw(msg);
  }
  std::get<0>(result) = name_id.first;
  std::get<1>(result) = name_id.second;
  return true;
}

bool isDomainInSet(const Key& name)
{
  KeyTriple result;
  return splitDomainSet(name, result);
}

// reconstruct a key from components
Key getKey(const Key& ds_name, const Key& ds_id, const Key& varname)
{
  return getKey(merge(ds_name, ds_id, dset_delimiter), varname);
}

// reconstruct a key from components
Key getKey(const Key& ds_name, const int& ds_id, const Key& varname)
{
  return getKey(ds_name, std::to_string(ds_id), varname);
}

// Check if a key, interpreted as a domain set, matches the domain-set name
bool matchesDomainSet(const Key& domain_set, const Key& name)
{
  KeyTriple result;
  return splitDomainSet(name, result) ? std::get<0>(result) == domain_set : false;
}

// tags
Key getKey(const Key& var, const Tag& tag)
{
  if (tag.get() == "")
    return var;
  else
    return merge(var, tag.get(), tag_delimiter);
}

Key getKey(const KeyTag& var_tag)
{
  return getKey(var_tag.first, var_tag.second);
}

KeyTag splitKeyTag(const Key& name)
{
  std::size_t pos = name.find(tag_delimiter);
  if (pos == std::string::npos)
    return std::make_pair(name, Tag(""));
  else
    return std::make_pair(name.substr(0,pos), Tag(name.substr(pos+1,name.size())));
}

// Derivatives are of the form dKey|dKey.
Key getDerivKey(const Key& var, const Key& wrt)
{
  std::string d("d");
  return merge(d+var, d+wrt, deriv_delimiter);
}

Key getDerivKey(const Key& var, const Tag& tag,
                const Key& wrt, const Tag& wrt_tag)
{
  return getDerivKey(Keys::getKey(var, tag),
                     Keys::getKey(wrt, wrt_tag));
}

Key getDerivKey(const KeyTag& var, const KeyTag& wrt)
{
  return getDerivKey(Keys::getKey(var), Keys::getKey(wrt));
}


//
// Helper functions for reading keys and domains from parameter lists
// -----------------------------------------------------------------------------
Key cleanPListName(const std::string& name)
{
  auto pos = name.rfind("->");
  if (pos == name.size()) {
    return "";
  } else if (pos == std::string::npos) {
    return name;
  } else {
    return name.substr(pos+2, std::string::npos);
  }
}


// Read a domain name in a standard way, potentially with a prefix
Key readDomain(Teuchos::ParameterList& plist,
               const Key& prefix)
{
  if (prefix.empty() || prefix == "domain") {
    return plist.get<std::string>("domain name");
  } else {
    return plist.get<std::string>(prefix+" domain name");
  }
}

// Read a domain name in a standard way, potentially with a prefix
Key readDomain(Teuchos::ParameterList& plist,
               const Key& prefix,
               const Key& default_name)
{
  if (prefix.empty() || prefix == "domain") {
    return plist.get<std::string>("domain name", default_name);
  } else {
    return plist.get<std::string>(prefix+" domain name", default_name);
  }
}

Key readDomainHint(Teuchos::ParameterList& plist,
                   const Key& hint,
                   Key hint_domain_type,
                   Key domain_type)
{
  std::string param;
  if (domain_type.empty()) param = "domain name";
  else param = (domain_type + " domain name");

  domain_type = standardize(domain_type);
  hint_domain_type = standardize(hint_domain_type);

  if (standardize(hint) == hint_domain_type) {
    return standardize(plist.get<std::string>(param, domain_type));

  } else if (domain_type == hint_domain_type) {
    return standardize(plist.get<std::string>(param, hint));

  } else if (Keys::starts_with(hint, hint_domain_type)) {
    Key default_domain;
    if (domain_type == "domain") {
      default_domain = hint.substr(hint_domain_type.size(), std::string::npos);
      if (Keys::starts_with(default_domain, "_"))
        default_domain = default_domain.substr(1, std::string::npos);
      if (Keys::starts_with(default_domain, dset_delimiter))
        default_domain = domain_type+default_domain;
    } else {
      default_domain = domain_type + hint.substr(hint_domain_type.size(), std::string::npos);
    }
    return standardize(plist.get<std::string>(param, default_domain));
  } else if (hint_domain_type == "domain") {
    return standardize(plist.get<std::string>(param, domain_type+"_"+hint));
  }
  return standardize(plist.get<std::string>(param));
}


Key guessDomainType(const Key& domain)
{
  for (const auto& guess : {"snow", "canopy", "surface"}) {
    if (in(domain, guess)) {
      return guess;
    }
  }
  return "domain";
}


Key readSuffix(Teuchos::ParameterList& list,
               const Key& basename,
               const Key& default_name)
{
  std::string basename_key_suffix_arg = basename+" key suffix";

  Key default_key;
  if (default_name.empty()) {
    return list.get<std::string>(basename_key_suffix_arg);
  } else {
    return list.get<std::string>(basename_key_suffix_arg, default_name);
  }
}


Key readKey(Teuchos::ParameterList& list,
            const Key& domain,
            const Key& basename,
            const Key& default_name)
{
  std::string basename_key_arg = basename+" key";
  std::string basename_key_suffix_arg = basename+" key suffix";

  Key default_key;
  if (list.isParameter(basename_key_suffix_arg)) {
    default_key = getKey(domain, list.get<std::string>(basename_key_suffix_arg));
    return list.get<std::string>(basename_key_arg, default_key);
  } else if (!default_name.empty()) {
    default_key = getKey(domain, default_name);
    return list.get<std::string>(basename_key_arg, default_key);
  } else {
    return list.get<std::string>(basename_key_arg);
  }
}

Teuchos::Array<Key>
readKeys(Teuchos::ParameterList& list, const Key& domain, const Key& basename,
         Teuchos::Array<Key> const* const default_names)
{
  std::string basename_key_arg = basename + " keys";
  std::string basename_key_suffix_arg = basename + " key suffixes";

  if (list.isParameter(basename_key_suffix_arg)) {
    Teuchos::Array<std::string> suffixes =
      list.get<Teuchos::Array<std::string>>(basename_key_suffix_arg);
    Teuchos::Array<std::string> defaults(suffixes.size());
    int i = 0;
    for (const auto& suffix : suffixes) {
      defaults[i] = getKey(domain, suffix);
      ++i;
    }
    return list.get<Teuchos::Array<std::string>>(basename_key_arg, defaults);
  } else if (default_names) {
    Teuchos::Array<Key> default_keys(default_names->size());
    int i = 0;
    for (const auto& def : *default_names) {
      default_keys[i] = getKey(domain, def);
      ++i;
    }
    return list.get<Teuchos::Array<std::string>>(basename_key_arg,
                                                 default_keys);
  } else {
    return list.get<Teuchos::Array<std::string>>(basename_key_arg);
  }
}


Tag
readTag(Teuchos::ParameterList& list, const Tag& default_tag)
{
  return readTag(list, "dependency tag", default_tag);
}

<<<<<<< HEAD
=======

>>>>>>> 3cedf909
Tag
readTag(Teuchos::ParameterList& list, const std::string& param, const Tag& default_tag)
{
  std::string tag_str = list.get<std::string>(param, default_tag.get());
  return Tag{tag_str};
}
<<<<<<< HEAD

=======
>>>>>>> 3cedf909

} // namespace
} // namespace<|MERGE_RESOLUTION|>--- conflicted
+++ resolved
@@ -478,20 +478,13 @@
   return readTag(list, "dependency tag", default_tag);
 }
 
-<<<<<<< HEAD
-=======
-
->>>>>>> 3cedf909
+
 Tag
 readTag(Teuchos::ParameterList& list, const std::string& param, const Tag& default_tag)
 {
   std::string tag_str = list.get<std::string>(param, default_tag.get());
   return Tag{tag_str};
 }
-<<<<<<< HEAD
-
-=======
->>>>>>> 3cedf909
 
 } // namespace
 } // namespace