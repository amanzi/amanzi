<<<<<<< HEAD
/*
  Utils

  Copyright 2010-201x held jointly by LANS/LANL, LBNL, and PNNL. 
  Amanzi is released under the three-clause BSD License. 
  The terms of use and "as is" disclaimer for this license are 
  provided in the top-level COPYRIGHT file.

  Author: Nathan Barnett
*/
=======
#include <utility>
>>>>>>> 6d4a9307

#include "TimerManager.hh"

namespace Amanzi {

// Instanciate global
TimerManager timer_manager;

/**
 * \fn         add
 * \brief      Add a timer to be managed
 * \param[in]  Timer
 * \returns    void
 * \author     Nathan Barnett
 */
void TimerManager::add(std::string name, Timer::Type type) {
  _timer.insert(
      std::make_pair(name, boost::shared_ptr<Timer>(new Timer(name, type))));
}


/**
 * \fn         stop
 * \brief      Stops the pecified timer
 * \param[in]  string - name of timer
 * \author     Nathan Barnett
 */
void TimerManager::stop(std::string timerName) {
  std::map<std::string, boost::shared_ptr<Timer> >::iterator it = _timer.find(timerName);
  if (it!=_timer.end())
    it->second->stop();
  else
    throw "Unkown timer";
}


/**
 * \fn         start
 * \brief      Stops the specified timer
 * \param[in]  string - name of timer
 * \author     Nathan Barnett
 */
void TimerManager::start(std::string timerName) {
  std::map<std::string, boost::shared_ptr<Timer> >::iterator it = _timer.find(timerName);
  if (it!=_timer.end())
    it->second->start();
  else
    throw "Unkown timer";
}


/**
 * \fn         stop
 * \brief      Stops all timers being managed
 * \author     Nathan Barnett
 */
void TimerManager::stop() {
  for (std::map<std::string, boost::shared_ptr<Timer> >::iterator it=_timer.begin(); it!=_timer.end(); ++it)
    it->second->stop();
}


/**
 * \fn         start
 * \brief      Starts all timers being managed
 * \author     Nathan Barnett
 */
void TimerManager::start() {
  for (std::map<std::string, boost::shared_ptr<Timer> >::iterator it=_timer.begin(); it!=_timer.end(); ++it)
    it->second->stop();
}


/**
 * \fn         getNumTimers
 * \brief      Returns the number of timers currently managed
 * \returns    size_t Number of Timer objects
 * \author     Nathan Barnett
 */
size_t TimerManager::size() {
  return _timer.size();
}


/**
 * \fn         operator()
 * \brief      Returns reference to requested timer
 * \param[in]  string - timer name
 * \returns    Reference to requested timer
 * \author     Nathan Barnett
 */
Timer& TimerManager::operator()(std::string& timerName) {
  std::map<std::string, boost::shared_ptr<Timer> >::iterator it = _timer.find(timerName);
  if (it==_timer.end())
    throw "Unkown timer";
  return *(it->second);
}


/**
 * \fn         ostream << operator
 * \brief      friend function for std::ostream for output
 * \param[in]  std::ostream&
 * \param[in]  TimerManager&
 * \returns    std::ostream&
 * \author     Nathan Barnett
 */
std::ostream& operator <<(std::ostream& os, TimerManager& tm) {
  os << "**********************************************************\n"; 
  os << "***                   Timing Summary                   ***\n";
  os << "**********************************************************\n\n";

  // Print info for each of the timers
  for (std::map<std::string, boost::shared_ptr<Timer> >::iterator it=tm._timer.begin(); it!=tm._timer.end(); ++it) {
    os.width(30);
    os.fill('.');
    os << *(it->second) << std::endl;
  }

  return os;
}


/**
 * \fn         print
 * \brief      print times to cout
 * \param[in]  std::ostream&
 */
void TimerManager::print() {
  for (std::map<std::string, boost::shared_ptr<Timer> >::iterator it=_timer.begin(); it!=_timer.end(); ++it) {
    std::cout << "   ";
    std::cout.width(30);
    std::cout.fill('.');
    std::cout << *(it->second) << std::endl;
  }
}


/**
 * \fn         to be written
 */
void TimerManager::parSync(MPI_Comm comm) {
 for (std::map<std::string, boost::shared_ptr<Timer> >::iterator it=_timer.begin(); it!=_timer.end(); ++it)
   (it->second)->parSync(comm);
}

} // namespace Amanzi

<|MERGE_RESOLUTION|>--- conflicted
+++ resolved
@@ -1,4 +1,3 @@
-<<<<<<< HEAD
 /*
   Utils
 
@@ -9,9 +8,8 @@
 
   Author: Nathan Barnett
 */
-=======
+
 #include <utility>
->>>>>>> 6d4a9307
 
 #include "TimerManager.hh"
 
