/*
  WhetStone, Version 2.2
  Release name: naka-to.

  Copyright 2010-201x held jointly by LANS/LANL, LBNL, and PNNL. 
  Amanzi is released under the three-clause BSD License. 
  The terms of use and "as is" disclaimer for this license are 
  provided in the top-level COPYRIGHT file.

  Author: Konstantin Lipnikov (lipnikov@lanl.gov)

  The package uses the formula M = Mc + Ms, where matrix Mc is build from a 
  consistency condition (Mc N = R) and matrix Ms is build from a stability 
  condition (Ms N = 0), to generate mass and stiffness matrices for a variety 
  of physics packages: flow, transport, thermal, and geomechanics. 
  The material properties are imbedded into the the matrix Mc. 

  Notation used below: M (mass), W (inverse of M), A (stiffness).
*/

#ifndef AMANZI_MFD3D_ELECTROMAGNETICS_HH_
#define AMANZI_MFD3D_ELECTROMAGNETICS_HH_


#include "Teuchos_RCP.hpp"

#include "Mesh.hh"
#include "Point.hh"

#include "BilinearFormFactory.hh"
#include "DenseMatrix.hh"
#include "DeRham_Edge.hh"
#include "MFD3D.hh"
#include "Tensor.hh"

namespace Amanzi {
namespace WhetStone {

class MFD3D_Electromagnetics : public MFD3D,
                               public DeRham_Edge {
 public:
  MFD3D_Electromagnetics(const Teuchos::ParameterList& plist,
                         const Teuchos::RCP<const AmanziMesh::Mesh>& mesh)
    : MFD3D(mesh),
      DeRham_Edge(mesh) {};
  ~MFD3D_Electromagnetics() {};

  // required methods
  // -- schema
  virtual std::vector<SchemaItem> schema() const override {
<<<<<<< HEAD
    return std::vector<SchemaItem>(1, std::make_tuple(AmanziMesh::EDGE, DOF_Type::SCALAR, 1));
=======
    if (d_ == 2)
      return std::vector<SchemaItem>(1, std::make_tuple(AmanziMesh::NODE, DOF_Type::SCALAR, 1));
    else
      return std::vector<SchemaItem>(1, std::make_tuple(AmanziMesh::EDGE, DOF_Type::SCALAR, 1));
>>>>>>> 943a7156
  }

  // -- mass matrices
  // using InnerProductL2::MassMatrix;
  using DeRham_Edge::MassMatrix;
  using DeRham_Edge::MassMatrixInverse;

  // -- stiffness matrix
  virtual int H1consistency(int c, const Tensor& T, DenseMatrix& N, DenseMatrix& Ac) override;
  virtual int StiffnessMatrix(int c, const Tensor& T, DenseMatrix& A) override;

  // other methods
  int MassMatrixOptimized(int c, const Tensor& T, DenseMatrix& M);
  int MassMatrixInverseOptimized(int c, const Tensor& T, DenseMatrix& M);

  int MassMatrixDiagonal(int c, const Tensor& T, DenseMatrix& M);

  int StiffnessMatrix(int c, const Tensor& T, DenseMatrix& A, DenseMatrix& M, DenseMatrix& C);
  int StiffnessMatrix_GradCorrection(int c, const Tensor& T, DenseMatrix& A);

  // curl matrix
  void CurlMatrix(int c, DenseMatrix& C);

  // boundary and surface methods
  int L2consistencyBoundary(int f, const Tensor& K, DenseMatrix& R, DenseMatrix& Mf);
  int MassMatrixBoundary(int f, const Tensor& K, DenseMatrix& M);

 private:
  int H1consistency2D_(int c, const Tensor& T, DenseMatrix& N, DenseMatrix& Ac);
  int H1consistency3D_(int c, const Tensor& T, DenseMatrix& N, DenseMatrix& Ac);

 protected:
  using MFD3D::mesh_;
  using MFD3D::d_;

 private:
  static RegisteredFactory<MFD3D_Electromagnetics> factory_;
};

}  // namespace WhetStone
}  // namespace Amanzi

#endif
<|MERGE_RESOLUTION|>--- conflicted
+++ resolved
@@ -48,14 +48,10 @@
   // required methods
   // -- schema
   virtual std::vector<SchemaItem> schema() const override {
-<<<<<<< HEAD
-    return std::vector<SchemaItem>(1, std::make_tuple(AmanziMesh::EDGE, DOF_Type::SCALAR, 1));
-=======
     if (d_ == 2)
       return std::vector<SchemaItem>(1, std::make_tuple(AmanziMesh::NODE, DOF_Type::SCALAR, 1));
     else
       return std::vector<SchemaItem>(1, std::make_tuple(AmanziMesh::EDGE, DOF_Type::SCALAR, 1));
->>>>>>> 943a7156
   }
 
   // -- mass matrices
