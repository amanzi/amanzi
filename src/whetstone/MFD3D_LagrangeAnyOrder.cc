/*
  WhetStone, Version 2.2
  Release name: naka-to.

  Copyright 2010-201x held jointly by LANS/LANL, LBNL, and PNNL. 
  Amanzi is released under the three-clause BSD License. 
  The terms of use and "as is" disclaimer for this license are 
  provided in the top-level COPYRIGHT file.

  Author: Konstantin Lipnikov (lipnikov@lanl.gov)

  Lagrange-type element: degrees of freedom are ordered as follows:
    (1) nodal values in the natural order;
    (2) moments on faces groupped by face;
    (3) moments of edges, groupped by edge, if any;
    (4) moments inside cell.
*/

#include <cmath>
#include <tuple>
#include <vector>

// Amanzi
#include "MeshLight.hh"
#include "Point.hh"
#include "errors.hh"

// WhetStone
#include "Basis_Regularized.hh"
#include "GrammMatrix.hh"
#include "MFD3D_LagrangeAnyOrder.hh"
#include "NumericalIntegration.hh"
#include "SurfaceCoordinateSystem.hh"
#include "SingleFaceMesh.hh"
#include "Tensor.hh"
#include "WhetStoneDefs.hh"
#include "WhetStoneMeshUtils.hh"

namespace Amanzi {
namespace WhetStone {

/* ******************************************************************
* Constructor parses the parameter list
****************************************************************** */
MFD3D_LagrangeAnyOrder::MFD3D_LagrangeAnyOrder(
    const Teuchos::ParameterList& plist,
    const Teuchos::RCP<const AmanziMesh::MeshLight>& mesh)
  : BilinearForm(mesh)
{
  order_ = plist.get<int>("method order");
}


/* ******************************************************************
* Schema.
****************************************************************** */
std::vector<SchemaItem> MFD3D_LagrangeAnyOrder::schema() const
{
  std::vector<SchemaItem> items;
  items.push_back(std::make_tuple(AmanziMesh::NODE, DOF_Type::SCALAR, 1));

  if (order_ > 1) {
    int nk = PolynomialSpaceDimension(d_ - 1, order_ - 2);
    items.push_back(std::make_tuple(AmanziMesh::FACE, DOF_Type::SCALAR, nk));

    if (d_ == 3) {
      nk = PolynomialSpaceDimension(d_ - 2, order_ - 2);
      items.push_back(std::make_tuple(AmanziMesh::EDGE, DOF_Type::MOMENT, nk));
    }

    nk = PolynomialSpaceDimension(d_, order_ - 2);
    items.push_back(std::make_tuple(AmanziMesh::CELL, DOF_Type::MOMENT, nk));
  }

  return items;
}


/* ******************************************************************
* High-order consistency condition for the stiffness matrix. 
****************************************************************** */
int MFD3D_LagrangeAnyOrder::H1consistency2D_(
    const Teuchos::RCP<const AmanziMesh::MeshLight>& mymesh,
    int c, const Tensor& K, DenseMatrix& N, DenseMatrix& Ac)
{
  // input mesh may have a different dimension than base mesh
  int d = mymesh->space_dimension();

  Entity_ID_List nodes;
  mymesh->cell_get_nodes(c, &nodes);
  int nnodes = nodes.size();

  const auto& faces = mymesh->cell_get_faces(c);
  const auto& dirs = mymesh->cell_get_face_dirs(c);
  int nfaces = faces.size();

  const AmanziGeometry::Point& xc = mymesh->cell_centroid(c); 
  double volume = mymesh->cell_volume(c); 

  // calculate degrees of freedom 
  Polynomial poly(d, order_), pf, pc;
  if (order_ > 1) {
    pf.Reshape(d - 1, order_ - 2);
    pc.Reshape(d, order_ - 2);
  }
  int nd = poly.size();
  int ndf = pf.size();
  int ndc = pc.size();

  int ndof = nnodes + nfaces * ndf + ndc;
  N.Reshape(ndof, nd);
  Ac.Reshape(ndof, ndof);

  R_.Reshape(ndof, nd);
  G_.Reshape(nd, nd);

  // pre-calculate integrals of monomials 
  NumericalIntegration numi(mymesh);
  numi.UpdateMonomialIntegralsCell(c, 2 * order_ - 2, integrals_);

  // selecting regularized basis
  Basis_Regularized basis;
  basis.Init(mymesh, c, order_, integrals_.poly());

  // populate matrices N and R
  R_.PutScalar(0.0);
  N.PutScalar(0.0);

  std::vector<const PolynomialBase*> polys(2);

  for (auto it = poly.begin(); it < poly.end(); ++it) { 
    const int* index = it.multi_index();
    double factor = basis.monomial_scales()[it.MonomialSetOrder()];
    Polynomial cmono(d, index, factor);
    cmono.set_origin(xc);  

    // N: degrees of freedom at vertices
    auto grad = Gradient(cmono);
     
    polys[0] = &cmono;

    int col = it.PolynomialPosition();
    int row(nnodes);

    AmanziGeometry::Point xv(d);
    for (int i = 0; i < nnodes; i++) {
      int v = nodes[i];
      mymesh->node_get_coordinates(v, &xv);
      N(i, col) = cmono.Value(xv);
    }

    // N and R: degrees of freedom on faces 
    for (int i = 0; i < nfaces; i++) {
      int f = faces[i];
      double area = mymesh->face_area(f);
      const AmanziGeometry::Point& xf = mymesh->face_centroid(f); 
      AmanziGeometry::Point normal = mymesh->face_normal(f);

      // local coordinate system with origin at face centroid
      auto coordsys = std::make_shared<SurfaceCoordinateSystem>(xf, normal);

      normal *= dirs[i];
      AmanziGeometry::Point conormal = K * normal;

      Entity_ID_List face_nodes;
      mymesh->face_get_nodes(f, &face_nodes);
      int nfnodes = face_nodes.size();

      if (order_ == 1 && col > 0) {
        for (int j = 0; j < nfnodes; j++) {
          int v = face_nodes[j];
          int pos = std::distance(nodes.begin(), std::find(nodes.begin(), nodes.end(), v));
          R_(pos, col) += factor * conormal[col - 1] / 2;
        }
      } else if (col > 0) {
        int v, pos0, pos1;
        AmanziGeometry::Point x0(d), x1(d), xm(d), sm(d);

        Polynomial tmp = grad * conormal;

        v = face_nodes[0];
        pos0 = std::distance(nodes.begin(), std::find(nodes.begin(), nodes.end(), v));
        mymesh->node_get_coordinates(v, &x0);

        v = face_nodes[1];
        pos1 = std::distance(nodes.begin(), std::find(nodes.begin(), nodes.end(), v));
        mymesh->node_get_coordinates(v, &x1);

        if (order_ == 2) {
          // Simpson rule with 3 points
          double q0 = tmp.Value(x0);
          double q1 = tmp.Value(x1);
          double qmid = tmp.Value(mymesh->face_centroid(f));

          R_(pos0, col) += (q0 - qmid) / 6;
          R_(pos1, col) += (q1 - qmid) / 6;
          R_(row,  col) = qmid;
        } else if (order_ > 2) {
          if (col < 3) {
            // constant gradient contributes only to 0th moment 
            R_(row, col) += tmp(0);
          } else {
            auto polys_f = ConvertMomentsToPolynomials_(order_);

            // Gauss-Legendre quadrature rule with (order_) points
            int m(order_ - 1); 
            for (int n = 0; n < order_; ++n) { 
              xm = x0 * q1d_points[m][n] + x1 * (1.0 - q1d_points[m][n]);
              sm[0] = 0.5 - q1d_points[m][n];

              factor = q1d_weights[m][n] * tmp.Value(xm);
              R_(pos0, col) += polys_f[0].Value(sm) * factor;
              R_(pos1, col) += polys_f[1].Value(sm) * factor;

              for (int k = 0; k < m; ++k) { 
                R_(row + k, col) += polys_f[k + 2].Value(sm) * factor;
              }
            }
          }
        }
      }

      if (order_ > 1) {
        for (auto jt = pf.begin(); jt < pf.end(); ++jt) {
          const int* jndex = jt.multi_index();
          Polynomial fmono(d - 1, jndex, 1.0);
          fmono.InverseChangeCoordinates(xf, *coordsys->tau());  

          polys[1] = &fmono;

          int n = jt.PolynomialPosition();
          N(row + n, col) = numi.IntegratePolynomialsFace(f, polys) / area;
        }
        row += ndf;
      }
    }

    // N and R: degrees of freedom in cells
    if (cmono.order() > 1) {
      VectorPolynomial Kgrad = K * grad;
      Polynomial tmp = Divergence(Kgrad);

      for (auto jt = tmp.begin(); jt < tmp.end(); ++jt) {
        int m = jt.MonomialSetOrder();
        int n = jt.PolynomialPosition();

        R_(row + n, col) = -tmp(n) / basis.monomial_scales()[m] * volume;
      }
    }

    if (order_ > 1) {
      for (auto jt = pc.begin(); jt < pc.end(); ++jt) {
        int n = jt.PolynomialPosition();
        const int* jndex = jt.multi_index();

        int nm(0);
        int multi_index[3];
        for (int i = 0; i < d; ++i) {
          multi_index[i] = index[i] + jndex[i];
          nm += multi_index[i];
        }

        int m = MonomialSetPosition(d, multi_index);
        factor = basis.monomial_scales()[it.MonomialSetOrder()] *
                 basis.monomial_scales()[jt.MonomialSetOrder()];
        N(row + n, col) = integrals_.poly()(nm, m) * factor / volume; 
      }
    }
  }

  // Gramm matrix for gradients of polynomials
  G_.Multiply(N, R_, true);

  // calculate R inv(G) R^T
  DenseMatrix RG(ndof, nd), Rtmp(nd, ndof);

  // to invert generate matrix, we add and subtruct positive number
  G_(0, 0) = 1.0;
  G_.Inverse();
  G_(0, 0) = 0.0;
  RG.Multiply(R_, G_, false);

  Rtmp.Transpose(R_);
  Ac.Multiply(RG, Rtmp, false);

  return 0;
}


/* ******************************************************************
* High-order consistency condition for the stiffness matrix. 
****************************************************************** */
int MFD3D_LagrangeAnyOrder::H1consistency3D_(
    int c, const Tensor& K, DenseMatrix& N, DenseMatrix& Ac, bool doAc)
{
  Entity_ID_List nodes, fedges, fnodes, ids;
  std::vector<int> fdirs;

  mesh_->cell_get_nodes(c, &nodes);
  int nnodes = nodes.size();

  const auto& edges = mesh_->cell_get_edges(c);
  int nedges = edges.size();

  const auto& faces = mesh_->cell_get_faces(c);
  const auto& dirs = mesh_->cell_get_face_dirs(c);
  int nfaces = faces.size();

  const AmanziGeometry::Point& xc = mesh_->cell_centroid(c); 
  double volume = mesh_->cell_volume(c); 

  // surface mesh processing
  MFD3D_LagrangeAnyOrder mfd_surf(mesh_);
  mfd_surf.set_order(order_);

  // count degrees of freedom 
  Polynomial poly(d_, order_), pf, pe, pc;
  if (order_ > 1) {
    pe.Reshape(d_ - 2, order_ - 2);
    pf.Reshape(d_ - 1, order_ - 2);
    pc.Reshape(d_, order_ - 2);
  }
  int nd = poly.size();
  int nde = pe.size();
  int ndf = pf.size();
  int ndc = pc.size();
  int ndof = nnodes + nedges * nde + nfaces * ndf + ndc;

  int rowf = nnodes;  // pointer to groups
  int rowe = rowf + nfaces * ndf;
  // int rowc = rowe + nedges * nde;  // not used yet

  // pre-calculate data for each face
  std::vector<DenseMatrix> vRf;
  std::vector<std::vector<int> > vmapf;
  std::vector<std::shared_ptr<SurfaceCoordinateSystem> > vsysf;
  std::vector<Basis_Regularized> vbasisf;
  std::vector<NumericalIntegration> vnumif;
  std::vector<PolynomialOnMesh> vintegralsf;

  for (int l = 0; l < nfaces; ++l) {
    int f = faces[l];
    double area = mesh_->face_area(f);
    const AmanziGeometry::Point& xf = mesh_->face_centroid(f); 
    AmanziGeometry::Point normal = mesh_->face_normal(f);

    auto coordsys = std::make_shared<SurfaceCoordinateSystem>(xf, normal);
    vsysf.push_back(coordsys);

    Teuchos::RCP<const SingleFaceMesh> surf_mesh = Teuchos::rcp(new SingleFaceMesh(mesh_, f, *coordsys));

    // -- matrices
    DenseMatrix Nf, Af, Mf;
    mfd_surf.integrals().set_id(-1);
    mfd_surf.H1consistency2D_(surf_mesh, 0, K, Nf, Af);
    const DenseMatrix& Rf = mfd_surf.R();
    const DenseMatrix& Gf = mfd_surf.G();
    auto& integrals_f = mfd_surf.integrals();

    NumericalIntegration numi_f(surf_mesh);
    numi_f.UpdateMonomialIntegralsCell(0, 2 * order_, integrals_f);
    vnumif.push_back(numi_f);
    vintegralsf.push_back(integrals_f);

    Basis_Regularized basis_f;
    basis_f.Init(surf_mesh, 0, order_, integrals_f.poly());
    vbasisf.push_back(basis_f);

<<<<<<< HEAD
    GrammMatrix(numi_f, order_, integrals_f, basis_f, Mf);
=======
    Polynomial tmp(d_ - 1, order_);
    tmp.set_origin(surf_mesh->cell_centroid(0));
    GrammMatrix(tmp, integrals_f, basis_f, Mf);
>>>>>>> 0865fe07

    DenseMatrix RG(Rf), RGM(Rf);
    RG.Multiply(Rf, Gf, false);
    RGM.Multiply(RG, Mf, false);

    // -- constant in projector generates additional matrix
    mesh_->face_get_nodes(f, &ids);

    int m = RGM.NumRows();
    int n = RGM.NumCols();

    if (order_ == 1) {
      std::vector<double> weights;
      PolygonCentroidWeights(*mesh_, ids, area, weights);
      
      for (int i = 0; i < m; ++i)
        for (int j = 0; j < n; ++j) RGM(i, j) += Mf(0, j) * weights[i];
    } else {
      DenseVector w(n), rw(m);
      w.PutScalar(0.0);
      w(0) = -1.0 / area;

      RGM.Multiply(w, rw, false); 
      rw(m - ndf) += 1.0;

      for (int i = 0; i < m; ++i)
        for (int j = 0; j < n; ++j) RGM(i, j) += Mf(0, j) * rw(i);
    }

    vRf.push_back(RGM);

    // -- maps for DOFs
    int pos;
    std::vector<int> map;

    // -- map : nodes
    for (int i = 0; i < ids.size(); ++i) {
      int v = ids[i];
      pos = std::distance(nodes.begin(), std::find(nodes.begin(), nodes.end(), v));
      map.push_back(pos);
    }

    // -- map : edge moments
    Entity_ID_List dirs_aux;
    mesh_->face_get_edges_and_dirs(f, &ids, &dirs_aux);
    for (int i = 0; i < ids.size(); ++i) {
      int e = ids[i];
      pos = std::distance(edges.begin(), std::find(edges.begin(), edges.end(), e));
      pos = rowe + pos * nde;

      for (int k = 0; k < pe.size(); ++k)
        map.push_back(pos + k);
    }

    // -- map : interior face moments
    pos = std::distance(faces.begin(), std::find(faces.begin(), faces.end(), f));
    pos = rowf + pos * ndf;
    for (int k = 0; k < pf.size(); ++k)
      map.push_back(pos + k);

    vmapf.push_back(map);
  }

  // populate columns of matrices R and N 
  N.Reshape(ndof, nd);

  R_.Reshape(ndof, nd);
  G_.Reshape(nd, nd);

  // pre-calculate integrals of monomials 
  NumericalIntegration numi(mesh_);
  numi.UpdateMonomialIntegralsCell(c, 2 * order_ - 2, integrals_);

  // selecting regularized basis
  Basis_Regularized basis;
  basis.Init(mesh_, c, order_, integrals_.poly());

  // populate matrices N and R
  R_.PutScalar(0.0);
  N.PutScalar(0.0);

  std::vector<const PolynomialBase*> polys(2);

  for (auto it = poly.begin(); it < poly.end(); ++it) { 
    const int* index = it.multi_index();
    double factor = basis.monomial_scales()[it.MonomialSetOrder()];
    Polynomial cmono(d_, index, factor);
    cmono.set_origin(xc);  

    // N: degrees of freedom at vertices
    auto grad = Gradient(cmono);
     
    int col = it.PolynomialPosition();
    int row = rowf;

    AmanziGeometry::Point xv(d_);
    for (int i = 0; i < nnodes; i++) {
      int v = nodes[i];
      mesh_->node_get_coordinates(v, &xv);
      N(i, col) = cmono.Value(xv);
    }

    // N: degrees of freedom on faces
    for (int i = 0; i < nfaces; i++) {
      int f = faces[i];
      AmanziGeometry::Point normal = mesh_->face_normal(f);
      const AmanziGeometry::Point& xf = mesh_->face_centroid(f); 
      double area = mesh_->face_area(f);

      // local coordinate system with origin at face centroid
      normal *= dirs[i] / area;
      AmanziGeometry::Point conormal = K * normal;
      Polynomial tmp = grad * conormal;

      const auto& tau = *vsysf[i]->tau();
      tmp.ChangeCoordinates(xf, tau);
      
      // transform to surface coordinates
      Polynomial cmono2D(cmono);
      cmono2D.ChangeCoordinates(xf, tau);
      polys[0] = &cmono2D;

      // low-order moments are the degrees of freedom but we parse
      // them together with (order_ - 1) moments.
      for (auto jt = pf.begin(); jt < pf.end(); ++jt) {
        const int* jndex = jt.multi_index();
        factor = vbasisf[i].monomial_scales()[jt.MonomialSetOrder()];
        Monomial fmono(d_ - 1, jndex, factor);

        polys[0] = &cmono2D;
        polys[1] = &fmono;

        int k = jt.PolynomialPosition();
        N(row + k, col) = vnumif[i].IntegratePolynomialsCell(0, polys, vintegralsf[i]) / area;
      }
      row += ndf;

      // R: degrees of freedom on faces and edges
      const auto& map = vmapf[i];
      const auto& Rf = vRf[i];

      int ncolsf = Rf.NumCols();
      int nrowsf = Rf.NumRows();
      DenseVector v(ncolsf), rv(nrowsf);

      v.PutVector(tmp.ExpandCoefficients(), 0.0);
      vbasisf[i].ChangeBasisNaturalToMy(v);
      Rf.Multiply(v, rv, false);

      for (int k = 0; k < nrowsf; ++k) {
        R_(map[k], col) += rv(k);
      }
    }

    // N: degrees of freedom at edges
    for (int i = 0; i < nedges; i++) {
      int e = edges[i];
      std::vector<double> moments;
      numi.CalculatePolynomialMomentsEdge(e, cmono, order_ - 2, moments);
      for (int k = 0; k < moments.size(); ++k) {
        N(row++, col) = moments[k];
      }
    }

    // R: degrees of freedom in cells
    if (cmono.order() > 1) {
      auto Kgrad = K * grad;
      Polynomial tmp = Divergence(Kgrad);

      for (auto jt = tmp.begin(); jt < tmp.end(); ++jt) {
        int m = jt.MonomialSetOrder();
        int n = jt.PolynomialPosition();

        R_(row + n, col) = -tmp(n) / basis.monomial_scales()[m] * volume;
      }
    }

    // N: degrees of freedom in cells
    if (order_ > 1) {
      for (auto jt = pc.begin(); jt < pc.end(); ++jt) {
        int n = jt.PolynomialPosition();
        const int* jndex = jt.multi_index();

        int nm(0);
        int multi_index[3];
        for (int i = 0; i < d_; ++i) {
          multi_index[i] = index[i] + jndex[i];
          nm += multi_index[i];
        }

        int m = MonomialSetPosition(d_, multi_index);
        factor = basis.monomial_scales()[it.MonomialSetOrder()] *
                 basis.monomial_scales()[jt.MonomialSetOrder()];
        N(row + n, col) = integrals_.poly()(nm, m) * factor / volume; 
      }
    }
  }

  // Gramm matrix for gradients of polynomials
  G_.Multiply(N, R_, true);

  // to invert generate matrix, we add and subtruct positive number
  G_(0, 0) = 1.0;
  G_.InverseSPD();
  G_(0, 0) = 0.0;

  // calculate R inv(G) R^T
  if (doAc) {
    DenseMatrix RG(ndof, nd), Rtmp(nd, ndof);
    Ac.Reshape(ndof, ndof);

    RG.Multiply(R_, G_, false);
    Rtmp.Transpose(R_);
    Ac.Multiply(RG, Rtmp, false);
  }

  return 0;
}


/* ******************************************************************
* Stiffness matrix for a high-order scheme.
****************************************************************** */
int MFD3D_LagrangeAnyOrder::StiffnessMatrix(
    int c, const Tensor& K, DenseMatrix& A)
{
  DenseMatrix N;

  int ok = H1consistency(c, K, N, A);
  if (ok) return ok;

  StabilityScalar_(N, A);
  return 0;
}


/* ******************************************************************
* Stiffness matrix on a manifold for a high-order scheme.
****************************************************************** */
int MFD3D_LagrangeAnyOrder::StiffnessMatrixSurface(
    int f, const Tensor& K, DenseMatrix& A)
{
  const auto& origin = mesh_->face_centroid(f);
  const auto& normal = mesh_->face_normal(f);

  SurfaceCoordinateSystem coordsys(origin, normal);
  Teuchos::RCP<const SingleFaceMesh> surf_mesh = Teuchos::rcp(new SingleFaceMesh(mesh_, f, coordsys));

  DenseMatrix N;
  int ok = H1consistency2D_(surf_mesh, f, K, N, A);
  if (ok) return ok;

  StabilityScalar_(N, A);
  return 0;
}


/* ******************************************************************
* Generic projector on space of polynomials of order k in cell c.
****************************************************************** */
void MFD3D_LagrangeAnyOrder::ProjectorCell_(
    int c, const std::vector<Polynomial>& ve, 
    const std::vector<Polynomial>& vf,
    const ProjectorType type,
    const Polynomial* moments, Polynomial& uc) 
{
  AMANZI_ASSERT(d_ == 2);

  Entity_ID_List nodes;

  mesh_->cell_get_nodes(c, &nodes);
  int nnodes = nodes.size();

  const auto& faces = mesh_->cell_get_faces(c);
  int nfaces = faces.size();

  const AmanziGeometry::Point& xc = mesh_->cell_centroid(c);
  double volume = mesh_->cell_volume(c);

  // calculate stiffness matrix.
  Tensor T(d_, 1);
  DenseMatrix A;

  T(0, 0) = 1.0;
  StiffnessMatrix(c, T, A);  

  // number of degrees of freedom
  int nd = PolynomialSpaceDimension(d_, order_);
  int ndf = PolynomialSpaceDimension(d_ - 1, order_ - 2);
  int ndof = A.NumRows();

  int ndof_f(nnodes + nfaces * ndf);
  int ndof_c(ndof - ndof_f);

  DenseVector vdof(ndof);
<<<<<<< HEAD
  std::vector<double> face_moments;
  NumericalIntegration<AmanziMesh::Mesh> numi(mesh_);
=======
  std::vector<const PolynomialBase*> polys(2);
  NumericalIntegration numi(mesh_);
>>>>>>> 0865fe07

  // selecting regularized basis
  Polynomial ptmp;
  Basis_Regularized basis;
  basis.Init(mesh_, c, order_, ptmp);

  AmanziGeometry::Point xv(d_);
  int row(nnodes);

  // calculate DOFs on boundary
  for (int n = 0; n < nfaces; ++n) {
    int f = faces[n];

    Entity_ID_List face_nodes;
    mesh_->face_get_nodes(f, &face_nodes);
    int nfnodes = face_nodes.size();

    for (int j = 0; j < nfnodes; j++) {
      int v = face_nodes[j];
      mesh_->node_get_coordinates(v, &xv);

      int pos = std::distance(nodes.begin(), std::find(nodes.begin(), nodes.end(), v));
      vdof(pos) = vf[n].Value(xv);
    }

    if (order_ > 1) { 
      numi.CalculatePolynomialMomentsFace(f, vf[n], order_ - 2, face_moments);
      for (int k = 0; k < face_moments.size(); ++k) {
        vdof(row++) = face_moments[k];
      }
    }
  }

  // DOFs inside cell: copy moments from input data
  if (ndof_c > 0) {
    AMANZI_ASSERT(moments != NULL);
    const DenseVector& v3 = moments->coefs();
    AMANZI_ASSERT(ndof_c == v3.NumRows());

    for (int n = 0; n < ndof_c; ++n) {
      vdof(row + n) = v3(n);
    }
  }

  // calculate polynomial coefficients (in vector v5)
  DenseVector v4(nd), v5(nd);
  R_.Multiply(vdof, v4, true);
  G_.Multiply(v4, v5, false);

  uc = basis.CalculatePolynomial(mesh_, c, order_, v5);

  // calculate the constant value for elliptic projector
  if (order_ == 1) {
    AmanziGeometry::Point grad(d_);
    for (int j = 0; j < d_; ++j) {
      grad[j] = uc(1, j);
    }
    
    double a1(0.0), a2(0.0), tmp;
    for (int n = 0; n < nfaces; ++n) {  
      int f = faces[n];
      const AmanziGeometry::Point& xf = mesh_->face_centroid(f);
      double area = mesh_->face_area(f);
       
      tmp = vf[n].Value(xf) - grad * (xf - xc);
      a1 += tmp * area;
      a2 += area;
    }

    uc(0) = a1 / a2;
  } else if (order_ >= 2) {
    v4 = integrals_.poly().coefs();
    basis.ChangeBasisMyToNatural(v4);
    v4.Reshape(nd);
    uc(0) = vdof(row) - (v4 * v5) / volume;
  }

  // calculate L2 projector
  if (type == ProjectorType::L2 && ndof_c > 0) {
    v5(0) = uc(0);

    DenseMatrix M, M2;
    DenseVector v6(nd - ndof_c);

    GrammMatrix(numi, order_, integrals_, basis, M);
    M2 = M.SubMatrix(ndof_c, nd, 0, nd);
    M2.Multiply(v5, v6, false);

    const DenseVector& v3 = moments->coefs();
    for (int n = 0; n < ndof_c; ++n) {
      v4(n) = v3(n) * mesh_->cell_volume(c);
    }

    for (int n = 0; n < nd - ndof_c; ++n) {
      v4(ndof_c + n) = v6(n);
    }

    M.Inverse();
    M.Multiply(v4, v5, false);

    uc = basis.CalculatePolynomial(mesh_, c, order_, v5);
  }

  // set correct origin
  uc.set_origin(xc);
}


/* ******************************************************************
* Projector on the space of polynomials of order k in cell c.
* Note: projector can be build only as a post-processor.
****************************************************************** */
void MFD3D_LagrangeAnyOrder::ProjectorCellFromDOFs_(
    int c, const DenseVector& dofs, const ProjectorType type,
    Polynomial& uc) 
{
  AMANZI_ASSERT(d_ == 2);

  int nd = R_.NumCols();
  int ndof = R_.NumRows();
  AMANZI_ASSERT(ndof == dofs.NumRows() && nd > 0);

  double volume = mesh_->cell_volume(c);
  const AmanziGeometry::Point& xc = mesh_->cell_centroid(c); 

  const auto& faces = mesh_->cell_get_faces(c);
  int nfaces = faces.size();
  int nnodes = nfaces;
  int ndof_c(ndof - nnodes);

  // selecting regularized basis
  Polynomial ptmp;
  Basis_Regularized basis;
  basis.Init(mesh_, c, order_, ptmp);

  // calculate polynomial coefficients (in vector v5)
  DenseVector v4(nd), v5(nd);
  R_.Multiply(dofs, v4, true);
  G_.Multiply(v4, v5, false);

  uc = basis.CalculatePolynomial(mesh_, c, order_, v5);

  // calculate the constant value for H1 projector
  if (order_ == 1) {
    AmanziGeometry::Point grad(d_);
    for (int j = 0; j < d_; ++j) grad[j] = uc(j + 1);
    
    double a1(0.0), a2(0.0), tmp;
    for (int n = 0; n < nfaces; ++n) {  
      int f = faces[n];
      double area = mesh_->face_area(f);
      const AmanziGeometry::Point& xf = mesh_->face_centroid(f); 

      int m = (n + 1) % nfaces;
      tmp = (dofs(n) + dofs(m)) / 2 - grad * (xf - xc);
      a1 += tmp * area;
      a2 += area;
    }

    uc(0) = a1 / a2;
  } else if (order_ >= 2) {
    v4 = integrals_.poly().coefs();
    basis.ChangeBasisMyToNatural(v4);
    v4.Reshape(nd);
    uc(0) = dofs(nnodes) - (v4 * v5) / volume;
  }

  // calculate L2 projector
  if (type == ProjectorType::L2 && ndof_c > 0) {
    v5(0) = uc(0);

    DenseMatrix M, M2;
    DenseVector v6(nd - ndof_c);
<<<<<<< HEAD
    NumericalIntegration<AmanziMesh::Mesh> numi(mesh_);
=======
    Polynomial poly(d_, order_);
    NumericalIntegration numi(mesh_);
>>>>>>> 0865fe07

    GrammMatrix(numi, order_, integrals_, basis, M);
    M2 = M.SubMatrix(ndof_c, nd, 0, nd);
    M2.Multiply(v5, v6, false);

    for (int n = 0; n < ndof_c; ++n) {
      v4(n) = dofs(nnodes + n) * volume;
    }

    for (int n = 0; n < nd - ndof_c; ++n) {
      v4(ndof_c + n) = v6(n);
    }

    M.Inverse();
    M.Multiply(v4, v5, false);

    uc = basis.CalculatePolynomial(mesh_, c, order_, v5);
  }

  // set correct origin
  uc.set_origin(xc);
}


/* *****************************************************************
* Convert basis (DOFs at end-points and moments) to basis of regular
* polynomials on interval (-1/2, 1/2).
***************************************************************** */
std::vector<Polynomial> MFD3D_LagrangeAnyOrder::ConvertMomentsToPolynomials_(int order)
{
  int n = order + 1;
  WhetStone::DenseMatrix T(n, n); 
  T.PutScalar(0.0);

  // values at end points
  double b0, a0(1.0), a1(1.0);
  for (int i = 0; i < n; ++i) {
    T(0, i) = a0;
    T(1, i) = a1;
    a0 /=-2;
    a1 /= 2;
  } 

  // moments of even power
  b0 = 1.0;
  for (int k = 2; k < n; k += 2) {
    a0 = b0;
    for (int i = 0; i < n; i += 2) {
      T(k, i) = a0 / (k + i - 1); 
      a0 /= 4;
    }
    b0 /= 4;
  }

  // moments of odd power
  b0 = 0.25;
  for (int k = 3; k < n; k += 2) {
    a0 = b0;
    for (int i = 1; i < n; i += 2) {
      T(k, i) = a0 / (k + i - 1); 
      a0 /= 4;
    }
    b0 /= 4;
  }

  T.Inverse();

  // convert columns of T to polynomials
  std::vector<Polynomial> polys(n);
  for (int k = 0; k < n; ++k) {
    polys[k].Reshape(1, order);
    for (int i = 0; i < n; ++i) polys[k](i) = T(i, k);
  }

  return polys;
}

}  // namespace WhetStone
}  // namespace Amanzi

<|MERGE_RESOLUTION|>--- conflicted
+++ resolved
@@ -98,13 +98,12 @@
   double volume = mymesh->cell_volume(c); 
 
   // calculate degrees of freedom 
-  Polynomial poly(d, order_), pf, pc;
+  Polynomial poly(d, order_), pc;
   if (order_ > 1) {
-    pf.Reshape(d - 1, order_ - 2);
     pc.Reshape(d, order_ - 2);
   }
   int nd = poly.size();
-  int ndf = pf.size();
+  int ndf = PolynomialSpaceDimension(d - 1, order_ - 2);
   int ndc = pc.size();
 
   int ndof = nnodes + nfaces * ndf + ndc;
@@ -125,8 +124,6 @@
   // populate matrices N and R
   R_.PutScalar(0.0);
   N.PutScalar(0.0);
-
-  std::vector<const PolynomialBase*> polys(2);
 
   for (auto it = poly.begin(); it < poly.end(); ++it) { 
     const int* index = it.multi_index();
@@ -137,8 +134,6 @@
     // N: degrees of freedom at vertices
     auto grad = Gradient(cmono);
      
-    polys[0] = &cmono;
-
     int col = it.PolynomialPosition();
     int row(nnodes);
 
@@ -152,7 +147,6 @@
     // N and R: degrees of freedom on faces 
     for (int i = 0; i < nfaces; i++) {
       int f = faces[i];
-      double area = mymesh->face_area(f);
       const AmanziGeometry::Point& xf = mymesh->face_centroid(f); 
       AmanziGeometry::Point normal = mymesh->face_normal(f);
 
@@ -221,23 +215,17 @@
       }
 
       if (order_ > 1) {
-        for (auto jt = pf.begin(); jt < pf.end(); ++jt) {
-          const int* jndex = jt.multi_index();
-          Polynomial fmono(d - 1, jndex, 1.0);
-          fmono.InverseChangeCoordinates(xf, *coordsys->tau());  
-
-          polys[1] = &fmono;
-
-          int n = jt.PolynomialPosition();
-          N(row + n, col) = numi.IntegratePolynomialsFace(f, polys) / area;
+        std::vector<double> moments;
+        numi.CalculatePolynomialMomentsFace(f, cmono, order_ - 2, moments);
+        for (int k = 0; k < moments.size(); ++k) {
+          N(row++, col) = moments[k];
         }
-        row += ndf;
       }
     }
 
     // N and R: degrees of freedom in cells
     if (cmono.order() > 1) {
-      VectorPolynomial Kgrad = K * grad;
+      auto Kgrad = K * grad;
       Polynomial tmp = Divergence(Kgrad);
 
       for (auto jt = tmp.begin(); jt < tmp.end(); ++jt) {
@@ -366,13 +354,7 @@
     basis_f.Init(surf_mesh, 0, order_, integrals_f.poly());
     vbasisf.push_back(basis_f);
 
-<<<<<<< HEAD
     GrammMatrix(numi_f, order_, integrals_f, basis_f, Mf);
-=======
-    Polynomial tmp(d_ - 1, order_);
-    tmp.set_origin(surf_mesh->cell_centroid(0));
-    GrammMatrix(tmp, integrals_f, basis_f, Mf);
->>>>>>> 0865fe07
 
     DenseMatrix RG(Rf), RGM(Rf);
     RG.Multiply(Rf, Gf, false);
@@ -668,13 +650,8 @@
   int ndof_c(ndof - ndof_f);
 
   DenseVector vdof(ndof);
-<<<<<<< HEAD
   std::vector<double> face_moments;
-  NumericalIntegration<AmanziMesh::Mesh> numi(mesh_);
-=======
-  std::vector<const PolynomialBase*> polys(2);
   NumericalIntegration numi(mesh_);
->>>>>>> 0865fe07
 
   // selecting regularized basis
   Polynomial ptmp;
@@ -848,12 +825,7 @@
 
     DenseMatrix M, M2;
     DenseVector v6(nd - ndof_c);
-<<<<<<< HEAD
-    NumericalIntegration<AmanziMesh::Mesh> numi(mesh_);
-=======
-    Polynomial poly(d_, order_);
     NumericalIntegration numi(mesh_);
->>>>>>> 0865fe07
 
     GrammMatrix(numi, order_, integrals_, basis, M);
     M2 = M.SubMatrix(ndof_c, nd, 0, nd);
