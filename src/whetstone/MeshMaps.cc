/*
  WhetStone, version 2.1
  Release name: naka-to.

  Copyright 2010-201x held jointly by LANS/LANL, LBNL, and PNNL. 
  Amanzi is released under the three-clause BSD License. 
  The terms of use and "as is" disclaimer for this license are 
  provided in the top-level COPYRIGHT file.

  Author: Konstantin Lipnikov (lipnikov@lanl.gov)

  Base class for maps between mesh objects located on different 
  meshes, e.g. two states of a deformable mesh.
*/

#include "Point.hh"

#include "DenseMatrix.hh"
#include "MeshMaps.hh"
#include "MFD3D_LagrangeSerendipity.hh"
#include "NumericalIntegration.hh"
#include "Polynomial.hh"

namespace Amanzi {
namespace WhetStone {

/* ******************************************************************
* Calculate mesh velocity on face f.
* NOTE: 2D algorithm for linear velocity.
****************************************************************** */
void MeshMaps::VelocityFace(int f, VectorPolynomial& v) const
{
  AmanziMesh::Entity_ID_List nodes;
  AmanziGeometry::Point x0, x1;

  const AmanziGeometry::Point& xf0 = mesh0_->face_centroid(f);
  const AmanziGeometry::Point& xf1 = mesh1_->face_centroid(f);

  mesh0_->face_get_nodes(f, &nodes);
  mesh0_->node_get_coordinates(nodes[0], &x0);
  mesh1_->node_get_coordinates(nodes[0], &x1);

  x0 -= xf0;
  x1 -= xf1;

  v.resize(d_);
  for (int i = 0; i < d_; ++i) {
    v[i].Reshape(d_, 1);
  }

  x0 /= L22(x0);
  for (int i = 0; i < d_; ++i) {
    for (int j = 0; j < d_; ++j) {
      v[i](1, j) = x1[i] * x0[j];
    }
    v[i](0, 0) = xf1[i] - x1[i] * (x0 * xf0);
    v[i](1, i) -= 1.0;
  }
}


/* ******************************************************************
* Calculation of Jacobian.
* Multiple velocities are packed in a rectagular matrix.
****************************************************************** */
void MeshMaps::Jacobian(const VectorPolynomial& vc, MatrixPolynomial& J) const
{
  // allocate memory
  int nvc = vc.size();
  J.resize(nvc);
  for (int i = 0; i < nvc; ++i) {
    J[i].resize(d_);
  }

  // copy velocity gradients to Jacobian
<<<<<<< HEAD
  VectorPolynomial tmp(d_, 0);
  for (int i = 0; i < nvc; ++i) {
    tmp.Gradient(vc[i]);
=======
  for (int i = 0; i < nvc; ++i) {
    auto tmp = Gradient(vc[i]);
>>>>>>> 61f65f00
    for (int j = 0; j < d_; ++j) {
      J[i][j] = tmp[j];
    }
  }
}


/* ******************************************************************
* Calculation of matrix of cofactors.
* Multiple cofactors are packed in a rectagular matrix.
****************************************************************** */
void MeshMaps::Cofactors(
    double t, const MatrixPolynomial& J, MatrixPolynomial& C) const
{
  // allocate memory for matrix of cofactors
  int nJ = J.size();
  C.resize(nJ);
  for (int i = 0; i < nJ; ++i) {
    C[i].resize(d_);
  }

  // calculate cofactors
  int kJ = nJ / d_;
  for (int n = 0; n < kJ; ++n) {
    int m0 = n * d_;
    int m1 = m0 + 1;
    if (d_ == 2) {
      C[m1][1] = J[m0][0];
      C[m1][0] = J[m0][1];
      C[m1][0] *= -1.0;

      C[m0][0] = J[m1][1];
      C[m0][1] = J[m1][0];
      C[m0][1] *= -1.0;
    }
    else if (d_ == 3) {
      int m2 = m0 + 2;
      C[m0][0] = J[m1][1] * J[m2][2] - J[m2][1] * J[m1][2];
      C[m1][0] = J[m2][1] * J[m0][2] - J[m0][1] * J[m2][2];
      C[m2][0] = J[m0][1] * J[m1][2] - J[m1][1] * J[m0][2];

      C[m0][1] = J[m2][0] * J[m1][2] - J[m1][0] * J[m2][2];
      C[m1][1] = J[m0][0] * J[m2][2] - J[m2][0] * J[m0][2];
      C[m2][1] = J[m1][0] * J[m0][2] - J[m0][0] * J[m1][2];

      C[m0][2] = J[m1][0] * J[m2][1] - J[m2][0] * J[m1][1];
      C[m1][2] = J[m2][0] * J[m0][1] - J[m0][0] * J[m2][1];
      C[m2][2] = J[m0][0] * J[m1][1] - J[m1][0] * J[m0][1];
    }
  }

  // add time dependence
  for (int i = 0; i < nJ; ++i) {
    for (int j = 0; j < d_; ++j) {
      C[i][j] *= t;
    }
    C[i][i % d_](0, 0) += 1.0;
  }
}


/* ******************************************************************
* Calculate detminant at time t.
* Multiple determinatds are packed in a vector.
****************************************************************** */
void MeshMaps::Determinant(
   double t, const MatrixPolynomial& J, VectorPolynomial& det) const
{
  int ndet = J.size() / d_;
  det.resize(ndet);

  MatrixPolynomial Jt;
  Jt.resize(d_);
  for (int i = 0; i < d_; ++i) {
    Jt[i].resize(d_);
  }

  for (int n = 0; n < ndet; ++n) {
    int m = n * d_;
    for (int i = 0; i < d_; ++i) {
      for (int j = 0; j < d_; ++j) {
        Jt[i][j] = J[m + i][j] * t;
      }
      Jt[i][i](0, 0) += 1.0;
    }

    if (d_ == 2) {
      det[n] = Jt[0][0] * Jt[1][1] - Jt[0][1] * Jt[1][0];
    }
    else if (d_ == 3) {
      det[n] = Jt[0][0] * Jt[1][1] * Jt[2][2] 
             + Jt[2][0] * Jt[0][1] * Jt[1][2] 
             + Jt[1][0] * Jt[2][1] * Jt[0][2] 
             - Jt[2][0] * Jt[1][1] * Jt[0][2] 
             - Jt[1][0] * Jt[0][1] * Jt[2][2] 
             - Jt[0][0] * Jt[2][1] * Jt[1][2]; 
    }
  }
}


/* ******************************************************************
* Polynomial approximation v of map x2 = F(x1).
* We assume that vectors of vertices have a proper length.
****************************************************************** */
int MeshMaps::LeastSquareFit(int order,
                             const std::vector<AmanziGeometry::Point>& x1, 
                             const std::vector<AmanziGeometry::Point>& x2,
                             VectorPolynomial& v) const
{
  Polynomial poly(d_, order);

  int nk = poly.size();
  int nx = x1.size();

  // evaluate basis functions at given points
  DenseMatrix psi(nx, nk);

  for (auto it = poly.begin(); it < poly.end(); ++it) {
    int i = it.PolynomialPosition();
    const int* idx = it.multi_index();

    for (int n = 0; n < nx; ++n) {
      double val(1.0);
      for (int k = 0; k < d_; ++k) {
        val *= std::pow(x1[n][k], idx[k]);
      }
      psi(n, i) = val;
    }
  }
      
  // form linear system
  DenseMatrix A(nk, nk);

  A.Multiply(psi, psi, true);
  A.Inverse();

  // solver linear systems
  DenseVector b(nk), u(nk);

  v.resize(d_);
  for (int k = 0; k < d_; ++k) { 
    v[k].Reshape(d_, order);
    v[k].set_origin(AmanziGeometry::Point(d_));

    for (int i = 0; i < nk; ++i) {
      b(i) = 0.0;
      for (int n = 0; n < nx; ++n) {
        b(i) += x2[n][k] * psi(n, i);
      }
    }

    A.Multiply(b, u, false);

<<<<<<< HEAD
    for (auto it = poly.begin(); it.end() <= poly.end(); ++it) {
      int n = it.MonomialSetOrder();
      int m = it.MonomialSetPosition();
      int i = it.PolynomialPosition();
      v[k](n, m) = u(i);
=======
    for (auto i = 0; i < nk; ++i) {
      v[k](i) = u(i);
>>>>>>> 61f65f00
    }
  }

  return 0;
}


/* ******************************************************************
* Project polynomial on mesh0 to polynomial space on mesh1.
****************************************************************** */
void MeshMaps::ProjectPolynomial(int c, Polynomial& poly) const
{
  int order = poly.order();

  WhetStone::Entity_ID_List faces, nodes;
<<<<<<< HEAD
  std::vector<int> dirs;

  mesh0_->cell_get_faces_and_dirs(c, &faces, &dirs);
  int nfaces = faces.size();  

  AmanziGeometry::Point v0(d_), v1(d_);
  std::vector<VectorPolynomial> vvf;
=======

  mesh0_->cell_get_faces(c, &faces);
  int nfaces = faces.size();  

  AmanziGeometry::Point v0(d_), v1(d_);
  std::vector<Polynomial> vvf;
>>>>>>> 61f65f00

  for (int i = 0; i < nfaces; ++i) {
    int f = faces[i];
    const AmanziGeometry::Point& xf = mesh1_->face_centroid(f);
    mesh0_->face_get_nodes(f, &nodes);

    mesh0_->node_get_coordinates(nodes[0], &v0);
    mesh0_->node_get_coordinates(nodes[1], &v1);
    double f0 = poly.Value(v0);
    double f1 = poly.Value(v1);

<<<<<<< HEAD
    WhetStone::VectorPolynomial vf(d_ - 1, 1);
    vf[0].Reshape(d_ - 1, order);
    if (order == 1) {
      vf[0](0, 0) = (f0 + f1) / 2; 
      vf[0](1, 0) = f1 - f0; 
    } else if (order == 2) {
      double f2 = poly.Value((v0 + v1) / 2);
      vf[0](0, 0) = f2;
      vf[0](1, 0) = f1 - f0;
      vf[0](2, 0) = -4 * f2 + 2 * f0 + 2 * f1;
=======
    WhetStone::Polynomial vf(d_ - 1, 1);
    vf.Reshape(d_ - 1, order);
    if (order == 1) {
      vf(0, 0) = (f0 + f1) / 2; 
      vf(1, 0) = f1 - f0; 
    } else if (order == 2) {
      double f2 = poly.Value((v0 + v1) / 2);
      vf(0, 0) = f2;
      vf(1, 0) = f1 - f0;
      vf(2, 0) = -4 * f2 + 2 * f0 + 2 * f1;
>>>>>>> 61f65f00
    } else {
      AMANZI_ASSERT(0);
    }

    mesh1_->node_get_coordinates(nodes[0], &v0);
    mesh1_->node_get_coordinates(nodes[1], &v1);

    std::vector<AmanziGeometry::Point> tau;
    tau.push_back(v1 - v0);
<<<<<<< HEAD
    vf[0].InverseChangeCoordinates(xf, tau);
    vvf.push_back(vf);
  }

  auto moments = std::make_shared<WhetStone::DenseVector>();
  if (order == 2) {
    NumericalIntegration numi(mesh1_, true);
    double mass = numi.IntegratePolynomialCell(c, poly);

    moments->Reshape(1);
    (*moments)(0) = mass / mesh1_->cell_volume(c);
  }

  VectorPolynomial vc(d_, 0);
  MFD3D_LagrangeSerendipity mfd(mesh1_);
  mfd.set_order(order);
  mfd.L2Cell(c, vvf, moments, vc);
  poly = vc[0];
=======
    vf.InverseChangeCoordinates(xf, tau);
    vvf.push_back(vf);
  }

  Polynomial moments(d_, 0);

  if (order == 2) {
    NumericalIntegration numi(mesh1_);
    double mass = numi.IntegratePolynomialCell(c, poly);

    moments(0) = mass / mesh1_->cell_volume(c);
  }

  MFD3D_LagrangeSerendipity mfd(mesh1_);
  mfd.set_order(order);
  mfd.L2Cell(c, vvf, moments, poly);
>>>>>>> 61f65f00
}

}  // namespace WhetStone
}  // namespace Amanzi
<|MERGE_RESOLUTION|>--- conflicted
+++ resolved
@@ -73,14 +73,8 @@
   }
 
   // copy velocity gradients to Jacobian
-<<<<<<< HEAD
-  VectorPolynomial tmp(d_, 0);
-  for (int i = 0; i < nvc; ++i) {
-    tmp.Gradient(vc[i]);
-=======
   for (int i = 0; i < nvc; ++i) {
     auto tmp = Gradient(vc[i]);
->>>>>>> 61f65f00
     for (int j = 0; j < d_; ++j) {
       J[i][j] = tmp[j];
     }
@@ -235,16 +229,8 @@
 
     A.Multiply(b, u, false);
 
-<<<<<<< HEAD
-    for (auto it = poly.begin(); it.end() <= poly.end(); ++it) {
-      int n = it.MonomialSetOrder();
-      int m = it.MonomialSetPosition();
-      int i = it.PolynomialPosition();
-      v[k](n, m) = u(i);
-=======
     for (auto i = 0; i < nk; ++i) {
       v[k](i) = u(i);
->>>>>>> 61f65f00
     }
   }
 
@@ -260,22 +246,12 @@
   int order = poly.order();
 
   WhetStone::Entity_ID_List faces, nodes;
-<<<<<<< HEAD
-  std::vector<int> dirs;
-
-  mesh0_->cell_get_faces_and_dirs(c, &faces, &dirs);
-  int nfaces = faces.size();  
-
-  AmanziGeometry::Point v0(d_), v1(d_);
-  std::vector<VectorPolynomial> vvf;
-=======
 
   mesh0_->cell_get_faces(c, &faces);
   int nfaces = faces.size();  
 
   AmanziGeometry::Point v0(d_), v1(d_);
   std::vector<Polynomial> vvf;
->>>>>>> 61f65f00
 
   for (int i = 0; i < nfaces; ++i) {
     int f = faces[i];
@@ -287,18 +263,6 @@
     double f0 = poly.Value(v0);
     double f1 = poly.Value(v1);
 
-<<<<<<< HEAD
-    WhetStone::VectorPolynomial vf(d_ - 1, 1);
-    vf[0].Reshape(d_ - 1, order);
-    if (order == 1) {
-      vf[0](0, 0) = (f0 + f1) / 2; 
-      vf[0](1, 0) = f1 - f0; 
-    } else if (order == 2) {
-      double f2 = poly.Value((v0 + v1) / 2);
-      vf[0](0, 0) = f2;
-      vf[0](1, 0) = f1 - f0;
-      vf[0](2, 0) = -4 * f2 + 2 * f0 + 2 * f1;
-=======
     WhetStone::Polynomial vf(d_ - 1, 1);
     vf.Reshape(d_ - 1, order);
     if (order == 1) {
@@ -309,7 +273,6 @@
       vf(0, 0) = f2;
       vf(1, 0) = f1 - f0;
       vf(2, 0) = -4 * f2 + 2 * f0 + 2 * f1;
->>>>>>> 61f65f00
     } else {
       AMANZI_ASSERT(0);
     }
@@ -319,26 +282,6 @@
 
     std::vector<AmanziGeometry::Point> tau;
     tau.push_back(v1 - v0);
-<<<<<<< HEAD
-    vf[0].InverseChangeCoordinates(xf, tau);
-    vvf.push_back(vf);
-  }
-
-  auto moments = std::make_shared<WhetStone::DenseVector>();
-  if (order == 2) {
-    NumericalIntegration numi(mesh1_, true);
-    double mass = numi.IntegratePolynomialCell(c, poly);
-
-    moments->Reshape(1);
-    (*moments)(0) = mass / mesh1_->cell_volume(c);
-  }
-
-  VectorPolynomial vc(d_, 0);
-  MFD3D_LagrangeSerendipity mfd(mesh1_);
-  mfd.set_order(order);
-  mfd.L2Cell(c, vvf, moments, vc);
-  poly = vc[0];
-=======
     vf.InverseChangeCoordinates(xf, tau);
     vvf.push_back(vf);
   }
@@ -355,7 +298,6 @@
   MFD3D_LagrangeSerendipity mfd(mesh1_);
   mfd.set_order(order);
   mfd.L2Cell(c, vvf, moments, poly);
->>>>>>> 61f65f00
 }
 
 }  // namespace WhetStone
