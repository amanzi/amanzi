--- conflicted
+++ resolved
@@ -39,27 +39,15 @@
 class MeshMaps { 
  public:
   MeshMaps(Teuchos::RCP<const AmanziMesh::Mesh> mesh) 
-<<<<<<< HEAD
-    : mesh1_(mesh),
-      mesh0_(mesh),
-      d_(mesh1_->getSpaceDimension()) {};
-
-  MeshMaps(Teuchos::RCP<const AmanziMesh::Mesh> mesh0,
-           Teuchos::RCP<const AmanziMesh::Mesh> mesh1) 
-    : mesh1_(mesh1),
-      mesh0_(mesh0),
-      d_(mesh1_->getSpaceDimension()) {};
-=======
     : mesh0_(mesh),
       mesh1_(mesh),
-      d_(mesh1_->space_dimension()) {};
+      d_(mesh1_->getSpaceDimension()) {};
 
   MeshMaps(Teuchos::RCP<const AmanziMesh::Mesh> mesh0,
            Teuchos::RCP<const AmanziMesh::Mesh> mesh1) 
     : mesh0_(mesh0),
       mesh1_(mesh1),
-      d_(mesh1_->space_dimension()) {};
->>>>>>> 24d265e5
+      d_(mesh1_->getSpaceDimension()) {};
 
   virtual ~MeshMaps() {};
 
