/*
  WhetStone, version 2.1
  Release name: naka-to.

  Copyright 2010-201x held jointly by LANS/LANL, LBNL, and PNNL. 
  Amanzi is released under the three-clause BSD License. 
  The terms of use and "as is" disclaimer for this license are 
  provided in the top-level COPYRIGHT file.

  Author: Konstantin Lipnikov (lipnikov@lanl.gov)

  Numerical and exact integration over polytopal cells.
*/

#include "NumericalIntegration.hh"
#include "Monomial.hh"
#include "WhetStone_typedefs.hh"

namespace Amanzi {
namespace WhetStone {

/* ******************************************************************
* Constructor.
****************************************************************** */
NumericalIntegration::NumericalIntegration(
    Teuchos::RCP<const AmanziMesh::Mesh> mesh, bool single_cell)
  : mesh_(mesh),
    d_(mesh_->space_dimension()),
    single_cell_(single_cell)
{
  if (! single_cell_) {
    int ncells_wghost = mesh_->num_entities(AmanziMesh::CELL, AmanziMesh::Parallel_type::ALL);
    basis_.resize(ncells_wghost);
  }
}


/* ******************************************************************
* Integrate over triangulated face a product of polynomials.
****************************************************************** */
double NumericalIntegration::IntegratePolynomialsTrianglatedCell(
    int c, const std::vector<const Polynomial*>& polys, int order) const
{
  double integral(0.0);

  if (d_ == 2) {
    AmanziMesh::Entity_ID_List faces, nodes;
    mesh_->cell_get_faces(c, &faces);
    int nfaces = faces.size();

    std::vector<AmanziGeometry::Point> xy(3); 
    xy[0] = mesh_->cell_centroid(c);

    for (int n = 0; n < nfaces; ++n) {
      int f = faces[n];
      mesh_->face_get_nodes(f, &nodes);
      mesh_->node_get_coordinates(nodes[0], &(xy[1]));
      mesh_->node_get_coordinates(nodes[1], &(xy[2]));

      integral += IntegratePolynomialsTriangle(xy, polys, order);
    }
  }

  return integral;
}


/* ******************************************************************
* Integrate polynomial over cell c.
****************************************************************** */
double NumericalIntegration::IntegratePolynomialCell(int c, const Polynomial& poly)
{
  // calculate integrals of monomials centered at cell centroid
  int order = poly.order();
  Polynomial integrals(d_, order);

  for (int k = 0; k <= order; ++k) {
    IntegrateMonomialsCell(c, k, integrals);
  }

  // dot product of coefficients of two polynomials.
  Polynomial tmp = poly;
  tmp.ChangeOrigin(mesh_->cell_centroid(c));

  double value(0.0);
  for (int k = 0; k <= order; ++k) {
    double scale = MonomialNaturalScales(c, k);
    int mk = integrals.MonomialSet(k).NumRows();
    for (int i = 0; i < mk; ++i) value += integrals(k, i) * tmp(k, i) / scale;
  }

  return value;
}


/* ******************************************************************
* Integrate over face f the product of polynomials that may have
* different origins. 
****************************************************************** */
double NumericalIntegration::IntegratePolynomialsFace(
    int f, const std::vector<const Polynomial*>& polys) const
{
  AmanziGeometry::Point enormal(d_), x1(d_), x2(d_);

  if (d_ == 2) {
    Entity_ID_List nodes;
    mesh_->face_get_nodes(f, &nodes);

    mesh_->node_get_coordinates(nodes[0], &x1);
    mesh_->node_get_coordinates(nodes[1], &x2);
    return IntegratePolynomialsEdge(x1, x2, polys);
  }

  const AmanziGeometry::Point& xf = mesh_->face_centroid(f);

  AmanziGeometry::Point fnormal = mesh_->face_normal(f);
  double area = mesh_->face_area(f);
  fnormal /= area;

  // create a single polynomial centered at face centroid
  Polynomial product(d_, 0);
  product(0, 0) = 1.0;
  product.set_origin(xf);

  for (int i = 0; i < polys.size(); ++ i) {
    Polynomial tmp(*polys[i]);
    tmp.ChangeOrigin(xf);
    product *= tmp;
  }
  
  // Apply Euler theorem to each monomial
  double sum(0.0);
  Entity_ID_List edges;
  std::vector<int> dirs;

  mesh_->face_get_edges_and_dirs(f, &edges, &dirs);
  int nedges = edges.size();

  for (int n = 0; n < nedges; ++n) {
    int e = edges[n];
    const AmanziGeometry::Point& xe = mesh_->edge_centroid(e);
    const AmanziGeometry::Point& tau = mesh_->edge_vector(e);
    double length = mesh_->edge_length(e);

    enormal = tau^fnormal;

    // rescale polynomial coefficients
    double tmp = dirs[n] * ((xe - xf) * enormal) / length;

    Polynomial q(product);
    for (auto it = q.begin(); it.end() <= q.end(); ++it) {
      int m = it.MonomialSetOrder();
      int k = it.MonomialSetPosition();
      q(m, k) *= tmp / (m + 2);
    }

    // integrate along edge
    int n0, n1; 
    mesh_->edge_get_nodes(e, &n0, &n1);
    mesh_->node_get_coordinates(n0, &x1);
    mesh_->node_get_coordinates(n1, &x2);

    std::vector<const Polynomial*> q_ptr(1, &q);
    sum += IntegratePolynomialsEdge(x1, x2, q_ptr);
  }

  return sum;
}


/* ******************************************************************
* Integrate over edge (x1,x2) a product of polynomials that may have
* different origins.
****************************************************************** */
double NumericalIntegration::IntegratePolynomialsEdge(
    const AmanziGeometry::Point& x1, const AmanziGeometry::Point& x2,
    const std::vector<const Polynomial*>& polys) const
{
  // minimal quadrature rule
  int k(0);
  for (int i = 0; i < polys.size(); ++i) {
    k += polys[i]->order();
  }
  int m = k / 2;
<<<<<<< HEAD
  ASSERT(m < 8);
=======
  AMANZI_ASSERT(m < 6);
>>>>>>> 626a6a15

  AmanziGeometry::Point xm(d_);

  double integral(0.0);
  for (int n = 0; n <= m; ++n) { 
    xm = x1 * q1d_points[m][n] + x2 * (1.0 - q1d_points[m][n]);

    double a(q1d_weights[m][n]);
    for (int i = 0; i < polys.size(); ++i) {
      a *= polys[i]->Value(xm);
    }
    integral += a;      
  }

  return integral * norm(x2 - x1);
}


/* ******************************************************************
* Integrate a product of polynomials that may have different origins
* over a triangle.
****************************************************************** */
double NumericalIntegration::IntegratePolynomialsTriangle(
    const std::vector<AmanziGeometry::Point>& xy,
    const std::vector<const Polynomial*>& polys, int order) const
{
  // calculate minimal quadrature rule 
  int m(order);
  if (m < 0) { 
    m = 0;
    for (int i = 0; i < polys.size(); ++i) {
      m += polys[i]->order();
    }
  }
  ASSERT(m < 10);

  int n1 = q2d_order[m][1];
  int n2 = n1 + q2d_order[m][0];

  AmanziGeometry::Point ym(d_);
  AmanziGeometry::Point y1 = xy[1] - xy[0];
  AmanziGeometry::Point y2 = xy[2] - xy[0];

  double integral(0.0);
  for (int n = n1; n < n2; ++n) { 
    ym = xy[0] + y1 * q2d_points[n][1] + y2 * q2d_points[n][2];

    double a(q2d_weights[n]);
    for (int i = 0; i < polys.size(); ++i) {
      a *= polys[i]->Value(ym);
    }
    integral += a;      
  }

  ym = y1^y2;
  double area = std::fabs(ym[0] / 2);

  return integral * area;
}


/* ******************************************************************
* Integrate over cell c a group of uniformly normalized monomials of
* the same order centered at the centroid of c.
****************************************************************** */
void NumericalIntegration::UpdateMonomialIntegralsCell(
    int c, int order, PolynomialOnMesh& integrals)
{
  Polynomial& poly = integrals.poly();
  int k0 = poly.order();

  if (integrals.kind() != (Entity_kind)WhetStone::CELL || integrals.id() != c) {
    integrals.set_kind((Entity_kind)WhetStone::CELL);
    integrals.set_id(c);
    k0 = -1;
  }

  // add additional integrals of monomials
  if (k0 < order) {
    poly.Reshape(d_, order);

    for (int k = k0 + 1; k <= order; ++k) {
      IntegrateMonomialsCell(c, k, poly);
    }
  }
}


/* ******************************************************************
* Integrate over cell c a group of uniformly normalized monomials of
* the same order centered at the centroid of c: 
*    m(x) = (x - x0)^k / h^k,
* where h is a measure of cell size.
****************************************************************** */
void NumericalIntegration::IntegrateMonomialsCell(int c, int k, Polynomial& integrals)
{
  for (int i = 0; i < integrals.MonomialSet(k).NumRows(); ++i) {
    integrals(k, i) = 0.0;
  }

  Entity_ID_List faces, nodes;
  std::vector<int> dirs;

  mesh_->cell_get_faces_and_dirs(c, &faces, &dirs);
  int nfaces = faces.size();

  const AmanziGeometry::Point& xc = mesh_->cell_centroid(c);
  double factor = MonomialNaturalScales(c, k);

  for (int n = 0; n < nfaces; ++n) {
    int f = faces[n];
    const AmanziGeometry::Point& xf = mesh_->face_centroid(f);
    const AmanziGeometry::Point& normal = mesh_->face_normal(f);
    double tmp = factor * dirs[n] * ((xf - xc) * normal) / (k + d_);
    
    if (d_ == 3) {
      tmp /= mesh_->face_area(f);
      IntegrateMonomialsFace_(c, f, tmp, k, integrals);
    } else if (d_ == 2) {
      mesh_->face_get_nodes(f, &nodes);

      AmanziGeometry::Point x1(d_), x2(d_);
      mesh_->node_get_coordinates(nodes[0], &x1);
      mesh_->node_get_coordinates(nodes[1], &x2);

      x1 -= xc;  // simple change of origin
      x2 -= xc;
      IntegrateMonomialsEdge_(x1, x2, tmp, k, integrals);
    }
  }
}

/* ******************************************************************
* Integrate over face f a group of uniformly normalized monomials of
* the same order k centered at the centroid of cell c.
****************************************************************** */
void NumericalIntegration::IntegrateMonomialsFace_(
    int c, int f, double factor, int k, Polynomial& integrals)
{
  const AmanziGeometry::Point& xc = mesh_->cell_centroid(c);
  const AmanziGeometry::Point& xf = mesh_->face_centroid(f);

  AmanziGeometry::Point normal = mesh_->face_normal(f);
  double area = mesh_->face_area(f);
  normal /= area;

  AmanziGeometry::Point fnormal(d_), x1(d_), x2(d_);
  std::vector<const Polynomial*> polys(1);

  PolynomialIterator it(d_);
  for (it.begin(k); it.end() <= k; ++it) {
    int l = it.MonomialSetPosition();

    // using monomial centered at xc, create polynomial centred at xf
    const int* idx = it.multi_index();
    // Polynomial poly(d_, idx, 1.0);
    // poly.set_origin(xc);
    // poly.ChangeOrigin(xf);

    Monomial mono(d_, idx, 1.0);
    mono.set_origin(xc);
    Polynomial poly = integrals.ChangeOrigin(mono, xf);

    Entity_ID_List edges;
    std::vector<int> dirs;

    mesh_->face_get_edges_and_dirs(f, &edges, &dirs);
    int nedges = edges.size();

    for (int n = 0; n < nedges; ++n) {
      int e = edges[n];
      const AmanziGeometry::Point& xe = mesh_->edge_centroid(e);
      const AmanziGeometry::Point& tau = mesh_->edge_vector(e);
      double length = mesh_->edge_length(e);

      fnormal = tau^normal;

      // rescale polynomial coefficients
      double tmp = (factor * dirs[n]) * ((xe - xf) * fnormal) / length;

      Polynomial q(poly);
      for (auto jt = poly.begin(); jt.end() <= poly.end(); ++jt) {
        int m = jt.MonomialSetOrder();
        int k = jt.MonomialSetPosition();
        q(m, k) *= tmp / (m + d_ - 1);
      }

      // integrate along edge
      int n0, n1; 
      mesh_->edge_get_nodes(e, &n0, &n1);
      mesh_->node_get_coordinates(n0, &x1);
      mesh_->node_get_coordinates(n1, &x2);

      polys[0] = &q;
      integrals(k, l) += IntegratePolynomialsEdge(x1, x2, polys);
    }
  }
}


/* ******************************************************************
* Integrate over edge (x1,x2) a group of non-normalized monomials of
* the same order k centered at zero. 
****************************************************************** */
void NumericalIntegration::IntegrateMonomialsEdge_(
    const AmanziGeometry::Point& x1, const AmanziGeometry::Point& x2,
    double factor, int k, Polynomial& integrals)
{
  AmanziGeometry::Point xm(d_);

  // minimal quadrature rule
  int m = k / 2;
<<<<<<< HEAD
  ASSERT(m < 8);
=======
  AMANZI_ASSERT(m < 6);
>>>>>>> 626a6a15

  PolynomialIterator it(d_);
  for (it.begin(k); it.end() <= k; ++it) {
    const int* idx = it.multi_index();
    int l = it.MonomialSetPosition();

    for (int n = 0; n <= m; ++n) { 
      xm = x1 * q1d_points[m][n] + x2 * (1.0 - q1d_points[m][n]);

      double a1(factor);
      for (int i = 0; i < d_; ++i) {
        a1 *= std::pow(xm[i], idx[i]);
      }

      integrals(k, l) += a1 * q1d_weights[m][n];      
    }
  }
}


/* ******************************************************************
* Pseudo-maximum value of a polynomial.
****************************************************************** */
double NumericalIntegration::PolynomialMaxValue(int f, const Polynomial& poly)
{
  int k = poly.order();
  int m = k / 2;
  double pmax;
  AmanziGeometry::Point x1(d_), x2(d_), xm(d_);

  Entity_ID_List nodes;
  mesh_->face_get_nodes(f, &nodes);

  if (d_ == 2) {
    mesh_->node_get_coordinates(nodes[0], &x1);
    mesh_->node_get_coordinates(nodes[1], &x2);

    pmax = std::max(fabs(poly.Value(x1)), fabs(poly.Value(x2)));
    for (int n = 0; n <= m; ++n) { 
      xm = x1 * q1d_points[m][n] + x2 * (1.0 - q1d_points[m][n]);
      pmax = std::max(pmax, fabs(poly.Value(xm)));
    }
  } else {
    pmax = -1.0e+99;
    for (int i = 0; i < nodes.size(); ++i) {
      mesh_->node_get_coordinates(nodes[i], &xm);
      pmax = std::max(pmax, fabs(poly.Value(xm)));
    }
  }

  return pmax;
}


/* ******************************************************************
* Re-scale polynomial coefficients: lazy implementation.
* Scaling factor is constant for monomials of the same order.
****************************************************************** */
double NumericalIntegration::MonomialNaturalScales(int c, int k) {
  if (! single_cell_) {
    basis_[c].Init(mesh_, c, k);
    return basis_[c].monomial_scales()[k];
  }

  single_cell_basis_.Init(mesh_, c, k);
  return single_cell_basis_.monomial_scales()[k];
}


void NumericalIntegration::ChangeBasisRegularToNatural(int c, Polynomial& p)
{
  for (int k = 0; k <= p.order(); ++k) {
    auto& mono = p.MonomialSet(k);
    mono /= MonomialNaturalScales(c, k);
  }
}


void NumericalIntegration::ChangeBasisNaturalToRegular(int c, Polynomial& p)
{
  for (int k = 0; k <= p.order(); ++k) {
    auto& mono = p.MonomialSet(k);
    mono *= MonomialNaturalScales(c, k);
  }
}


double NumericalIntegration::MonomialNaturalSingleScale_(int k, double volume) const {
  // return 1.0;
  return std::pow(volume, -(double)k / d_);
}

}  // namespace WhetStone
}  // namespace Amanzi
<|MERGE_RESOLUTION|>--- conflicted
+++ resolved
@@ -182,11 +182,7 @@
     k += polys[i]->order();
   }
   int m = k / 2;
-<<<<<<< HEAD
-  ASSERT(m < 8);
-=======
-  AMANZI_ASSERT(m < 6);
->>>>>>> 626a6a15
+  AMANZI_ASSERT(m < 8);
 
   AmanziGeometry::Point xm(d_);
 
@@ -221,7 +217,7 @@
       m += polys[i]->order();
     }
   }
-  ASSERT(m < 10);
+  AMANZI_ASSERT(m < 10);
 
   int n1 = q2d_order[m][1];
   int n2 = n1 + q2d_order[m][0];
@@ -399,11 +395,7 @@
 
   // minimal quadrature rule
   int m = k / 2;
-<<<<<<< HEAD
-  ASSERT(m < 8);
-=======
-  AMANZI_ASSERT(m < 6);
->>>>>>> 626a6a15
+  AMANZI_ASSERT(m < 8);
 
   PolynomialIterator it(d_);
   for (it.begin(k); it.end() <= k; ++it) {
