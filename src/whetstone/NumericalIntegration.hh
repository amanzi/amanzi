--- conflicted
+++ resolved
@@ -599,16 +599,11 @@
   Polynomial& poly = integrals.poly();
   int k0 = poly.order();
 
-<<<<<<< HEAD
-  // data are uniqueckly defined by topological dimension of
+  // data are uniquecly defined by topological dimension of
   // a geometric entity and its mesh id. 
   if (integrals.kind() != (Entity_kind)WhetStone::CELL ||
       integrals.id() != c ||
       poly.dimension() != d_) {
-=======
-  // reset polynomial metadata
-  if (integrals.get_kind() != (Entity_kind)WhetStone::CELL || integrals.get_id() != c) {
->>>>>>> 4ab82452
     integrals.set_kind((Entity_kind)WhetStone::CELL);
     integrals.set_id(c);
     k0 = -1;
