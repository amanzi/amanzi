/*
  WhetStone, version 2.1
  Release name: naka-to.

  Copyright 2010-201x held jointly by LANS/LANL, LBNL, and PNNL. 
  Amanzi is released under the three-clause BSD License. 
  The terms of use and "as is" disclaimer for this license are 
  provided in the top-level COPYRIGHT file.

  Author: Konstantin Lipnikov (lipnikov@lanl.gov)

<<<<<<< HEAD
  Numerical and exact integration over polytopal cells. An object of
  this class can be used both for the whole mesh and single cell. 
=======
  Numerical and exact integration over polytopal cells. 
>>>>>>> 61f65f00
*/

#ifndef AMANZI_WHETSTONE_NUMERICAL_INTEGRATION_HH_
#define AMANZI_WHETSTONE_NUMERICAL_INTEGRATION_HH_

#include <memory>

#include "Teuchos_RCP.hpp"

#include "Mesh.hh"
#include "Point.hh"

#include "Basis_Natural.hh"
#include "Polynomial.hh"
#include "PolynomialOnMesh.hh"
#include "Quadrature1D.hh"
#include "Quadrature2D.hh"
<<<<<<< HEAD
=======
#include "Quadrature3D.hh"
#include "WhetStoneFunction.hh"
>>>>>>> 61f65f00

namespace Amanzi {
namespace WhetStone {

class NumericalIntegration { 
 public:
<<<<<<< HEAD
  NumericalIntegration(Teuchos::RCP<const AmanziMesh::Mesh> mesh, bool single_cell);
  ~NumericalIntegration() {};

  // main methods
  // integrate product of polynomials with potentialy different origins
  // -- automatically calculate quadrature order if order < 0 
  double IntegratePolynomialsTrianglatedCell(
      int c, const std::vector<const Polynomial*>& polys, int order = -1) const;
=======
  NumericalIntegration(Teuchos::RCP<const AmanziMesh::Mesh> mesh);
  ~NumericalIntegration() {};

  // main methods
  // integrate product of functions with quadrature order 
  double IntegrateFunctionsTrianglatedCell(
      int c, const std::vector<const WhetStoneFunction*>& funcs, int order) const;
>>>>>>> 61f65f00

  double IntegratePolynomialsFace(
      int f, const std::vector<const PolynomialBase*>& polys) const;

  double IntegratePolynomialsEdge(
      const AmanziGeometry::Point& x1, const AmanziGeometry::Point& x2,
      const std::vector<const PolynomialBase*>& polys) const;

  // -- integral over a simplex 
  double IntegrateFunctionsSimplex(
      const std::vector<AmanziGeometry::Point>& xy,
      const std::vector<const WhetStoneFunction*>& funcs, int order) const {
    if (xy.size() == 3)
      return IntegrateFunctionsTriangle_(xy, funcs, order);
    else if (xy.size() == 4)
      return IntegrateFunctionsTetrahedron_(xy, funcs, order);
    return 0.0;
  }

  // -- automatically calculate quadrature order if order < 0
  double IntegratePolynomialsTriangle(
      const std::vector<AmanziGeometry::Point>& xy,
      const std::vector<const Polynomial*>& polys, int order = -1) const;

  double IntegratePolynomialsTriangle(
      const std::vector<AmanziGeometry::Point>& xy, const Polynomial& poly) const {
    const std::vector<const Polynomial*> polys(1, &poly);
    return IntegratePolynomialsTriangle(xy, polys);
  }

  // integrate group of monomials 
  void IntegrateMonomialsCell(int c, int k, Polynomial& integrals);
  void UpdateMonomialIntegralsCell(int c, int order, PolynomialOnMesh& integrals);

  // useful functions: integrate single polynomial
  double IntegratePolynomialCell(int c, const Polynomial& poly);

  double IntegratePolynomialFace(int f, const Polynomial& poly) const {
<<<<<<< HEAD
    const std::vector<const Polynomial*> polys(1, &poly);
=======
    const std::vector<const PolynomialBase*> polys(1, &poly);
>>>>>>> 61f65f00
    return IntegratePolynomialsFace(f, polys);
  }

  double IntegratePolynomialEdge(
      const AmanziGeometry::Point& x1, const AmanziGeometry::Point& x2,
      const Polynomial& poly) const {
    const std::vector<const PolynomialBase*> polys(1, &poly);
    return IntegratePolynomialsEdge(x1, x2, polys);
  }

  // various bounds
  double PolynomialMaxValue(int f, const Polynomial& poly);
<<<<<<< HEAD

  // natural scaling of monomials (e.g. x^k / h^k)
  // -- scaling factor is constant for monomials of the same order
  double MonomialNaturalScales(int c, int k);
  // -- polynomial is converted from regular to natural basis
  void ChangeBasisRegularToNatural(int c, Polynomial& p);
  // -- polynomial is converted from natural to regular basis
  void ChangeBasisNaturalToRegular(int c, Polynomial& p);
=======
>>>>>>> 61f65f00

 private:
  void IntegrateMonomialsFace_(int c, int f, double factor, int k, Polynomial& integrals);
  void IntegrateMonomialsEdge_(
      const AmanziGeometry::Point& x1, const AmanziGeometry::Point& x2,
      double factor, int k, Polynomial& integrals);

<<<<<<< HEAD
  double MonomialNaturalSingleScale_(int k, double volume) const;
=======
  double IntegrateFunctionsTriangle_(
      const std::vector<AmanziGeometry::Point>& xy,
      const std::vector<const WhetStoneFunction*>& funcs, int order) const;

  double IntegrateFunctionsTetrahedron_(
      const std::vector<AmanziGeometry::Point>& xy,
      const std::vector<const WhetStoneFunction*>& funcs, int order) const;
>>>>>>> 61f65f00

 private:
  Teuchos::RCP<const AmanziMesh::Mesh> mesh_;
  int d_;
<<<<<<< HEAD

  // cached variables
  bool single_cell_;
  Basis_Natural single_cell_basis_;
  std::vector<Basis_Natural> basis_;
=======
>>>>>>> 61f65f00
};

}  // namespace WhetStone
}  // namespace Amanzi

#endif
<|MERGE_RESOLUTION|>--- conflicted
+++ resolved
@@ -9,12 +9,7 @@
 
   Author: Konstantin Lipnikov (lipnikov@lanl.gov)
 
-<<<<<<< HEAD
-  Numerical and exact integration over polytopal cells. An object of
-  this class can be used both for the whole mesh and single cell. 
-=======
   Numerical and exact integration over polytopal cells. 
->>>>>>> 61f65f00
 */
 
 #ifndef AMANZI_WHETSTONE_NUMERICAL_INTEGRATION_HH_
@@ -27,32 +22,18 @@
 #include "Mesh.hh"
 #include "Point.hh"
 
-#include "Basis_Natural.hh"
 #include "Polynomial.hh"
 #include "PolynomialOnMesh.hh"
 #include "Quadrature1D.hh"
 #include "Quadrature2D.hh"
-<<<<<<< HEAD
-=======
 #include "Quadrature3D.hh"
 #include "WhetStoneFunction.hh"
->>>>>>> 61f65f00
 
 namespace Amanzi {
 namespace WhetStone {
 
 class NumericalIntegration { 
  public:
-<<<<<<< HEAD
-  NumericalIntegration(Teuchos::RCP<const AmanziMesh::Mesh> mesh, bool single_cell);
-  ~NumericalIntegration() {};
-
-  // main methods
-  // integrate product of polynomials with potentialy different origins
-  // -- automatically calculate quadrature order if order < 0 
-  double IntegratePolynomialsTrianglatedCell(
-      int c, const std::vector<const Polynomial*>& polys, int order = -1) const;
-=======
   NumericalIntegration(Teuchos::RCP<const AmanziMesh::Mesh> mesh);
   ~NumericalIntegration() {};
 
@@ -60,7 +41,6 @@
   // integrate product of functions with quadrature order 
   double IntegrateFunctionsTrianglatedCell(
       int c, const std::vector<const WhetStoneFunction*>& funcs, int order) const;
->>>>>>> 61f65f00
 
   double IntegratePolynomialsFace(
       int f, const std::vector<const PolynomialBase*>& polys) const;
@@ -80,17 +60,6 @@
     return 0.0;
   }
 
-  // -- automatically calculate quadrature order if order < 0
-  double IntegratePolynomialsTriangle(
-      const std::vector<AmanziGeometry::Point>& xy,
-      const std::vector<const Polynomial*>& polys, int order = -1) const;
-
-  double IntegratePolynomialsTriangle(
-      const std::vector<AmanziGeometry::Point>& xy, const Polynomial& poly) const {
-    const std::vector<const Polynomial*> polys(1, &poly);
-    return IntegratePolynomialsTriangle(xy, polys);
-  }
-
   // integrate group of monomials 
   void IntegrateMonomialsCell(int c, int k, Polynomial& integrals);
   void UpdateMonomialIntegralsCell(int c, int order, PolynomialOnMesh& integrals);
@@ -99,11 +68,7 @@
   double IntegratePolynomialCell(int c, const Polynomial& poly);
 
   double IntegratePolynomialFace(int f, const Polynomial& poly) const {
-<<<<<<< HEAD
-    const std::vector<const Polynomial*> polys(1, &poly);
-=======
     const std::vector<const PolynomialBase*> polys(1, &poly);
->>>>>>> 61f65f00
     return IntegratePolynomialsFace(f, polys);
   }
 
@@ -116,17 +81,6 @@
 
   // various bounds
   double PolynomialMaxValue(int f, const Polynomial& poly);
-<<<<<<< HEAD
-
-  // natural scaling of monomials (e.g. x^k / h^k)
-  // -- scaling factor is constant for monomials of the same order
-  double MonomialNaturalScales(int c, int k);
-  // -- polynomial is converted from regular to natural basis
-  void ChangeBasisRegularToNatural(int c, Polynomial& p);
-  // -- polynomial is converted from natural to regular basis
-  void ChangeBasisNaturalToRegular(int c, Polynomial& p);
-=======
->>>>>>> 61f65f00
 
  private:
   void IntegrateMonomialsFace_(int c, int f, double factor, int k, Polynomial& integrals);
@@ -134,9 +88,6 @@
       const AmanziGeometry::Point& x1, const AmanziGeometry::Point& x2,
       double factor, int k, Polynomial& integrals);
 
-<<<<<<< HEAD
-  double MonomialNaturalSingleScale_(int k, double volume) const;
-=======
   double IntegrateFunctionsTriangle_(
       const std::vector<AmanziGeometry::Point>& xy,
       const std::vector<const WhetStoneFunction*>& funcs, int order) const;
@@ -144,19 +95,10 @@
   double IntegrateFunctionsTetrahedron_(
       const std::vector<AmanziGeometry::Point>& xy,
       const std::vector<const WhetStoneFunction*>& funcs, int order) const;
->>>>>>> 61f65f00
 
  private:
   Teuchos::RCP<const AmanziMesh::Mesh> mesh_;
   int d_;
-<<<<<<< HEAD
-
-  // cached variables
-  bool single_cell_;
-  Basis_Natural single_cell_basis_;
-  std::vector<Basis_Natural> basis_;
-=======
->>>>>>> 61f65f00
 };
 
 }  // namespace WhetStone
