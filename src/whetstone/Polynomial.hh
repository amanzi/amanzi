/*
  WhetStone, version 2.1
  Release name: naka-to.

  Copyright 2010-201x held jointly by LANS/LANL, LBNL, and PNNL. 
  Amanzi is released under the three-clause BSD License. 
  The terms of use and "as is" disclaimer for this license are 
  provided in the top-level COPYRIGHT file.

  Author: Konstantin Lipnikov (lipnikov@lanl.gov)

  Operations with polynomials of type p(x - x0) where x0 is a
  constant vector. This class implements ring algebra for polynomials 
  and a few useful transformations. See also class VectorPolynomial.
*/

#ifndef AMANZI_WHETSTONE_POLYNOMIAL_HH_
#define AMANZI_WHETSTONE_POLYNOMIAL_HH_

#include <cstdlib>
#include <cstdio>
#include <iostream>
#include <iomanip>
#include <vector>

#include "Point.hh"

#include "DenseVector.hh"
<<<<<<< HEAD
=======
#include "PolynomialBase.hh"
>>>>>>> 61f65f00
#include "PolynomialIterator.hh"

namespace Amanzi {
namespace WhetStone {

<<<<<<< HEAD
// formard declaration
class Monomial;

class Polynomial {
=======
// formard declarations
class Monomial;

int PolynomialSpaceDimension(int d, int order);

class Polynomial : public PolynomialBase {
>>>>>>> 61f65f00
 public:
  Polynomial() {};
  Polynomial(int d, int order);
<<<<<<< HEAD
  Polynomial(int d, const int* multi_index, double factor);
  Polynomial(const Monomial& mono);
=======
  Polynomial(int d, int order, const DenseVector& coefs);
  Polynomial(int d, const int* multi_index, double factor);
  Polynomial(const Monomial& mono);
  Polynomial(int d, int order,
             const std::vector<AmanziGeometry::Point>& xyz, 
             const DenseVector& values);
>>>>>>> 61f65f00

  // reshape polynomial with erase (optionally) memory
  void Reshape(int d, int order, bool reset = false);

  // initialization options
  // -- reset all coefficients to a scalar
<<<<<<< HEAD
  void PutScalar(double val);
  // -- set polynomial coefficients from a vector.
  //    The vector size should match that of polynomial.
  void SetPolynomialCoefficients(const DenseVector& coefs);
  // -- copy polynomial coefficients to a vector. 
  //    The vector is resized to accomodate data.
  void GetPolynomialCoefficients(DenseVector& coefs) const;
=======
  void PutScalar(double val) { coefs_.PutScalar(val); }
>>>>>>> 61f65f00

  // modifiers
  // -- polynomial is recalculated
  void ChangeOrigin(const AmanziGeometry::Point& origin);
  // -- polynomial is created from monomial by changing its origin
  Polynomial ChangeOrigin(const Monomial& mono, const AmanziGeometry::Point& origin);

  // typical operations with polynomials
  // -- polynomial values
  virtual double Value(const AmanziGeometry::Point& xp) const override;
  // -- get all polynomial coefficients
  virtual DenseVector ExpandCoefficients() const override { return coefs_; }
  // -- polynomial norms (we use 'inf' instead of 'max' for uniformity)
  double NormInf() const {
    double tmp; 
    coefs_.NormInf(&tmp); 
    return tmp; 
  }

  // -- operators (ring algebra)
  Polynomial& operator+=(const Polynomial& poly);
  Polynomial& operator-=(const Polynomial& poly);
  Polynomial& operator*=(const Polynomial& poly);
  Polynomial& operator*=(double val);
 
  friend Polynomial operator+(const Polynomial& poly1, const Polynomial& poly2) {
    Polynomial tmp(poly1);
    return tmp += poly2;
  }

  friend Polynomial operator-(const Polynomial& poly1, const Polynomial& poly2) {
    Polynomial tmp(poly1);
    return tmp -= poly2;
  }

  friend Polynomial operator*(const Polynomial& poly1, const Polynomial& poly2) {
    Polynomial tmp(poly1);
    return tmp *= poly2;
  }

  friend Polynomial operator*(double val, const Polynomial& poly) {
    Polynomial tmp(poly);
    return tmp *= val;
  }
  friend Polynomial operator*(const Polynomial& poly, double val) {
    Polynomial tmp(poly);
    return tmp *= val;
  }

<<<<<<< HEAD
  // multi index defines both monomial order and current monomial
  // whenever possible, use faster Iterator's functions 
  int MonomialSetPosition(const int* multi_index) const;
  int PolynomialPosition(const int* multi_index) const;

  // iterator starts with constant term for correct positioning
  PolynomialIterator begin() const { PolynomialIterator it(d_); return it.begin(); }
  int end() const { return order_; }
=======
  // iterator starts with constant term
  PolynomialIterator begin(int k0 = 0) const { PolynomialIterator it(d_); return it.begin(k0); }
  // returns an iterator referring to the past-the-end term in the polynomial
  PolynomialIterator end() const { PolynomialIterator it(d_); return it.begin(order_ + 1); }
>>>>>>> 61f65f00

  // Change of coordinates:
  // --  x = xf + B * s
  void ChangeCoordinates(const AmanziGeometry::Point& xf,
                         const std::vector<AmanziGeometry::Point>& B);
  // --  s = B^+ (x - xf)
  void InverseChangeCoordinates(const AmanziGeometry::Point& xf,
                                const std::vector<AmanziGeometry::Point>& B);

  // -- one-index access
  double& operator()(int i) { return coefs_(i); }
  const double& operator()(int i) const { return coefs_(i); }

<<<<<<< HEAD
  DenseVector& MonomialSet(int k) { return coefs_[k]; }
  const DenseVector& MonomialSet(int k) const { return coefs_[k]; }

  double& operator()(int i, int j) { return coefs_[i](j); }
  const double& operator()(int i, int j) const { return coefs_[i](j); }
=======
  // -- two-index access
  double& operator()(int i, int j) { return coefs_(PolynomialSpaceDimension(d_, i - 1) + j); }
  const double& operator()(int i, int j) const { return coefs_(PolynomialSpaceDimension(d_, i - 1) + j); }
>>>>>>> 61f65f00

  // output 
  friend std::ostream& operator << (std::ostream& os, const Polynomial& p);

<<<<<<< HEAD
  // special non-member functions
  // -- Laplacian
  Polynomial Laplacian();

 private:
  int d_, order_, size_;
  AmanziGeometry::Point origin_;
  std::vector<DenseVector> coefs_;
=======
  // specialized member functions
  // -- Laplacian
  Polynomial Laplacian();
>>>>>>> 61f65f00
};

// calculate dimension of monomial space of given order 
inline
int MonomialSpaceDimension(int d, int order)
{
  int nk = (order == 0) ? 1 : d;
  for (int i = 1; i < order; ++i) {
    nk *= d + i;
    nk /= i + 1;
  }
  return nk;
}

// calculate dimension of polynomial space of given order 
inline
int PolynomialSpaceDimension(int d, int order)
{
  int nk = order + 1;
  for (int i = 1; i < d; ++i) {
    nk *= order + i + 1;
    nk /= i + 1;
  }
  return nk;
}

}  // namespace WhetStone
}  // namespace Amanzi

#endif
<|MERGE_RESOLUTION|>--- conflicted
+++ resolved
@@ -26,59 +26,34 @@
 #include "Point.hh"
 
 #include "DenseVector.hh"
-<<<<<<< HEAD
-=======
 #include "PolynomialBase.hh"
->>>>>>> 61f65f00
 #include "PolynomialIterator.hh"
 
 namespace Amanzi {
 namespace WhetStone {
 
-<<<<<<< HEAD
-// formard declaration
-class Monomial;
-
-class Polynomial {
-=======
 // formard declarations
 class Monomial;
 
 int PolynomialSpaceDimension(int d, int order);
 
 class Polynomial : public PolynomialBase {
->>>>>>> 61f65f00
  public:
   Polynomial() {};
   Polynomial(int d, int order);
-<<<<<<< HEAD
-  Polynomial(int d, const int* multi_index, double factor);
-  Polynomial(const Monomial& mono);
-=======
   Polynomial(int d, int order, const DenseVector& coefs);
   Polynomial(int d, const int* multi_index, double factor);
   Polynomial(const Monomial& mono);
   Polynomial(int d, int order,
              const std::vector<AmanziGeometry::Point>& xyz, 
              const DenseVector& values);
->>>>>>> 61f65f00
 
   // reshape polynomial with erase (optionally) memory
   void Reshape(int d, int order, bool reset = false);
 
   // initialization options
   // -- reset all coefficients to a scalar
-<<<<<<< HEAD
-  void PutScalar(double val);
-  // -- set polynomial coefficients from a vector.
-  //    The vector size should match that of polynomial.
-  void SetPolynomialCoefficients(const DenseVector& coefs);
-  // -- copy polynomial coefficients to a vector. 
-  //    The vector is resized to accomodate data.
-  void GetPolynomialCoefficients(DenseVector& coefs) const;
-=======
   void PutScalar(double val) { coefs_.PutScalar(val); }
->>>>>>> 61f65f00
 
   // modifiers
   // -- polynomial is recalculated
@@ -128,21 +103,10 @@
     return tmp *= val;
   }
 
-<<<<<<< HEAD
-  // multi index defines both monomial order and current monomial
-  // whenever possible, use faster Iterator's functions 
-  int MonomialSetPosition(const int* multi_index) const;
-  int PolynomialPosition(const int* multi_index) const;
-
-  // iterator starts with constant term for correct positioning
-  PolynomialIterator begin() const { PolynomialIterator it(d_); return it.begin(); }
-  int end() const { return order_; }
-=======
   // iterator starts with constant term
   PolynomialIterator begin(int k0 = 0) const { PolynomialIterator it(d_); return it.begin(k0); }
   // returns an iterator referring to the past-the-end term in the polynomial
   PolynomialIterator end() const { PolynomialIterator it(d_); return it.begin(order_ + 1); }
->>>>>>> 61f65f00
 
   // Change of coordinates:
   // --  x = xf + B * s
@@ -156,60 +120,17 @@
   double& operator()(int i) { return coefs_(i); }
   const double& operator()(int i) const { return coefs_(i); }
 
-<<<<<<< HEAD
-  DenseVector& MonomialSet(int k) { return coefs_[k]; }
-  const DenseVector& MonomialSet(int k) const { return coefs_[k]; }
-
-  double& operator()(int i, int j) { return coefs_[i](j); }
-  const double& operator()(int i, int j) const { return coefs_[i](j); }
-=======
   // -- two-index access
   double& operator()(int i, int j) { return coefs_(PolynomialSpaceDimension(d_, i - 1) + j); }
   const double& operator()(int i, int j) const { return coefs_(PolynomialSpaceDimension(d_, i - 1) + j); }
->>>>>>> 61f65f00
 
   // output 
   friend std::ostream& operator << (std::ostream& os, const Polynomial& p);
 
-<<<<<<< HEAD
-  // special non-member functions
-  // -- Laplacian
-  Polynomial Laplacian();
-
- private:
-  int d_, order_, size_;
-  AmanziGeometry::Point origin_;
-  std::vector<DenseVector> coefs_;
-=======
   // specialized member functions
   // -- Laplacian
   Polynomial Laplacian();
->>>>>>> 61f65f00
 };
-
-// calculate dimension of monomial space of given order 
-inline
-int MonomialSpaceDimension(int d, int order)
-{
-  int nk = (order == 0) ? 1 : d;
-  for (int i = 1; i < order; ++i) {
-    nk *= d + i;
-    nk /= i + 1;
-  }
-  return nk;
-}
-
-// calculate dimension of polynomial space of given order 
-inline
-int PolynomialSpaceDimension(int d, int order)
-{
-  int nk = order + 1;
-  for (int i = 1; i < d; ++i) {
-    nk *= order + i + 1;
-    nk /= i + 1;
-  }
-  return nk;
-}
 
 }  // namespace WhetStone
 }  // namespace Amanzi
