--- conflicted
+++ resolved
@@ -91,19 +91,11 @@
     const DenseMatrix& G = mfd_ho.G();
     
     PolynomialOnMesh integrals;
-<<<<<<< HEAD
     integrals.set_id(cell);
-    NumericalIntegration<AmanziMesh::Mesh> numi(mesh);
+    NumericalIntegration numi(mesh);
 
     Polynomial ptmp;
-    Basis_Regularized<AmanziMesh::Mesh> basis;
-=======
-    NumericalIntegration numi(mesh);
-    numi.UpdateMonomialIntegralsCell(cell, 2 * k, integrals);
-
-    Polynomial ptmp, poly(dim, k);
     Basis_Regularized basis;
->>>>>>> 0865fe07
     basis.Init(mesh, cell, k, ptmp);
 
     GrammMatrixGradients(T, numi, k, integrals, basis, G1);
@@ -170,19 +162,11 @@
       const DenseMatrix& G = mfd.G();
 
       PolynomialOnMesh integrals;
-<<<<<<< HEAD
       integrals.set_id(c);
-      NumericalIntegration<AmanziMesh::Mesh> numi(mesh);
+      NumericalIntegration numi(mesh);
 
       Polynomial ptmp;
-      Basis_Regularized<AmanziMesh::Mesh> basis;
-=======
-      NumericalIntegration numi(mesh);
-      numi.UpdateMonomialIntegralsCell(c, 2 * k, integrals);
-
-      Polynomial ptmp, poly(dim, k);
       Basis_Regularized basis;
->>>>>>> 0865fe07
       basis.Init(mesh, c, k, ptmp);
 
       GrammMatrixGradients(T, numi, k, integrals, basis, G1);
@@ -265,13 +249,8 @@
       const DenseMatrix& G = mfd_ho.G();
 
       PolynomialOnMesh integrals;
-<<<<<<< HEAD
       integrals.set_id(c);
-      NumericalIntegration<AmanziMesh::Mesh> numi(mesh);
-=======
       NumericalIntegration numi(mesh);
-      numi.UpdateMonomialIntegralsCell(c, 2 * k, integrals);
->>>>>>> 0865fe07
 
       Polynomial ptmp, poly(mesh->space_dimension(), k);
       Basis_Regularized basis;
@@ -363,19 +342,11 @@
     const DenseMatrix& G = mfd2.G();
 
     PolynomialOnMesh integrals;
-<<<<<<< HEAD
     integrals.set_id(0);
-    NumericalIntegration<AmanziMesh::Mesh> numi(mesh2);
+    NumericalIntegration numi(mesh2);
 
     Polynomial ptmp;
-    Basis_Regularized<AmanziMesh::Mesh> basis;
-=======
-    NumericalIntegration numi(mesh2);
-    numi.UpdateMonomialIntegralsCell(0, 2 * k, integrals);
-
-    Polynomial ptmp, poly(3, k);
     Basis_Regularized basis;
->>>>>>> 0865fe07
     basis.Init(mesh2, 0, k, ptmp);
 
     GrammMatrixGradients(T, numi, k, integrals, basis, G1);
@@ -461,19 +432,11 @@
       const DenseMatrix& G = mfd_ho.G();
 
       PolynomialOnMesh integrals;
-<<<<<<< HEAD
       integrals.set_id(c);
-      NumericalIntegration<AmanziMesh::Mesh> numi(mesh);
+      NumericalIntegration numi(mesh);
 
       Polynomial ptmp;
-      Basis_Regularized<AmanziMesh::Mesh> basis;
-=======
-      NumericalIntegration numi(mesh);
-      numi.UpdateMonomialIntegralsCell(0, 2 * k, integrals);
-
-      Polynomial ptmp, poly(d, k);
       Basis_Regularized basis;
->>>>>>> 0865fe07
       basis.Init(mesh, 0, k, ptmp);
 
       GrammMatrixGradients(T, numi, k, integrals, basis, G1);
@@ -587,10 +550,10 @@
 
     PolynomialOnMesh integrals;
     integrals.set_id(c);
-    NumericalIntegration<AmanziMesh::Mesh> numi(mesh);
+    NumericalIntegration numi(mesh);
 
     Polynomial ptmp;
-    Basis_Regularized<AmanziMesh::Mesh> basis;
+    Basis_Regularized basis;
     basis.Init(mesh, 0, k, ptmp);
 
     GrammMatrix(numi, k, integrals, basis, G1);
