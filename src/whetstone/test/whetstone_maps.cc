--- conflicted
+++ resolved
@@ -84,11 +84,7 @@
   VectorPolynomial uc;
   MatrixPolynomial J;
 
-<<<<<<< HEAD
-  auto moments = std::make_shared<WhetStone::DenseVector>();
-=======
   VectorPolynomial moments(2, 2);
->>>>>>> 09665d98
   auto numi = std::make_shared<NumericalIntegration>(mesh0);
   std::vector<const char*> list = {"HarmonicCRk", "L2HarmonicPk", "HarmonicPk", "SerendipityPk"};
   
