--- conflicted
+++ resolved
@@ -39,11 +39,7 @@
     int pos = PolynomialPosition(2, index);
     CHECK(pos == i++);
 
-<<<<<<< HEAD
-    int m = p.MonomialSetPosition(index);
-=======
     int m = MonomialSetPosition(2, index);
->>>>>>> 61f65f00
     p(index[0] + index[1], m) = pos;
   }
   std::cout << p << std::endl; 
@@ -78,11 +74,7 @@
     int pos = PolynomialPosition(3, index);
     CHECK(pos == i++);
 
-<<<<<<< HEAD
-    int m = q.MonomialSetPosition(index);
-=======
     int m = MonomialSetPosition(3, index);
->>>>>>> 61f65f00
     q(index[0] + index[1] + index[2], m) = pos;
   }
   std::cout << "Original polynomial\n" << q << std::endl; 
@@ -121,9 +113,6 @@
 
   q4 = Divergence(grad) - lp; 
   CHECK_CLOSE(0.0, q4.NormInf(), 1e-12);
-
-  Polynomial lp = q_orig.Laplacian();
-  std::cout << "Laplacian of original polynomial:\n" << lp << std::endl;
 
   // change origin of coordinate system
   AmanziGeometry::Point origin(0.5, 0.3, 0.2);
