# plots tracer concentration along x at last timestep 
# benchmark: compares to pflotran simulation results
# author: S.Molins - Sept. 2013

import os
import sys
import h5py
import numpy as np
import matplotlib
# matplotlib.use('Agg')
from matplotlib import pyplot as plt

try:
    sys.path.append('../../../../tools/amanzi_xml')
except:
    pass
    
try:
    sys.path.append('../../../../tools/testing')
except:
    pass

import run_amanzi_standard
from compare_field_results import GetXY_AmanziU_1D
from compare_field_results import GetXY_AmanziS_1D
from compare_field_results import GetXY_PFloTran_1D
from compare_field_results import GetXY_CrunchFlow_1D

if __name__ == "__main__":

    try:
        sys.path.append('../../../../MY_TPL_BUILD/ccse/ccse-1.3.4-source/Tools/Py_util')
    except:
        pass
    
    # root name for problem
    root = "tracer"

    # PFloTran
    path_to_pflotran = "pflotran"
    root_pflo = "1d-"+root

    # -- hardwired for 1d-calcite: time and comp
    time = 'Time:  5.00000E+01 y'
    comp = 'Total_'+root.title()+' [M]'

    x_pflotran, c_pflotran = GetXY_PFloTran_1D(path_to_pflotran,root_pflo,time,comp)    
    
    # CrunchFlow
    # -- hardwired for calcite_1d_CF.in: time and comp
    time_CF = 'totcon5.out'
    comp = 0
    ignore = 4

    # -- crunchflow GIMRT
    path_to_crunchflow = "crunchflow/gimrt"
    x_crunchflow, c_crunchflow = GetXY_CrunchFlow_1D(path_to_crunchflow,root,time_CF,comp,ignore)

    # -- crunchflow OS3D
    path_to_crunchflow = "crunchflow/os3d"
    x_crunchOS3D, c_crunchOS3D = GetXY_CrunchFlow_1D(path_to_crunchflow,root,time_CF,comp,ignore)
    
    CWD = os.getcwd()
    local_path = "" 

    # AmanziU + Native chemistry
    try:
        comp = 'total_component_concentration.tracer'
        path_to_amanzi = "output-u"
        root_amanzi = "amanzi-u-1d-"+root+".xml"

        input_file = os.path.join(root_amanzi)
        run_amanzi_standard.run_amanzi(input_file, 1, [input_file], path_to_amanzi)

        x_amanzi_native, c_amanzi_native = GetXY_AmanziU_1D(path_to_amanzi,root,comp,1)
        native = len(x_amanzi_native)
  
    except:
        native = 0

    # AmanziU + Alquimia + PFloTran chemistry
    try:
        comp = 'total_component_concentration.tracer'
        input_file = os.path.join("amanzi-u-1d-"+root+"-alq-pflo.xml")
        path_to_amanzi = "output-u-alq-pflo"
        run_amanzi_standard.run_amanzi(input_file, 1, ["1d-"+root+".in",root+".dat",input_file], path_to_amanzi)

        x_amanzi_alquimia, c_amanzi_alquimia = GetXY_AmanziU_1D(path_to_amanzi,root,comp,1)
        alq = len(x_amanzi_alquimia)

    except:
        alq = 0

    # AmanziU + Alquimia + PFloTran chemistry WITH WRITER
    try:
        comp = 'total_component_concentration.tracer'
        input_file = os.path.join("amanzi-u-1d-"+root+"-alq-pflo-writer.xml")
        path_to_amanzi = "output-u-alq-pflo-writer"
        run_amanzi_standard.run_amanzi(input_file, 1, ["1d-"+root+".in",root+".dat",input_file], path_to_amanzi)

        x_amanzi_alquimia_w, c_amanzi_alquimia_w = GetXY_AmanziU_1D(path_to_amanzi,root,comp,1)
        alq_writer = len(x_amanzi_alquimia)

    except:
        alq_writer = 0

        
    # AmanziU + Alquimia + CrunchFlow chemistry
    try:
        comp = 'total_component_concentration.tracer'
        input_file = os.path.join("amanzi-u-1d-"+root+"-alq-crunch.xml")
        path_to_amanzi = "output-u-alq-crunch"
        run_amanzi_standard.run_amanzi(input_file, 1, ["1d-"+root+"-crunch.in",root+".dbs",input_file], path_to_amanzi)
        x_amanzi_alquimia_crunch, c_amanzi_alquimia_crunch = GetXY_AmanziU_1D(path_to_amanzi,root,comp,1)
        alq_crunch = len(x_amanzi_alquimia_crunch)

    except:
        alq_crunch = 0
        
    
    # AmanziS + Alquimia + PFloTran chemistry
    try:
        input_file = os.path.join("amanzi-s-1d-"+root+"-alq-pflo.xml")
        path_to_amanzi = "output-s-alq-pflo"
        run_amanzi_standard.run_amanzi(input_file, 1, ["1d-"+root+".in",root+".dat",input_file], path_to_amanzi)

        root_amanziS = "plt"
        compS = "tracer_water_Concentration"
        x_amanziS, c_amanziS = GetXY_AmanziS_1D(path_to_amanzi,root_amanziS,compS,1)
        struct = len(x_amanziS)
    except:
        struct = 0

    # AmanziS + Alquimia + CrunchFlow chemistry
    try:
        input_file = os.path.join("amanzi-s-1d-"+root+"-alq-crunch.xml")
        path_to_amanziS = "output-s-alq-crunch"
        run_amanzi_standard.run_amanzi(input_file, 1, ["1d-"+root+"-crunch.in",root+".dbs",input_file], path_to_amanziS)
        root_amanziS = "plt"
        compS = "tracer_water_Concentration"
        x_amanziS_crunch, c_amanziS_crunch = GetXY_AmanziS_1D(path_to_amanziS,root_amanziS,compS,1)
        struct_crunch = len(x_amanziS_crunch)
    except:
        struct_crunch = 0

    # ATS
    try:
        print("looking for ATS")
        path_to_ATS = os.path.join(os.environ['ATS_SRC_DIR'], 'testing',
                                   'ats-regression-tests', '07_reactive_transport',
                                   'amanzi_benchmark-tracer.regression')
        root_ats = "ats_vis"
        comp_ats = "total_component_concentration.tracer"
        x_ATS, c_ATS = GetXY_AmanziU_1D(path_to_ATS,root_ats,comp_ats,1)
        ats = len(x_ATS)

    except Exception as err:
        ats = 0

        
    # plotting --------------------------------------------------------
    os.chdir(CWD)
<<<<<<< HEAD

=======
>>>>>>> 3229c160
    fig = plt.figure(figsize=[8.00,5.25])
    ax = fig.add_subplot()
    
    # pflotran
    ax.plot(x_pflotran, c_pflotran,'b-',label='PFloTran',linewidth=2)

    # crunchflow
    ax.plot(x_crunchflow, c_crunchflow,'m--',label='CrunchFlow GIMRT',linewidth=2)
    ax.plot(x_crunchOS3D, c_crunchOS3D,'m*',markersize=10,label='CrunchFlow OS3D',linewidth=2) 

    # unstruct amanzi native
    if native>0:
        ax.plot(x_amanzi_native, c_amanzi_native,'rx',markersize=8,label='AmanziU+Native',linewidth=2)

    # unstruct amanzi alquimia + pflotran
    if alq>0:
        ax.plot(x_amanzi_alquimia, c_amanzi_alquimia,'r-',label='AmanziU+Alq(PFT)',linewidth=2)

    # unstruct amanzi alquimia + pflotran with writer
    if alq_writer>0:
        ax.plot(x_amanzi_alquimia_w, c_amanzi_alquimia_w,'r--',label='AmanziU+Alq(PFT)-W',linewidth=2)
        
    # unstruct amanzi alquimia + crunchflow        
    if alq_crunch>0:
        ax.plot(x_amanzi_alquimia_crunch, c_amanzi_alquimia_crunch,'r*',label='AmanziU+Alq(CF)',linewidth=2)
        

    # struct amanzi alquimia + pflotran
    if (struct>0):
        sam = ax.plot(x_amanziS, c_amanziS,'g-',label='AmanziS+Alq(PFT)',linewidth=2)     

    # struct amanzi alquimia + pflotran
    if (struct_crunch>0):
        sam = ax.plot(x_amanziS_crunch, c_amanziS_crunch,'g*',label='AmanziS+Alq(CF)',linewidth=2)

    if (ats > 0):
        print('plotting ATS')
        ax.plot(x_ATS, c_ATS, 'c-x', label='ATS', linewidth=2)
        
# figure look
    # axes
    ax.set_xlabel("Distance (m)",fontsize=20)
    ax.set_ylabel("Total "+root.title()+" concentration [mol/L]",fontsize=20)

    # plot adjustments
    plt.subplots_adjust(left=0.22,bottom=0.15,right=0.95,top=0.90)
    plt.legend(loc='upper right',fontsize=13)
    plt.suptitle("Amanzi 1D "+root.title()+" Benchmark at 50 years",x=0.57,fontsize=20)
    print(f'saving figure: {root}_1d.png')
    # plt.savefig(os.path.join(local_path,root+"_1d.png"

    print(f'saving figure: {root}_1d.png')
    plt.savefig(os.path.join(local_path,root+"_1d.png"),format="png")
    # plt.show()
    # plt.close()
<|MERGE_RESOLUTION|>--- conflicted
+++ resolved
@@ -160,10 +160,6 @@
         
     # plotting --------------------------------------------------------
     os.chdir(CWD)
-<<<<<<< HEAD
-
-=======
->>>>>>> 3229c160
     fig = plt.figure(figsize=[8.00,5.25])
     ax = fig.add_subplot()
     
