--- conflicted
+++ resolved
@@ -153,10 +153,7 @@
         comp_ats = "total_component_concentration.Tritium"
         x_ATS, c_ATS = GetXY_AmanziU_1D(path_to_ATS,root_ats,comp_ats,1)
         ats = len(x_ATS)
-<<<<<<< HEAD
-=======
-
->>>>>>> 3229c160
+
     except Exception:
         ats = 0
 
