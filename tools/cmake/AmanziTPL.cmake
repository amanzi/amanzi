--- conflicted
+++ resolved
@@ -178,11 +178,7 @@
                   " to define the Trilinos installation location"
 		  "\n-DTrilinos_INSTALL_PREFIX:PATH=<trilinos directory>\n")
 endif()
-<<<<<<< HEAD
-set(Trilinos_MINIMUM_VERSION 12.0.0)
-=======
 set(Trilinos_MINIMUM_VERSION 13.0.0)
->>>>>>> 03a449ff
 message(STATUS "Searching for Trilinos at: ${Trilinos_INSTALL_PREFIX}")
 find_package(Trilinos ${Trilinos_MINIMUM_VERSION} REQUIRED
              PATHS ${Trilinos_INSTALL_PREFIX}
