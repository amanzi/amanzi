--- conflicted
+++ resolved
@@ -130,28 +130,20 @@
 
 (defun amanzi-fix-region ()
   (interactive)
-<<<<<<< HEAD
   (whitespace-cleanup)
   (untabify (region-beginning) (region-end))
   (indent-region (region-beginning) (region-end) nil)
-  (amanzi-astyle-chunk (region-beginning) (region-end) (current-buffer)))
-=======
   (amanzi-astyle-chunk
    (region-beginning) (region-end) (current-buffer)))
->>>>>>> c1c44042
 
 
 (defun amanzi-fix-buffer ()
   (interactive)
-<<<<<<< HEAD
   (whitespace-cleanup)
   (untabify (point-min) (point-max))
   (indent-region (point-min) (point-max) nil)
-  (amanzi-astyle-chunk (point-min) (point-max) (current-buffer)))
-=======
   (amanzi-astyle-chunk
    (point-min) (point-max) (current-buffer)))
->>>>>>> c1c44042
 
 
 
