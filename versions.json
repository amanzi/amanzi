--- conflicted
+++ resolved
@@ -11,11 +11,8 @@
     },
     {
         "version": "1.1.0",
-<<<<<<< HEAD
         "url": "https://amanzi.github.io/amanzi/1.1.0/UserGuide/"
-=======
-        "url": "https://github.com/amanzi/amanzi/gh-pages/1.1.0/index.html"
->>>>>>> 350ee311
+
     },
     {
         "version": "1.0.0",
